<?php
// This file is part of Moodle - http://moodle.org/
//
// Moodle is free software: you can redistribute it and/or modify
// it under the terms of the GNU General Public License as published by
// the Free Software Foundation, either version 3 of the License, or
// (at your option) any later version.
//
// Moodle is distributed in the hope that it will be useful,
// but WITHOUT ANY WARRANTY; without even the implied warranty of
// MERCHANTABILITY or FITNESS FOR A PARTICULAR PURPOSE.  See the
// GNU General Public License for more details.
//
// You should have received a copy of the GNU General Public License
// along with Moodle.  If not, see <http://www.gnu.org/licenses/>.

/**
 * Course related unit tests
 *
 * @package    core
 * @category   phpunit
 * @copyright  2012 Petr Skoda {@link http://skodak.org}
 * @license    http://www.gnu.org/copyleft/gpl.html GNU GPL v3 or later
 */

defined('MOODLE_INTERNAL') || die();

global $CFG;
require_once($CFG->dirroot.'/course/lib.php');

class courselib_testcase extends advanced_testcase {

    public function test_create_course() {
        global $DB;
        $this->resetAfterTest(true);
        $defaultcategory = $DB->get_field_select('course_categories', "MIN(id)", "parent=0");

        $course = new stdClass();
        $course->fullname = 'Apu loves Unit Təsts';
        $course->shortname = 'Spread the lŭve';
        $course->idnumber = '123';
        $course->summary = 'Awesome!';
        $course->summaryformat = FORMAT_PLAIN;
        $course->format = 'topics';
        $course->newsitems = 0;
        $course->numsections = 5;
        $course->category = $defaultcategory;

        $created = create_course($course);
        $context = context_course::instance($created->id);

        // Compare original and created.
        $original = (array) $course;
        $this->assertEquals($original, array_intersect_key((array) $created, $original));

        // Ensure default section is created.
        $sectioncreated = $DB->record_exists('course_sections', array('course' => $created->id, 'section' => 0));
        $this->assertTrue($sectioncreated);

        // Ensure blocks have been associated to the course.
        $blockcount = $DB->count_records('block_instances', array('parentcontextid' => $context->id));
        $this->assertGreaterThan(0, $blockcount);
    }

    public function test_create_course_with_generator() {
        global $DB;
        $this->resetAfterTest(true);
        $course = $this->getDataGenerator()->create_course();

        // Ensure default section is created.
        $sectioncreated = $DB->record_exists('course_sections', array('course' => $course->id, 'section' => 0));
        $this->assertTrue($sectioncreated);
    }

    public function test_create_course_sections() {
        global $DB;
        $this->resetAfterTest(true);

        $course = $this->getDataGenerator()->create_course(
                array('shortname' => 'GrowingCourse',
                    'fullname' => 'Growing Course',
                    'numsections' => 5),
                array('createsections' => true));

        // Ensure all 6 (0-5) sections were created and modinfo/sectioninfo cache works properly
        $sectionscreated = array_keys(get_fast_modinfo($course)->get_section_info_all());
        $this->assertEquals(range(0, $course->numsections), $sectionscreated);

        // this will do nothing, section already exists
        $this->assertFalse(course_create_sections_if_missing($course, $course->numsections));

        // this will create new section
        $this->assertTrue(course_create_sections_if_missing($course, $course->numsections + 1));

        // Ensure all 7 (0-6) sections were created and modinfo/sectioninfo cache works properly
        $sectionscreated = array_keys(get_fast_modinfo($course)->get_section_info_all());
        $this->assertEquals(range(0, $course->numsections + 1), $sectionscreated);
    }

    public function test_reorder_sections() {
        global $DB;
        $this->resetAfterTest(true);

        $this->getDataGenerator()->create_course(array('numsections'=>5), array('createsections'=>true));
        $course = $this->getDataGenerator()->create_course(array('numsections'=>10), array('createsections'=>true));
        $oldsections = array();
        $sections = array();
        foreach ($DB->get_records('course_sections', array('course'=>$course->id), 'id') as $section) {
            $oldsections[$section->section] = $section->id;
            $sections[$section->id] = $section->section;
        }
        ksort($oldsections);

        $neworder = reorder_sections($sections, 2, 4);
        $neworder = array_keys($neworder);
        $this->assertEquals($oldsections[0], $neworder[0]);
        $this->assertEquals($oldsections[1], $neworder[1]);
        $this->assertEquals($oldsections[2], $neworder[4]);
        $this->assertEquals($oldsections[3], $neworder[2]);
        $this->assertEquals($oldsections[4], $neworder[3]);
        $this->assertEquals($oldsections[5], $neworder[5]);
        $this->assertEquals($oldsections[6], $neworder[6]);

        $neworder = reorder_sections($sections, 4, 2);
        $neworder = array_keys($neworder);
        $this->assertEquals($oldsections[0], $neworder[0]);
        $this->assertEquals($oldsections[1], $neworder[1]);
        $this->assertEquals($oldsections[2], $neworder[3]);
        $this->assertEquals($oldsections[3], $neworder[4]);
        $this->assertEquals($oldsections[4], $neworder[2]);
        $this->assertEquals($oldsections[5], $neworder[5]);
        $this->assertEquals($oldsections[6], $neworder[6]);

        $neworder = reorder_sections(1, 2, 4);
        $this->assertFalse($neworder);
    }

    public function test_move_section_down() {
        global $DB;
        $this->resetAfterTest(true);

        $this->getDataGenerator()->create_course(array('numsections'=>5), array('createsections'=>true));
        $course = $this->getDataGenerator()->create_course(array('numsections'=>10), array('createsections'=>true));
        $oldsections = array();
        foreach ($DB->get_records('course_sections', array('course'=>$course->id)) as $section) {
            $oldsections[$section->section] = $section->id;
        }
        ksort($oldsections);

        // Test move section down..
        move_section_to($course, 2, 4);
        $sections = array();
        foreach ($DB->get_records('course_sections', array('course'=>$course->id)) as $section) {
            $sections[$section->section] = $section->id;
        }
        ksort($sections);

        $this->assertEquals($oldsections[0], $sections[0]);
        $this->assertEquals($oldsections[1], $sections[1]);
        $this->assertEquals($oldsections[2], $sections[4]);
        $this->assertEquals($oldsections[3], $sections[2]);
        $this->assertEquals($oldsections[4], $sections[3]);
        $this->assertEquals($oldsections[5], $sections[5]);
        $this->assertEquals($oldsections[6], $sections[6]);
    }

    public function test_move_section_up() {
        global $DB;
        $this->resetAfterTest(true);

        $this->getDataGenerator()->create_course(array('numsections'=>5), array('createsections'=>true));
        $course = $this->getDataGenerator()->create_course(array('numsections'=>10), array('createsections'=>true));
        $oldsections = array();
        foreach ($DB->get_records('course_sections', array('course'=>$course->id)) as $section) {
            $oldsections[$section->section] = $section->id;
        }
        ksort($oldsections);

        // Test move section up..
        move_section_to($course, 6, 4);
        $sections = array();
        foreach ($DB->get_records('course_sections', array('course'=>$course->id)) as $section) {
            $sections[$section->section] = $section->id;
        }
        ksort($sections);

        $this->assertEquals($oldsections[0], $sections[0]);
        $this->assertEquals($oldsections[1], $sections[1]);
        $this->assertEquals($oldsections[2], $sections[2]);
        $this->assertEquals($oldsections[3], $sections[3]);
        $this->assertEquals($oldsections[4], $sections[5]);
        $this->assertEquals($oldsections[5], $sections[6]);
        $this->assertEquals($oldsections[6], $sections[4]);
    }

    public function test_move_section_marker() {
        global $DB;
        $this->resetAfterTest(true);

        $this->getDataGenerator()->create_course(array('numsections'=>5), array('createsections'=>true));
        $course = $this->getDataGenerator()->create_course(array('numsections'=>10), array('createsections'=>true));

        // Set course marker to the section we are going to move..
        course_set_marker($course->id, 2);
        // Verify that the course marker is set correctly.
        $course = $DB->get_record('course', array('id' => $course->id));
        $this->assertEquals(2, $course->marker);

        // Test move the marked section down..
        move_section_to($course, 2, 4);

        // Verify that the coruse marker has been moved along with the section..
        $course = $DB->get_record('course', array('id' => $course->id));
        $this->assertEquals(4, $course->marker);

        // Test move the marked section up..
        move_section_to($course, 4, 3);

        // Verify that the course marker has been moved along with the section..
        $course = $DB->get_record('course', array('id' => $course->id));
        $this->assertEquals(3, $course->marker);

        // Test moving a non-marked section above the marked section..
        move_section_to($course, 4, 2);

        // Verify that the course marker has been moved down to accomodate..
        $course = $DB->get_record('course', array('id' => $course->id));
        $this->assertEquals(4, $course->marker);

        // Test moving a non-marked section below the marked section..
        move_section_to($course, 3, 6);

        // Verify that the course marker has been up to accomodate..
        $course = $DB->get_record('course', array('id' => $course->id));
        $this->assertEquals(3, $course->marker);
    }

    public function test_get_course_display_name_for_list() {
        global $CFG;
        $this->resetAfterTest(true);

        $course = $this->getDataGenerator()->create_course(array('shortname' => 'FROG101', 'fullname' => 'Introduction to pond life'));

        $CFG->courselistshortnames = 0;
        $this->assertEquals('Introduction to pond life', get_course_display_name_for_list($course));

        $CFG->courselistshortnames = 1;
        $this->assertEquals('FROG101 Introduction to pond life', get_course_display_name_for_list($course));
    }

    public function test_create_course_category() {
        global $CFG, $DB;
        $this->resetAfterTest(true);

        // Create the category
        $data = new stdClass();
        $data->name = 'aaa';
        $data->description = 'aaa';
        $data->idnumber = '';

        $category1 = create_course_category($data);

        // Initially confirm that base data was inserted correctly
        $this->assertEquals($data->name, $category1->name);
        $this->assertEquals($data->description, $category1->description);
        $this->assertEquals($data->idnumber, $category1->idnumber);

        // sortorder should be blank initially
        $this->assertEmpty($category1->sortorder);

        // Calling fix_course_sortorder() should provide a new sortorder
        fix_course_sortorder();
        $category1 = $DB->get_record('course_categories', array('id' => $category1->id));

        $this->assertGreaterThanOrEqual(1, $category1->sortorder);

        // Create two more categories and test the sortorder worked correctly
        $data->name = 'ccc';
        $category2 = create_course_category($data);
        $this->assertEmpty($category2->sortorder);

        $data->name = 'bbb';
        $category3 = create_course_category($data);
        $this->assertEmpty($category3->sortorder);

        // Calling fix_course_sortorder() should provide a new sortorder to give category1,
        // category2, category3. New course categories are ordered by id not name
        fix_course_sortorder();

        $category1 = $DB->get_record('course_categories', array('id' => $category1->id));
        $category2 = $DB->get_record('course_categories', array('id' => $category2->id));
        $category3 = $DB->get_record('course_categories', array('id' => $category3->id));

        $this->assertGreaterThanOrEqual($category1->sortorder, $category2->sortorder);
        $this->assertGreaterThanOrEqual($category2->sortorder, $category3->sortorder);
        $this->assertGreaterThanOrEqual($category1->sortorder, $category3->sortorder);
    }

    public function test_move_module_in_course() {
        $this->resetAfterTest(true);
        // Setup fixture
        $course = $this->getDataGenerator()->create_course(array('numsections'=>5));
        $forum = $this->getDataGenerator()->create_module('forum', array('course'=>$course->id));

        $cms = get_fast_modinfo($course)->get_cms();
        $cm = reset($cms);

        course_create_sections_if_missing($course, 3);
        $section3 = get_fast_modinfo($course)->get_section_info(3);

        moveto_module($cm, $section3);

        $modinfo = get_fast_modinfo($course);
        $this->assertTrue(empty($modinfo->sections[0]));
        $this->assertFalse(empty($modinfo->sections[3]));
    }

<<<<<<< HEAD
    public function test_module_visibility() {
        $this->setAdminUser();
        $this->resetAfterTest(true);

        // Create course and modules.
        $course = $this->getDataGenerator()->create_course(array('numsections' => 5));
        $forum = $this->getDataGenerator()->create_module('forum', array('course' => $course->id));
        $assign = $this->getDataGenerator()->create_module('assign', array('duedate' => time(), 'course' => $course->id));
        $modules = compact('forum', 'assign');

        // Hiding the modules.
        foreach ($modules as $mod) {
            set_coursemodule_visible($mod->cmid, 0);
            $this->check_module_visibility($mod, 0, 0);
        }

        // Showing the modules.
        foreach ($modules as $mod) {
            set_coursemodule_visible($mod->cmid, 1);
            $this->check_module_visibility($mod, 1, 1);
        }
    }

    public function test_section_visibility() {
        $this->setAdminUser();
        $this->resetAfterTest(true);

        // Create course.
        $course = $this->getDataGenerator()->create_course(array('numsections' => 3), array('createsections' => true));

        // Testing an empty section.
        $sectionnumber = 1;
        set_section_visible($course->id, $sectionnumber, 0);
        $section_info = get_fast_modinfo($course->id)->get_section_info($sectionnumber);
        $this->assertEquals($section_info->visible, 0);
        set_section_visible($course->id, $sectionnumber, 1);
        $section_info = get_fast_modinfo($course->id)->get_section_info($sectionnumber);
        $this->assertEquals($section_info->visible, 1);

        // Testing a section with visible modules.
        $sectionnumber = 2;
        $forum = $this->getDataGenerator()->create_module('forum', array('course' => $course->id),
                array('section' => $sectionnumber));
        $assign = $this->getDataGenerator()->create_module('assign', array('duedate' => time(),
                'course' => $course->id), array('section' => $sectionnumber));
        $modules = compact('forum', 'assign');
        set_section_visible($course->id, $sectionnumber, 0);
        $section_info = get_fast_modinfo($course->id)->get_section_info($sectionnumber);
        $this->assertEquals($section_info->visible, 0);
        foreach ($modules as $mod) {
            $this->check_module_visibility($mod, 0, 1);
        }
        set_section_visible($course->id, $sectionnumber, 1);
        $section_info = get_fast_modinfo($course->id)->get_section_info($sectionnumber);
        $this->assertEquals($section_info->visible, 1);
        foreach ($modules as $mod) {
            $this->check_module_visibility($mod, 1, 1);
        }

        // Testing a section with hidden modules, which should stay hidden.
        $sectionnumber = 3;
        $forum = $this->getDataGenerator()->create_module('forum', array('course' => $course->id),
                array('section' => $sectionnumber));
        $assign = $this->getDataGenerator()->create_module('assign', array('duedate' => time(),
                'course' => $course->id), array('section' => $sectionnumber));
        $modules = compact('forum', 'assign');
        foreach ($modules as $mod) {
            set_coursemodule_visible($mod->cmid, 0);
            $this->check_module_visibility($mod, 0, 0);
        }
        set_section_visible($course->id, $sectionnumber, 0);
        $section_info = get_fast_modinfo($course->id)->get_section_info($sectionnumber);
        $this->assertEquals($section_info->visible, 0);
        foreach ($modules as $mod) {
            $this->check_module_visibility($mod, 0, 0);
        }
        set_section_visible($course->id, $sectionnumber, 1);
        $section_info = get_fast_modinfo($course->id)->get_section_info($sectionnumber);
        $this->assertEquals($section_info->visible, 1);
        foreach ($modules as $mod) {
            $this->check_module_visibility($mod, 0, 0);
        }
    }

    /**
     * Helper function to assert that a module has correctly been made visible, or hidden.
     *
     * @param stdClass $mod module information
     * @param int $visibility the current state of the module
     * @param int $visibleold the current state of the visibleold property
     * @return void
     */
    public function check_module_visibility($mod, $visibility, $visibleold) {
        global $DB;
        $cm = get_fast_modinfo($mod->course)->get_cm($mod->cmid);
        $this->assertEquals($visibility, $cm->visible);
        $this->assertEquals($visibleold, $cm->visibleold);

        // Check the module grade items.
        $grade_items = grade_item::fetch_all(array('itemtype' => 'mod', 'itemmodule' => $cm->modname,
                'iteminstance' => $cm->instance, 'courseid' => $cm->course));
        if ($grade_items) {
            foreach ($grade_items as $grade_item) {
                if ($visibility) {
                    $this->assertFalse($grade_item->is_hidden(), "$cm->modname grade_item not visible");
                } else {
                    $this->assertTrue($grade_item->is_hidden(), "$cm->modname grade_item not hidden");
                }
            }
        }

        // Check the events visibility.
        if ($events = $DB->get_records('event', array('instance' => $cm->instance, 'modulename' => $cm->modname))) {
            foreach ($events as $event) {
                $calevent = new calendar_event($event);
                $this->assertEquals($visibility, $calevent->visible, "$cm->modname calendar_event visibility");
            }
        }
    }

=======
    /**
     * These tests check for moving courses around categories with different permissions enabled and disabled.
     * (@see course/lib.php can_move_courses_to_category())
     */
    function test_move_course_to_category_check() {
        $this->resetAfterTest(true);

        // Create a user.
        $user = $this->getDataGenerator()->create_user();

        // Log in as the user.
        $this->setUser($user);

        $catstructure[] = array(
                    'fromcategory' => array('catcap' => 'moodle/category:manage', 'allow' => CAP_ALLOW),
                    'tocategory' => array('catcap' => 'moodle/category:manage', 'allow' => CAP_ALLOW),
                    'courses' => array(
                        array('coursecap' => array('moodle/course:create')),
                        array('coursecap' => array('moodle/course:delete')),
                        array('coursecap' => array('moodle/course:delete', 'moodle/course:create'))
                    ),
                    'movecourse' => array(
                        array('course' => 0, 'result' => false),
                        array('course' => 1, 'result' => false),
                        array('course' => 2, 'result' => true),
                        array('course' => array(0,1), 'result' => false),
                        array('course' => array(0,1,2), 'result' => false),
                    )
            );

        // Create a system context to ascertain the correct role id.
        $systemcontext = context_system::instance();

        $roleid = 4; // role id of student?
        // This is to ensure that we get the correct role id.
        $roles = role_get_names($systemcontext);
        foreach ($roles as $role) {
            if ($role->shortname == 'student') {
                $roleid = $role->id;
            }
        }

        // Create category.
        foreach ($catstructure as $key => $value) {
            // Create to catgory.
            $cat = $this->getDataGenerator()->create_category(array('name' => 'FromTestCat '.$key));
            $catstructure[$key]['tocategory']['catid'] = $cat->id;
            $catstructure[$key]['tocategory']['catcontext'] = context_coursecat::instance($cat->id);
            $catcap = $catstructure[$key]['tocategory']['catcap'];
            $catallow = $catstructure[$key]['tocategory']['allow'];
            assign_capability($catcap, $catallow, $roleid, $catstructure[$key]['tocategory']['catcontext'], true);

            // Create from category.
            $fromcat = $this->getDataGenerator()->create_category(array('name' => 'ToTestCat '.$key));
            $catstructure[$key]['fromcategory']['catid'] = $fromcat->id;
            $catstructure[$key]['fromcategory']['catcontext'] = context_coursecat::instance($fromcat->id);
            $catcap = $catstructure[$key]['fromcategory']['catcap'];
            $catallow = $catstructure[$key]['fromcategory']['allow'];
            assign_capability($catcap, $catallow, $roleid, $catstructure[$key]['fromcategory']['catcontext'], true);

            // Create course in from category.
            foreach($value['courses'] as $coursekey => $coursedata) {
                $coursed = array('category' => $fromcat->id,
                                    'fullname' => 'Coursefullname '.$fromcat->id.$coursekey,
                                    'shortname' => 'Courseshortname'.$fromcat->id.$coursekey);

                $course = $this->getDataGenerator()->create_course($coursed);
                $catstructure[$key]['courses'][$coursekey]['id'] = $course->id;
                $coursecontext = context_course::instance($course->id);

                foreach ($coursedata['coursecap'] as $coursecap) {
                    assign_capability($coursecap, CAP_ALLOW, $roleid, $coursecontext, true);
                }
            }
            // Assign course creator to user on category.
            role_assign($roleid, $user->id, $catstructure[$key]['tocategory']['catcontext']);
            role_assign($roleid, $user->id, $catstructure[$key]['fromcategory']['catcontext']);
        }

        // We loop through the catstructure array and test moving courses to different categories with different permissions.
        foreach ($catstructure as $key => $data) {
            foreach ($data['movecourse'] as $move) {
                if (is_array($move['course'])) {
                    $courseids = array();
                    foreach ($move['course'] as $courseindex) {
                        $courseids[] = $data['courses'][$courseindex]['id'];
                    }
                } else {
                    $courseids = $data['courses'][$move['course']]['id'];
                }

                $canmove = can_move_courses_to_category($courseids, $data['tocategory']['catid']);
                $this->assertEquals($canmove, $move['result']);
            }
        }
    }
>>>>>>> 2b9e957a
}<|MERGE_RESOLUTION|>--- conflicted
+++ resolved
@@ -315,7 +315,6 @@
         $this->assertFalse(empty($modinfo->sections[3]));
     }
 
-<<<<<<< HEAD
     public function test_module_visibility() {
         $this->setAdminUser();
         $this->resetAfterTest(true);
@@ -436,7 +435,6 @@
         }
     }
 
-=======
     /**
      * These tests check for moving courses around categories with different permissions enabled and disabled.
      * (@see course/lib.php can_move_courses_to_category())
@@ -533,5 +531,4 @@
             }
         }
     }
->>>>>>> 2b9e957a
 }