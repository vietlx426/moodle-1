--- conflicted
+++ resolved
@@ -47,14 +47,11 @@
   - course/format/topics/renderer.php
   - course/format/weeks/renderer.php
 * New core_courseformat\sectiondelegate class. The class can be extended by plugins to take control of a course section.
-<<<<<<< HEAD
 * The methods core_courseformat\base::set_section_number() and core_courseformat\base:: get_section_number() have been deprecated
 and replaced by core_courseformat\base::set_sectionnum() and core_courseformat\base::get_sectionnum(). The new methods use the null
 value when all the sections must be displayed (instead of 0). That way, section 0 (General), can be displayed on a single page too.
-=======
 * The course format setting has been updated to use a choice dropdown form element instead of a select element. Third-party
 plugins can now include the string 'plugin_description' to provide a description of the course format.
->>>>>>> 2a708f98
 
 === 4.3 ===
 * New core_courseformat\output\activitybadge class that can be extended by any module to display content near the activity name.
