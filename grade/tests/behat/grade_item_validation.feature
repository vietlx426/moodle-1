--- conflicted
+++ resolved
@@ -17,13 +17,9 @@
       | teacher1 | C1 | editingteacher |
       | student1 | C1 | student |
     And I log in as "admin"
-<<<<<<< HEAD
-    And I navigate to "Grades > Scales" in site administration
-=======
     And the "multilang" filter is "on"
     And the "multilang" filter applies to "content and headings"
-    And I navigate to "Scales" node in "Site administration > Grades"
->>>>>>> 8ad225b4
+    And I navigate to "Grades > Scales" in site administration
     And I press "Add a new scale"
     And I set the following fields to these values:
       | Name  | <span lang="en" class="multilang">EN</span><span lang="fr" class="multilang">FR</span> ABCDEF |
