--- conflicted
+++ resolved
@@ -85,11 +85,7 @@
         // Step to access the user grade page from the grading page.
         $gradetext = get_string('gradeverb');
 
-<<<<<<< HEAD
-        $this->execute("behat_general::i_click_on_in_the", [$this->escape($activityname), 'link', 'page', 'region']);
-=======
         $this->execute('behat_navigation::go_to_breadcrumb_location', $this->escape($activityname));
->>>>>>> 300d0bc0
 
         $this->execute('behat_navigation::i_navigate_to_in_current_page_administration',
             get_string('viewgrading', 'mod_assign'));
