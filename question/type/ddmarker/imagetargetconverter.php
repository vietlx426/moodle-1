<?php
// This file is part of Moodle - http://moodle.org/
//
// Moodle is free software: you can redistribute it and/or modify
// it under the terms of the GNU General Public License as published by
// the Free Software Foundation, either version 3 of the License, or
// (at your option) any later version.
//
// Moodle is distributed in the hope that it will be useful,
// but WITHOUT ANY WARRANTY; without even the implied warranty of
// MERCHANTABILITY or FITNESS FOR A PARTICULAR PURPOSE.  See the
// GNU General Public License for more details.
//
// You should have received a copy of the GNU General Public License
// along with Moodle.  If not, see <http://www.gnu.org/licenses/>.

/**
 * This page lets admin convert imagetarget questions to the ddmarker question type.
 *
 * @package    qtype
 * @subpackage ddmarker
 * @copyright  2012 Jamie Pratt
 * @license    http://www.gnu.org/copyleft/gpl.html GNU GPL v3 or later
 */


require_once(dirname(__FILE__) . '/../../../config.php');
require_once($CFG->libdir . '/adminlib.php');
require_once($CFG->dirroot.'/question/type/ddmarker/questionlists.php');

<<<<<<< HEAD
abstract class qtype_ddmarker_list_item {
    /**
     * @var count of questions contained in this item and sub items.
     */
    protected $qcount = 0;
    /**
     * @var children array of pointers to list_items either category_list_items or context_list_items
     */
    protected $children = array();

    protected $record;


    public function add_child($child) {
        $this->children[] = $child;
        //array_unique relies on __toString() returning a unique string to determine if objects in array
        //are the same or not
        $this->children = array_unique($this->children);
    }

    abstract protected function parent_node ();

    abstract public function render($stringidentifier, $link);

    public function leaf_to_root($qcount) {
        $this->qcount += $qcount;
        $parent = $this->parent_node();
        if ($parent !== null) {
            $parent->add_child($this);
            $parent->leaf_to_root($qcount);
        }
    }

    protected function render_children($stringidentifier, $link) {
        $children = array();
        foreach ($this->children as $child) {
            $children[] = $child->render($stringidentifier, $link);
        }
        return html_writer::alist($children);
    }

    public function __toString() {
        return get_class($this).' '.$this->record->id;
    }

}
class qtype_ddmarker_category_list_item extends qtype_ddmarker_list_item {

    public function __construct($record, $list, $parentlist) {
        $this->record = $record;
        $this->list = $list;
        $this->parentlist = $parentlist;
    }

    public function parent_node() {
        if ($this->record->parent == 0) {
            return $this->parentlist->get_instance($this->record->contextid);
        } else {
            return $this->list->get_instance($this->record->parent);
        }
    }

    public function render ($stringidentifier, $link) {
        global $PAGE;
        $a = new stdClass();
        $a->qcount = $this->qcount;
        $a->name = $this->record->name;
        $thisitem = get_string($stringidentifier.'category', 'qtype_ddmarker', $a);
        if ($link) {
            $actionurl = new moodle_url($PAGE->url, array('categoryid'=> $this->record->id));
            $thisitem = html_writer::tag('a', $thisitem, array('href' => $actionurl));
        }

        return $thisitem.$this->render_children($stringidentifier, $link);
    }
}
class qtype_ddmarker_question_list_item extends qtype_ddmarker_list_item {

    public function __construct($record, $list, $parentlist) {
        $this->record = $record;
        $this->list = $list;
        $this->parentlist = $parentlist;
    }

    public function parent_node() {
        return $this->parentlist->get_instance($this->record->cat_id);
    }

    public function render ($stringidentifier, $link) {
        global $PAGE;
        $a = new stdClass();
        $a->name = $this->record->name;
        $thisitem = get_string('listitemquestion', 'qtype_ddmarker', $a);
        return $thisitem;
    }
}
class qtype_ddmarker_context_list_item extends qtype_ddmarker_list_item {

    protected $list;
    protected $parentlist = null;

    public function __construct($record, $list) {
        $this->record = $record;
        $this->list = $list;
    }

    public function parent_node() {
        $pathids = explode('/', $this->record->path);
        if (count($pathids) >= 3) {
            return $this->list->get_instance($pathids[count($pathids)-2]);
        } else {
            return null;
        }
    }

    public function render ($stringidentifier, $link) {
        global $PAGE;
        $a = new stdClass();
        $a->qcount = $this->qcount;
        $a->name = $this->record->get_context_name();
        $thisitem = get_string($stringidentifier.'context', 'qtype_ddmarker', $a);
        if ($link) {
            $actionurl = new moodle_url($PAGE->url, array('contextid'=> $this->record->id));
            $thisitem = html_writer::tag('a', $thisitem, array('href' => $actionurl));
        }
        return $thisitem.$this->render_children($stringidentifier, $link);
    }
}
/**
 * Describes a nested list of listitems. This class and sub classes contain the functionality to build the nested list.
 **/
abstract class qtype_ddmarker_list {
    protected $records = array();
    protected $instances = array();
    abstract protected function new_list_item($record);
    protected function make_list_item_instances_from_records ($contextids = null) {
        if (!empty($this->records)) {
            foreach ($this->records as $id => $record) {
                $this->instances[$id] = $this->new_list_item($record);
            }
        }
    }
    public function get_instance($id) {
        return $this->instances[$id];
    }

    public function leaf_node ($id, $qcount) {
        $instance = $this->get_instance($id);
        $instance->leaf_to_root($qcount);
        //print_object(array('list' => $this)+ compact('id', 'qcount'));
    }

}

class qtype_ddmarker_context_list extends qtype_ddmarker_list {

=======
class qtype_ddmarker_question_converter_list extends qtype_ddmarker_question_list {
>>>>>>> 45766c51
    protected function new_list_item($record) {
        return new qtype_ddmarker_question_converter_list_item($record, $this, $this->categorylist);
    }
    public function prepare_for_processing($top) {
        global $DB;
<<<<<<< HEAD
        $this->records = array();
        foreach ($contextids as $contextid) {
            if (!isset($records[$contextid])) {
                $this->records[$contextid] = context::instance_by_id($contextid);
            }
            $this->records += $this->records[$contextid]->get_parent_contexts();
=======
        $questionids = $top->question_ids();
        list($inorequalsql, $inorequalparams) = $DB->get_in_or_equal($questionids);
        $imagetargetrecords = $DB->get_records_select('question_imagetarget', 'question '.$inorequalsql, $inorequalparams);
        $answers = array();
        foreach ($imagetargetrecords as $imagetargetrecord) {
            $this->get_instance($imagetargetrecord->question)->imagetargetrecord = $imagetargetrecord;
>>>>>>> 45766c51
        }
        $answerrecords = $DB->get_records_select('question_answers', 'question '.$inorequalsql, $inorequalparams);
        foreach ($answerrecords as $answerrecord) {
            $this->get_instance($answerrecord->question)->answers[] = $answerrecord;
        }
    }
}
class qtype_ddmarker_question_converter_list_item extends qtype_ddmarker_question_list_item {
    public $imagetargetrecord = null;
    public $answers = array();
    public function process($progresstrace = null, $depth = 0) {
        $this->convert_question();
        parent::process($progresstrace, $depth);//outputs progress message
    }
    protected function convert_question() {
        global $DB;
        foreach ($this->answers as $answer) {
            $no = 1;
            if ('*' !== $answer->answer) {
                $drop = new stdClass();
                $drop->questionid = $this->record->id;
                $drop->shape = 'rectangle';
                $drop->no = $no;
                list($x1, $y1, $x2, $y2) = explode(',', $answer->answer);
                $width = $x2 - $x1;
                $height = $y2 - $y1;
                $drop->coords = "{$x1},{$y1};{$width},{$height}";
                $drop->choice = 1;
                $DB->insert_record('qtype_ddmarker_drops', $drop);
                $no++;
                $correctfeedback = $answer->feedback;
                $correctfeedbackformat = $answer->feedbackformat;
            } else {
                $incorrectfeedback = $answer->feedback;
                $incorrectfeedbackformat = $answer->feedbackformat;
            }
        }
        $drag = new stdClass();
        $drag->questionid = $this->record->id;
        $drag->no = 1;
        $drag->label = "X";
        $drag->infinite = 0;
        $DB->insert_record('qtype_ddmarker_drags', $drag);

        $ddmarker = new stdClass();
        $ddmarker->questionid = $this->record->id;
        $ddmarker->shuffleanswers = 0;
        $ddmarker->correctfeedback = $correctfeedback;
        $ddmarker->correctfeedbackformat = $correctfeedbackformat;
        $ddmarker->partiallycorrectfeedback = '';
        $ddmarker->partiallycorrectfeedbackformat = 1;
        $ddmarker->incorrectfeedback = $incorrectfeedback;
        $ddmarker->incorrectfeedbackformat = $incorrectfeedbackformat;
        $ddmarker->shownumcorrect = 0;
        $ddmarker->showmisplaced = 0;
        $DB->insert_record('qtype_ddmarker', $ddmarker);

        $newrec = clone($this->record);
        unset($newrec->contextid);
        $newrec->qtype = 'ddmarker';
        $newrec->timemodified = time();
        $DB->update_record('question', $newrec);

        $fs = get_file_storage();
        $bgimagefile = $fs->get_file($this->course_context_id(),
                                        'course',
                                        'legacy',
                                        '0',
                                        '/'.dirname($this->imagetargetrecord->qimage).'/',
                                        basename($this->imagetargetrecord->qimage));
        $newbgimagefile = new stdClass();
        $newbgimagefile->component = 'qtype_ddmarker';
        $newbgimagefile->filearea = 'bgimage';
        $newbgimagefile->filepath = '/';
        $newbgimagefile->itemid = $this->record->id;
        $fs->create_file_from_storedfile($newbgimagefile, $bgimagefile);

        $DB->delete_records('question_imagetarget', array('question' => $this->record->id));
        $DB->delete_records('question_answers', array('question' => $this->record->id));
    }
}

$categoryid = optional_param('categoryid', 0, PARAM_INT);
$qcontextid = optional_param('contextid', 0, PARAM_INT);
$questionid = optional_param('questionid', 0, PARAM_INT);
$confirm = optional_param('confirm', 0, PARAM_INT);
// Check the user is logged in.
require_login();
$context = get_context_instance(CONTEXT_SYSTEM);
require_capability('moodle/question:config', $context);

admin_externalpage_setup('qtypeddmarkerfromimagetarget');

// Header.
echo $OUTPUT->header();
echo $OUTPUT->heading_with_help(get_string('imagetargetconverter', 'qtype_ddmarker'), '', 'qtype_ddmarker');


$params = array();
$from = 'FROM {question_categories} cat, {question} q';
$where = ' WHERE q.qtype = \'imagetarget\' AND q.category =  cat.id ';

if ($qcontextid) {
    $qcontext = get_context_instance_by_id($qcontextid, MUST_EXIST);
    $from  .= ', {context} context';
    $where .= 'AND cat.contextid = context.id AND (context.path LIKE :path OR context.id = :id) ';
    $params['path'] = $qcontext->path.'/%';
    $params['id'] = $qcontext->id;
} else if ($categoryid) {
    //fetch all questions from this cats context
    $from  .= ', {question_categories} cat2';
    $where .= 'AND cat.contextid = cat2.contextid AND cat2.id = :categoryid ';
    $params['categoryid'] = $categoryid;
} else if ($questionid) {
    //fetch all questions from this cats context
    $where .= 'AND q.id = :questionid ';
    $params['questionid'] = $questionid;
}
$sql = 'SELECT q.*, cat.contextid '.$from.$where.'ORDER BY cat.id, q.name';

$questions = $DB->get_records_sql($sql, $params);

$contextids = array();
foreach ($questions as $question) {
    $contextids[] = $question->contextid;
}

$contextlist = new qtype_ddmarker_context_list(array_unique($contextids));
$categorylist = new qtype_ddmarker_category_list($contextids, $contextlist);
$questionlist = new qtype_ddmarker_question_converter_list($questions, $categorylist);

foreach ($questions as $question) {
    $questionlist->leaf_node($question->id, 1);
}
$questionsselected = (bool) ($categoryid || $qcontextid || $questionid);
if ($questionid) {
    $top = $questionlist->get_instance($questionid);
} else if ($categoryid) {
    $top = $categorylist->get_instance($categoryid);
} else if ($qcontextid) {
    $top = $contextlist->get_instance($qcontextid);
} else {
    $top = $contextlist->root_node();
}
if (!$confirm) {
    if ($questionsselected) {
        echo $contextlist->render('listitemaction', false, $top);
        $cofirmedurl = new moodle_url($PAGE->url, compact('categoryid', 'contextid', 'questionid') + array('confirm'=>1));
        $cancelurl = new moodle_url($PAGE->url);
        echo $OUTPUT->confirm(get_string('confirmimagetargetconversion', 'qtype_ddmarker'), $cofirmedurl, $cancelurl);
    } else {
        echo $contextlist->render('listitemlist', true, $top);
    }
} else if (confirm_sesskey()) {
    $questionlist->prepare_for_processing($top);
    $top->process();
}

// Footer.
echo $OUTPUT->footer();<|MERGE_RESOLUTION|>--- conflicted
+++ resolved
@@ -28,186 +28,18 @@
 require_once($CFG->libdir . '/adminlib.php');
 require_once($CFG->dirroot.'/question/type/ddmarker/questionlists.php');
 
-<<<<<<< HEAD
-abstract class qtype_ddmarker_list_item {
-    /**
-     * @var count of questions contained in this item and sub items.
-     */
-    protected $qcount = 0;
-    /**
-     * @var children array of pointers to list_items either category_list_items or context_list_items
-     */
-    protected $children = array();
-
-    protected $record;
-
-
-    public function add_child($child) {
-        $this->children[] = $child;
-        //array_unique relies on __toString() returning a unique string to determine if objects in array
-        //are the same or not
-        $this->children = array_unique($this->children);
-    }
-
-    abstract protected function parent_node ();
-
-    abstract public function render($stringidentifier, $link);
-
-    public function leaf_to_root($qcount) {
-        $this->qcount += $qcount;
-        $parent = $this->parent_node();
-        if ($parent !== null) {
-            $parent->add_child($this);
-            $parent->leaf_to_root($qcount);
-        }
-    }
-
-    protected function render_children($stringidentifier, $link) {
-        $children = array();
-        foreach ($this->children as $child) {
-            $children[] = $child->render($stringidentifier, $link);
-        }
-        return html_writer::alist($children);
-    }
-
-    public function __toString() {
-        return get_class($this).' '.$this->record->id;
-    }
-
-}
-class qtype_ddmarker_category_list_item extends qtype_ddmarker_list_item {
-
-    public function __construct($record, $list, $parentlist) {
-        $this->record = $record;
-        $this->list = $list;
-        $this->parentlist = $parentlist;
-    }
-
-    public function parent_node() {
-        if ($this->record->parent == 0) {
-            return $this->parentlist->get_instance($this->record->contextid);
-        } else {
-            return $this->list->get_instance($this->record->parent);
-        }
-    }
-
-    public function render ($stringidentifier, $link) {
-        global $PAGE;
-        $a = new stdClass();
-        $a->qcount = $this->qcount;
-        $a->name = $this->record->name;
-        $thisitem = get_string($stringidentifier.'category', 'qtype_ddmarker', $a);
-        if ($link) {
-            $actionurl = new moodle_url($PAGE->url, array('categoryid'=> $this->record->id));
-            $thisitem = html_writer::tag('a', $thisitem, array('href' => $actionurl));
-        }
-
-        return $thisitem.$this->render_children($stringidentifier, $link);
-    }
-}
-class qtype_ddmarker_question_list_item extends qtype_ddmarker_list_item {
-
-    public function __construct($record, $list, $parentlist) {
-        $this->record = $record;
-        $this->list = $list;
-        $this->parentlist = $parentlist;
-    }
-
-    public function parent_node() {
-        return $this->parentlist->get_instance($this->record->cat_id);
-    }
-
-    public function render ($stringidentifier, $link) {
-        global $PAGE;
-        $a = new stdClass();
-        $a->name = $this->record->name;
-        $thisitem = get_string('listitemquestion', 'qtype_ddmarker', $a);
-        return $thisitem;
-    }
-}
-class qtype_ddmarker_context_list_item extends qtype_ddmarker_list_item {
-
-    protected $list;
-    protected $parentlist = null;
-
-    public function __construct($record, $list) {
-        $this->record = $record;
-        $this->list = $list;
-    }
-
-    public function parent_node() {
-        $pathids = explode('/', $this->record->path);
-        if (count($pathids) >= 3) {
-            return $this->list->get_instance($pathids[count($pathids)-2]);
-        } else {
-            return null;
-        }
-    }
-
-    public function render ($stringidentifier, $link) {
-        global $PAGE;
-        $a = new stdClass();
-        $a->qcount = $this->qcount;
-        $a->name = $this->record->get_context_name();
-        $thisitem = get_string($stringidentifier.'context', 'qtype_ddmarker', $a);
-        if ($link) {
-            $actionurl = new moodle_url($PAGE->url, array('contextid'=> $this->record->id));
-            $thisitem = html_writer::tag('a', $thisitem, array('href' => $actionurl));
-        }
-        return $thisitem.$this->render_children($stringidentifier, $link);
-    }
-}
-/**
- * Describes a nested list of listitems. This class and sub classes contain the functionality to build the nested list.
- **/
-abstract class qtype_ddmarker_list {
-    protected $records = array();
-    protected $instances = array();
-    abstract protected function new_list_item($record);
-    protected function make_list_item_instances_from_records ($contextids = null) {
-        if (!empty($this->records)) {
-            foreach ($this->records as $id => $record) {
-                $this->instances[$id] = $this->new_list_item($record);
-            }
-        }
-    }
-    public function get_instance($id) {
-        return $this->instances[$id];
-    }
-
-    public function leaf_node ($id, $qcount) {
-        $instance = $this->get_instance($id);
-        $instance->leaf_to_root($qcount);
-        //print_object(array('list' => $this)+ compact('id', 'qcount'));
-    }
-
-}
-
-class qtype_ddmarker_context_list extends qtype_ddmarker_list {
-
-=======
 class qtype_ddmarker_question_converter_list extends qtype_ddmarker_question_list {
->>>>>>> 45766c51
     protected function new_list_item($record) {
         return new qtype_ddmarker_question_converter_list_item($record, $this, $this->categorylist);
     }
     public function prepare_for_processing($top) {
         global $DB;
-<<<<<<< HEAD
-        $this->records = array();
-        foreach ($contextids as $contextid) {
-            if (!isset($records[$contextid])) {
-                $this->records[$contextid] = context::instance_by_id($contextid);
-            }
-            $this->records += $this->records[$contextid]->get_parent_contexts();
-=======
         $questionids = $top->question_ids();
         list($inorequalsql, $inorequalparams) = $DB->get_in_or_equal($questionids);
         $imagetargetrecords = $DB->get_records_select('question_imagetarget', 'question '.$inorequalsql, $inorequalparams);
         $answers = array();
         foreach ($imagetargetrecords as $imagetargetrecord) {
             $this->get_instance($imagetargetrecord->question)->imagetargetrecord = $imagetargetrecord;
->>>>>>> 45766c51
         }
         $answerrecords = $DB->get_records_select('question_answers', 'question '.$inorequalsql, $inorequalparams);
         foreach ($answerrecords as $answerrecord) {
