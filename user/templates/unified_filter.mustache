{{!
    This file is part of Moodle - http://moodle.org/

    Moodle is free software: you can redistribute it and/or modify
    it under the terms of the GNU General Public License as published by
    the Free Software Foundation, either version 3 of the License, or
    (at your option) any later version.

    Moodle is distributed in the hope that it will be useful,
    but WITHOUT ANY WARRANTY; without even the implied warranty of
    MERCHANTABILITY or FITNESS FOR A PARTICULAR PURPOSE.  See the
    GNU General Public License for more details.

    You should have received a copy of the GNU General Public License
    along with Moodle.  If not, see <http://www.gnu.org/licenses/>.
}}
{{!
    @template core_user/unified_filter

    Template for the unified filter element.

    Context variables required for this template:
    * action string - The action URL for the form.
    * filteroptions - Array of filter options.
      * value string - The option value.
      * label string - The option label.
      * selected boolean - Whether the option is selected

    Example context (json):
    {
        "action": "/user/index.php",
        "filteroptions": [
            {
                "value": "1",
                "label": "Option 1"
            },
            {
                "value": "2",
                "label": "Option 2",
                "selected": true
            },
            {
                "value": "3",
                "label": "Option 3",
                "selected": true
            },
            {
                "value": "4",
                "label": "Option 4"
            }
        ]
    }
}}
<form method="post" action="{{action}}" class="m-b-1" role="search">
    <label for="unified-filters" class="sr-only">{{#str}}filters{{/str}}</label>
    <select name="unified-filters[]" id="unified-filters" multiple="multiple" data-originaloptionsjson="{{originaloptionsjson}}" class="form-autocomplete-original-select">
        {{#filteroptions}}
            <option value="{{value}}" {{#selected}}selected="selected"{{/selected}}>{{{label}}}</option>
        {{/filteroptions}}
    </select>
<<<<<<< HEAD
    <input type="hidden" name="unified-filter-submitted" value="1">
    <input type="submit" class="btn btn-primary" id="user-filter-button" value={{#quote}}{{#str}}filter{{/str}}{{/quote}}>
=======
>>>>>>> 1bf6dcc5
</form>
{{#js}}
require(['core_user/unified_filter'], function(Filter) {
    Filter.init();
});
{{/js}}<|MERGE_RESOLUTION|>--- conflicted
+++ resolved
@@ -58,11 +58,7 @@
             <option value="{{value}}" {{#selected}}selected="selected"{{/selected}}>{{{label}}}</option>
         {{/filteroptions}}
     </select>
-<<<<<<< HEAD
     <input type="hidden" name="unified-filter-submitted" value="1">
-    <input type="submit" class="btn btn-primary" id="user-filter-button" value={{#quote}}{{#str}}filter{{/str}}{{/quote}}>
-=======
->>>>>>> 1bf6dcc5
 </form>
 {{#js}}
 require(['core_user/unified_filter'], function(Filter) {
