--- conflicted
+++ resolved
@@ -103,15 +103,9 @@
             <div class="navitem-divider"></div>
         {{/pagereset}}
         {{#graderurl}}
-<<<<<<< HEAD
-            <div class="navitem ms-sm-auto align-self-center">
-                <a class="btn btn-primary" href="{{graderurl}}">{{#str}}viewgrader, mod_assign{{/str}}</a>
-            </div>
-=======
         <div class="navitem ms-sm-auto align-self-center">
             <a class="btn btn-primary" href="{{graderurl}}">{{#str}}gradeverb, core{{/str}}</a>
         </div>
->>>>>>> 897ec3b6
         {{/graderurl}}
     </div>
 </div>
