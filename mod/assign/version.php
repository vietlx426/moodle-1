--- conflicted
+++ resolved
@@ -25,12 +25,7 @@
 defined('MOODLE_INTERNAL') || die();
 
 $module->component = 'mod_assign'; // Full name of the plugin (used for diagnostics)
-<<<<<<< HEAD
-$module->version  = 2012061400;    // The current module version (Date: YYYYMMDDXX)
-$module->requires = 2012050300;    // Requires this Moodle version
-=======
 $module->version  = 2012061700;    // The current module version (Date: YYYYMMDDXX)
 $module->requires = 2012061700;    // Requires this Moodle version
->>>>>>> c5e783e5
 $module->cron     = 60;
 
