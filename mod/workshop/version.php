<?php
// This file is part of Moodle - http://moodle.org/
//
// Moodle is free software: you can redistribute it and/or modify
// it under the terms of the GNU General Public License as published by
// the Free Software Foundation, either version 3 of the License, or
// (at your option) any later version.
//
// Moodle is distributed in the hope that it will be useful,
// but WITHOUT ANY WARRANTY; without even the implied warranty of
// MERCHANTABILITY or FITNESS FOR A PARTICULAR PURPOSE.  See the
// GNU General Public License for more details.
//
// You should have received a copy of the GNU General Public License
// along with Moodle.  If not, see <http://www.gnu.org/licenses/>.

/**
 * Defines the version of workshop
 *
 * @package    mod_workshop
 * @copyright  2009 David Mudrak <david.mudrak@gmail.com>
 * @license    http://www.gnu.org/copyleft/gpl.html GNU GPL v3 or later
 */

defined('MOODLE_INTERNAL') || die();

<<<<<<< HEAD
$plugin->version   = 2018042700;        // The current module version (YYYYMMDDXX)
$plugin->requires  = 2017110800;        // Requires this Moodle version.
=======
$plugin->version   = 2018051400;        // The current module version (YYYYMMDDXX)
$plugin->requires  = 2018050800;        // Requires this Moodle version.
>>>>>>> 12ed3e27
$plugin->component = 'mod_workshop';
$plugin->cron      = 60;                // Give as a chance every minute.<|MERGE_RESOLUTION|>--- conflicted
+++ resolved
@@ -24,12 +24,7 @@
 
 defined('MOODLE_INTERNAL') || die();
 
-<<<<<<< HEAD
-$plugin->version   = 2018042700;        // The current module version (YYYYMMDDXX)
-$plugin->requires  = 2017110800;        // Requires this Moodle version.
-=======
 $plugin->version   = 2018051400;        // The current module version (YYYYMMDDXX)
 $plugin->requires  = 2018050800;        // Requires this Moodle version.
->>>>>>> 12ed3e27
 $plugin->component = 'mod_workshop';
 $plugin->cron      = 60;                // Give as a chance every minute.