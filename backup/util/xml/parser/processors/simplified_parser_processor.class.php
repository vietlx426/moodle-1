--- conflicted
+++ resolved
@@ -174,20 +174,12 @@
      */
     public function after_path($path) {
         $toprocess = false;
-<<<<<<< HEAD
-        // If the path being closed matches (same or parent) the last path in the stack
-=======
         // If the path being closed matches (same or parent) the first path in the stack
->>>>>>> 16b5541d
         // we process pending startend notifications until one matching end is found
         if ($element = reset($this->startendinfo)) {
             $elepath = $element['path'];
             $eleaction = $element['action'];
-<<<<<<< HEAD
-            if ($eleaction = 'end' && strpos($elepath, $path) === 0) {
-=======
             if (strpos($elepath, $path) === 0) {
->>>>>>> 16b5541d
                 $toprocess = true;
             }
 
