<?php
// This file is part of Moodle - http://moodle.org/
//
// Moodle is free software: you can redistribute it and/or modify
// it under the terms of the GNU General Public License as published by
// the Free Software Foundation, either version 3 of the License, or
// (at your option) any later version.
//
// Moodle is distributed in the hope that it will be useful,
// but WITHOUT ANY WARRANTY; without even the implied warranty of
// MERCHANTABILITY or FITNESS FOR A PARTICULAR PURPOSE.  See the
// GNU General Public License for more details.
//
// You should have received a copy of the GNU General Public License
// along with Moodle.  If not, see <http://www.gnu.org/licenses/>.

/**
 * Defines classes used for plugins management
 *
 * This library provides a unified interface to various plugin types in
 * Moodle. It is mainly used by the plugins management admin page and the
 * plugins check page during the upgrade.
 *
 * @package    core
 * @copyright  2011 David Mudrak <david@moodle.com>
 * @license    http://www.gnu.org/copyleft/gpl.html GNU GPL v3 or later
 */

defined('MOODLE_INTERNAL') || die();

/**
 * Singleton class providing general plugins management functionality.
 */
class core_plugin_manager {

    /** the plugin is shipped with standard Moodle distribution */
    const PLUGIN_SOURCE_STANDARD    = 'std';
    /** the plugin is added extension */
    const PLUGIN_SOURCE_EXTENSION   = 'ext';

    /** the plugin uses neither database nor capabilities, no versions */
    const PLUGIN_STATUS_NODB        = 'nodb';
    /** the plugin is up-to-date */
    const PLUGIN_STATUS_UPTODATE    = 'uptodate';
    /** the plugin is about to be installed */
    const PLUGIN_STATUS_NEW         = 'new';
    /** the plugin is about to be upgraded */
    const PLUGIN_STATUS_UPGRADE     = 'upgrade';
    /** the standard plugin is about to be deleted */
    const PLUGIN_STATUS_DELETE     = 'delete';
    /** the version at the disk is lower than the one already installed */
    const PLUGIN_STATUS_DOWNGRADE   = 'downgrade';
    /** the plugin is installed but missing from disk */
    const PLUGIN_STATUS_MISSING     = 'missing';

    /** the given requirement/dependency is fulfilled */
    const REQUIREMENT_STATUS_OK = 'ok';
    /** the plugin requires higher core/other plugin version than is currently installed */
    const REQUIREMENT_STATUS_OUTDATED = 'outdated';
    /** the required dependency is not installed */
    const REQUIREMENT_STATUS_MISSING = 'missing';
    /** the current Moodle version is too high for plugin. */
    const REQUIREMENT_STATUS_NEWER = 'newer';

    /** the required dependency is available in the plugins directory */
    const REQUIREMENT_AVAILABLE = 'available';
    /** the required dependency is available in the plugins directory */
    const REQUIREMENT_UNAVAILABLE = 'unavailable';

    /** the moodle version is explicitly supported */
    const VERSION_SUPPORTED = 'supported';
    /** the moodle version is not explicitly supported */
    const VERSION_NOT_SUPPORTED = 'notsupported';
    /** the plugin does not specify supports */
    const VERSION_NO_SUPPORTS = 'nosupports';

    /** @var core_plugin_manager holds the singleton instance */
    protected static $singletoninstance;
    /** @var array of raw plugins information */
    protected $pluginsinfo = null;
    /** @var array of raw subplugins information */
    protected $subpluginsinfo = null;
    /** @var array cache information about availability in the plugins directory if requesting "at least" version */
    protected $remotepluginsinfoatleast = null;
    /** @var array cache information about availability in the plugins directory if requesting exact version */
    protected $remotepluginsinfoexact = null;
    /** @var array list of installed plugins $name=>$version */
    protected $installedplugins = null;
    /** @var array list of all enabled plugins $name=>$name */
    protected $enabledplugins = null;
    /** @var array list of all enabled plugins $name=>$diskversion */
    protected $presentplugins = null;
    /** @var array reordered list of plugin types */
    protected $plugintypes = null;
    /** @var \core\update\code_manager code manager to use for plugins code operations */
    protected $codemanager = null;
    /** @var \core\update\api client instance to use for accessing download.moodle.org/api/ */
    protected $updateapiclient = null;

    /**
     * Direct initiation not allowed, use the factory method {@link self::instance()}
     */
    protected function __construct() {
    }

    /**
     * Sorry, this is singleton
     */
    protected function __clone() {
    }

    /**
     * Factory method for this class
     *
     * @return core_plugin_manager the singleton instance
     */
    public static function instance() {
        if (is_null(static::$singletoninstance)) {
            static::$singletoninstance = new static();
        }
        return static::$singletoninstance;
    }

    /**
     * Reset all caches.
     * @param bool $phpunitreset
     */
    public static function reset_caches($phpunitreset = false) {
        if ($phpunitreset) {
            static::$singletoninstance = null;
        } else {
            if (static::$singletoninstance) {
                static::$singletoninstance->pluginsinfo = null;
                static::$singletoninstance->subpluginsinfo = null;
                static::$singletoninstance->remotepluginsinfoatleast = null;
                static::$singletoninstance->remotepluginsinfoexact = null;
                static::$singletoninstance->installedplugins = null;
                static::$singletoninstance->enabledplugins = null;
                static::$singletoninstance->presentplugins = null;
                static::$singletoninstance->plugintypes = null;
                static::$singletoninstance->codemanager = null;
                static::$singletoninstance->updateapiclient = null;
            }
        }
        $cache = cache::make('core', 'plugin_manager');
        $cache->purge();
    }

    /**
     * Returns the result of {@link core_component::get_plugin_types()} ordered for humans
     *
     * @see self::reorder_plugin_types()
     * @return array (string)name => (string)location
     */
    public function get_plugin_types() {
        if (func_num_args() > 0) {
            if (!func_get_arg(0)) {
                throw new coding_exception('core_plugin_manager->get_plugin_types() does not support relative paths.');
            }
        }
        if ($this->plugintypes) {
            return $this->plugintypes;
        }

        $this->plugintypes = $this->reorder_plugin_types(core_component::get_plugin_types());
        return $this->plugintypes;
    }

    /**
     * Load list of installed plugins,
     * always call before using $this->installedplugins.
     *
     * This method is caching results for all plugins.
     */
    protected function load_installed_plugins() {
        global $DB, $CFG;

        if ($this->installedplugins) {
            return;
        }

        if (empty($CFG->version)) {
            // Nothing installed yet.
            $this->installedplugins = array();
            return;
        }

        $cache = cache::make('core', 'plugin_manager');
        $installed = $cache->get('installed');

        if (is_array($installed)) {
            $this->installedplugins = $installed;
            return;
        }

        $this->installedplugins = array();

        $versions = $DB->get_records('config_plugins', array('name'=>'version'));
        foreach ($versions as $version) {
            $parts = explode('_', $version->plugin, 2);
            if (!isset($parts[1])) {
                // Invalid component, there must be at least one "_".
                continue;
            }
            // Do not verify here if plugin type and name are valid.
            $this->installedplugins[$parts[0]][$parts[1]] = $version->value;
        }

        foreach ($this->installedplugins as $key => $value) {
            ksort($this->installedplugins[$key]);
        }

        $cache->set('installed', $this->installedplugins);
    }

    /**
     * Return list of installed plugins of given type.
     * @param string $type
     * @return array $name=>$version
     */
    public function get_installed_plugins($type) {
        $this->load_installed_plugins();
        if (isset($this->installedplugins[$type])) {
            return $this->installedplugins[$type];
        }
        return array();
    }

    /**
     * Load list of all enabled plugins,
     * call before using $this->enabledplugins.
     *
     * This method is caching results from individual plugin info classes.
     */
    protected function load_enabled_plugins() {
        global $CFG;

        if ($this->enabledplugins) {
            return;
        }

        if (empty($CFG->version)) {
            $this->enabledplugins = array();
            return;
        }

        $cache = cache::make('core', 'plugin_manager');
        $enabled = $cache->get('enabled');

        if (is_array($enabled)) {
            $this->enabledplugins = $enabled;
            return;
        }

        $this->enabledplugins = array();

        require_once($CFG->libdir.'/adminlib.php');

        $plugintypes = core_component::get_plugin_types();
        foreach ($plugintypes as $plugintype => $fulldir) {
            $plugininfoclass = static::resolve_plugininfo_class($plugintype);
            if (class_exists($plugininfoclass)) {
                $enabled = $plugininfoclass::get_enabled_plugins();
                if (!is_array($enabled)) {
                    continue;
                }
                $this->enabledplugins[$plugintype] = $enabled;
            }
        }

        $cache->set('enabled', $this->enabledplugins);
    }

    /**
     * Get list of enabled plugins of given type,
     * the result may contain missing plugins.
     *
     * @param string $type
     * @return array|null  list of enabled plugins of this type, null if unknown
     */
    public function get_enabled_plugins($type) {
        $this->load_enabled_plugins();
        if (isset($this->enabledplugins[$type])) {
            return $this->enabledplugins[$type];
        }
        return null;
    }

    /**
     * Load list of all present plugins - call before using $this->presentplugins.
     */
    protected function load_present_plugins() {
        if ($this->presentplugins) {
            return;
        }

        $cache = cache::make('core', 'plugin_manager');
        $present = $cache->get('present');

        if (is_array($present)) {
            $this->presentplugins = $present;
            return;
        }

        $this->presentplugins = array();

        $plugintypes = core_component::get_plugin_types();
        foreach ($plugintypes as $type => $typedir) {
            $plugs = core_component::get_plugin_list($type);
            foreach ($plugs as $plug => $fullplug) {
                $module = new stdClass();
                $plugin = new stdClass();
                $plugin->version = null;
                include($fullplug.'/version.php');

                // Check if the legacy $module syntax is still used.
                if (!is_object($module) or (count((array)$module) > 0)) {
                    debugging('Unsupported $module syntax detected in version.php of the '.$type.'_'.$plug.' plugin.');
                    $skipcache = true;
                }

                // Check if the component is properly declared.
                if (empty($plugin->component) or ($plugin->component !== $type.'_'.$plug)) {
                    debugging('Plugin '.$type.'_'.$plug.' does not declare valid $plugin->component in its version.php.');
                    $skipcache = true;
                }

                $this->presentplugins[$type][$plug] = $plugin;
            }
        }

        if (empty($skipcache)) {
            $cache->set('present', $this->presentplugins);
        }
    }

    /**
     * Get list of present plugins of given type.
     *
     * @param string $type
     * @return array|null  list of presnet plugins $name=>$diskversion, null if unknown
     */
    public function get_present_plugins($type) {
        $this->load_present_plugins();
        if (isset($this->presentplugins[$type])) {
            return $this->presentplugins[$type];
        }
        return null;
    }

    /**
     * Returns a tree of known plugins and information about them
     *
     * @return array 2D array. The first keys are plugin type names (e.g. qtype);
     *      the second keys are the plugin local name (e.g. multichoice); and
     *      the values are the corresponding objects extending {@link \core\plugininfo\base}
     */
    public function get_plugins() {
        $this->init_pluginsinfo_property();

        // Make sure all types are initialised.
        foreach ($this->pluginsinfo as $plugintype => $list) {
            if ($list === null) {
                $this->get_plugins_of_type($plugintype);
            }
        }

        return $this->pluginsinfo;
    }

    /**
     * Returns list of known plugins of the given type.
     *
     * This method returns the subset of the tree returned by {@link self::get_plugins()}.
     * If the given type is not known, empty array is returned.
     *
     * @param string $type plugin type, e.g. 'mod' or 'workshopallocation'
     * @return \core\plugininfo\base[] (string)plugin name (e.g. 'workshop') => corresponding subclass of {@link \core\plugininfo\base}
     */
    public function get_plugins_of_type($type) {
        global $CFG;

        $this->init_pluginsinfo_property();

        if (!array_key_exists($type, $this->pluginsinfo)) {
            return array();
        }

        if (is_array($this->pluginsinfo[$type])) {
            return $this->pluginsinfo[$type];
        }

        $types = core_component::get_plugin_types();

        if (!isset($types[$type])) {
            // Orphaned subplugins!
            $plugintypeclass = static::resolve_plugininfo_class($type);
            $this->pluginsinfo[$type] = $plugintypeclass::get_plugins($type, null, $plugintypeclass, $this);
            return $this->pluginsinfo[$type];
        }

        /** @var \core\plugininfo\base $plugintypeclass */
        $plugintypeclass = static::resolve_plugininfo_class($type);
        $plugins = $plugintypeclass::get_plugins($type, $types[$type], $plugintypeclass, $this);
        $this->pluginsinfo[$type] = $plugins;

        return $this->pluginsinfo[$type];
    }

    /**
     * Init placeholder array for plugin infos.
     */
    protected function init_pluginsinfo_property() {
        if (is_array($this->pluginsinfo)) {
            return;
        }
        $this->pluginsinfo = array();

        $plugintypes = $this->get_plugin_types();

        foreach ($plugintypes as $plugintype => $plugintyperootdir) {
            $this->pluginsinfo[$plugintype] = null;
        }

        // Add orphaned subplugin types.
        $this->load_installed_plugins();
        foreach ($this->installedplugins as $plugintype => $unused) {
            if (!isset($plugintypes[$plugintype])) {
                $this->pluginsinfo[$plugintype] = null;
            }
        }
    }

    /**
     * Find the plugin info class for given type.
     *
     * @param string $type
     * @return string name of pluginfo class for give plugin type
     */
    public static function resolve_plugininfo_class($type) {
        $plugintypes = core_component::get_plugin_types();
        if (!isset($plugintypes[$type])) {
            return '\core\plugininfo\orphaned';
        }

        $parent = core_component::get_subtype_parent($type);

        if ($parent) {
            $class = '\\'.$parent.'\plugininfo\\' . $type;
            if (class_exists($class)) {
                $plugintypeclass = $class;
            } else {
                if ($dir = core_component::get_component_directory($parent)) {
                    // BC only - use namespace instead!
                    if (file_exists("$dir/adminlib.php")) {
                        global $CFG;
                        include_once("$dir/adminlib.php");
                    }
                    if (class_exists('plugininfo_' . $type)) {
                        $plugintypeclass = 'plugininfo_' . $type;
                        debugging('Class "'.$plugintypeclass.'" is deprecated, migrate to "'.$class.'"', DEBUG_DEVELOPER);
                    } else {
                        debugging('Subplugin type "'.$type.'" should define class "'.$class.'"', DEBUG_DEVELOPER);
                        $plugintypeclass = '\core\plugininfo\general';
                    }
                } else {
                    $plugintypeclass = '\core\plugininfo\general';
                }
            }
        } else {
            $class = '\core\plugininfo\\' . $type;
            if (class_exists($class)) {
                $plugintypeclass = $class;
            } else {
                debugging('All standard types including "'.$type.'" should have plugininfo class!', DEBUG_DEVELOPER);
                $plugintypeclass = '\core\plugininfo\general';
            }
        }

        if (!in_array('core\plugininfo\base', class_parents($plugintypeclass))) {
            throw new coding_exception('Class ' . $plugintypeclass . ' must extend \core\plugininfo\base');
        }

        return $plugintypeclass;
    }

    /**
     * Returns list of all known subplugins of the given plugin.
     *
     * For plugins that do not provide subplugins (i.e. there is no support for it),
     * empty array is returned.
     *
     * @param string $component full component name, e.g. 'mod_workshop'
     * @return array (string) component name (e.g. 'workshopallocation_random') => subclass of {@link \core\plugininfo\base}
     */
    public function get_subplugins_of_plugin($component) {

        $pluginfo = $this->get_plugin_info($component);

        if (is_null($pluginfo)) {
            return array();
        }

        $subplugins = $this->get_subplugins();

        if (!isset($subplugins[$pluginfo->component])) {
            return array();
        }

        $list = array();

        foreach ($subplugins[$pluginfo->component] as $subdata) {
            foreach ($this->get_plugins_of_type($subdata->type) as $subpluginfo) {
                $list[$subpluginfo->component] = $subpluginfo;
            }
        }

        return $list;
    }

    /**
     * Returns list of plugins that define their subplugins and the information
     * about them from the db/subplugins.json file.
     *
     * @return array with keys like 'mod_quiz', and values the data from the
     *      corresponding db/subplugins.json file.
     */
    public function get_subplugins() {

        if (is_array($this->subpluginsinfo)) {
            return $this->subpluginsinfo;
        }

        $plugintypes = core_component::get_plugin_types();

        $this->subpluginsinfo = array();
        foreach (core_component::get_plugin_types_with_subplugins() as $type => $ignored) {
            foreach (core_component::get_plugin_list($type) as $plugin => $componentdir) {
                $component = $type.'_'.$plugin;
                $subplugins = core_component::get_subplugins($component);
                if (!$subplugins) {
                    continue;
                }
                $this->subpluginsinfo[$component] = array();
                foreach ($subplugins as $subplugintype => $ignored) {
                    $subplugin = new stdClass();
                    $subplugin->type = $subplugintype;
                    $subplugin->typerootdir = $plugintypes[$subplugintype];
                    $this->subpluginsinfo[$component][$subplugintype] = $subplugin;
                }
            }
        }
        return $this->subpluginsinfo;
    }

    /**
     * Returns the name of the plugin that defines the given subplugin type
     *
     * If the given subplugin type is not actually a subplugin, returns false.
     *
     * @param string $subplugintype the name of subplugin type, eg. workshopform or quiz
     * @return false|string the name of the parent plugin, eg. mod_workshop
     */
    public function get_parent_of_subplugin($subplugintype) {
        $parent = core_component::get_subtype_parent($subplugintype);
        if (!$parent) {
            return false;
        }
        return $parent;
    }

    /**
     * Returns a localized name of a given plugin
     *
     * @param string $component name of the plugin, eg mod_workshop or auth_ldap
     * @return string
     */
    public function plugin_name($component) {

        $pluginfo = $this->get_plugin_info($component);

        if (is_null($pluginfo)) {
            throw new moodle_exception('err_unknown_plugin', 'core_plugin', '', array('plugin' => $component));
        }

        return $pluginfo->displayname;
    }

    /**
     * Returns a localized name of a plugin typed in singular form
     *
     * Most plugin types define their names in core_plugin lang file. In case of subplugins,
     * we try to ask the parent plugin for the name. In the worst case, we will return
     * the value of the passed $type parameter.
     *
     * @param string $type the type of the plugin, e.g. mod or workshopform
     * @return string
     */
    public function plugintype_name($type) {

        if (get_string_manager()->string_exists('type_' . $type, 'core_plugin')) {
            // For most plugin types, their names are defined in core_plugin lang file.
            return get_string('type_' . $type, 'core_plugin');

        } else if ($parent = $this->get_parent_of_subplugin($type)) {
            // If this is a subplugin, try to ask the parent plugin for the name.
            if (get_string_manager()->string_exists('subplugintype_' . $type, $parent)) {
                return $this->plugin_name($parent) . ' / ' . get_string('subplugintype_' . $type, $parent);
            } else {
                return $this->plugin_name($parent) . ' / ' . $type;
            }

        } else {
            return $type;
        }
    }

    /**
     * Returns a localized name of a plugin type in plural form
     *
     * Most plugin types define their names in core_plugin lang file. In case of subplugins,
     * we try to ask the parent plugin for the name. In the worst case, we will return
     * the value of the passed $type parameter.
     *
     * @param string $type the type of the plugin, e.g. mod or workshopform
     * @return string
     */
    public function plugintype_name_plural($type) {

        if (get_string_manager()->string_exists('type_' . $type . '_plural', 'core_plugin')) {
            // For most plugin types, their names are defined in core_plugin lang file.
            return get_string('type_' . $type . '_plural', 'core_plugin');

        } else if ($parent = $this->get_parent_of_subplugin($type)) {
            // If this is a subplugin, try to ask the parent plugin for the name.
            if (get_string_manager()->string_exists('subplugintype_' . $type . '_plural', $parent)) {
                return $this->plugin_name($parent) . ' / ' . get_string('subplugintype_' . $type . '_plural', $parent);
            } else {
                return $this->plugin_name($parent) . ' / ' . $type;
            }

        } else {
            return $type;
        }
    }

    /**
     * Returns information about the known plugin, or null
     *
     * @param string $component frankenstyle component name.
     * @return \core\plugininfo\base|null the corresponding plugin information.
     */
    public function get_plugin_info($component) {
        list($type, $name) = core_component::normalize_component($component);
        $plugins = $this->get_plugins_of_type($type);
        if (isset($plugins[$name])) {
            return $plugins[$name];
        } else {
            return null;
        }
    }

    /**
     * Check to see if the current version of the plugin seems to be a checkout of an external repository.
     *
     * @param string $component frankenstyle component name
     * @return false|string
     */
    public function plugin_external_source($component) {

        $plugininfo = $this->get_plugin_info($component);

        if (is_null($plugininfo)) {
            return false;
        }

        $pluginroot = $plugininfo->rootdir;

        if (is_dir($pluginroot.'/.git')) {
            return 'git';
        }

        if (is_file($pluginroot.'/.git')) {
            return 'git-submodule';
        }

        if (is_dir($pluginroot.'/CVS')) {
            return 'cvs';
        }

        if (is_dir($pluginroot.'/.svn')) {
            return 'svn';
        }

        if (is_dir($pluginroot.'/.hg')) {
            return 'mercurial';
        }

        return false;
    }

    /**
     * Get a list of any other plugins that require this one.
     * @param string $component frankenstyle component name.
     * @return array of frankensyle component names that require this one.
     */
    public function other_plugins_that_require($component) {
        $others = array();
        foreach ($this->get_plugins() as $type => $plugins) {
            foreach ($plugins as $plugin) {
                $required = $plugin->get_other_required_plugins();
                if (isset($required[$component])) {
                    $others[] = $plugin->component;
                }
            }
        }
        return $others;
    }

    /**
     * Check a dependencies list against the list of installed plugins.
     * @param array $dependencies compenent name to required version or ANY_VERSION.
     * @return bool true if all the dependencies are satisfied.
     */
    public function are_dependencies_satisfied($dependencies) {
        foreach ($dependencies as $component => $requiredversion) {
            $otherplugin = $this->get_plugin_info($component);
            if (is_null($otherplugin)) {
                return false;
            }

            if ($requiredversion != ANY_VERSION and $otherplugin->versiondisk < $requiredversion) {
                return false;
            }
        }

        return true;
    }

    /**
     * Checks all dependencies for all installed plugins
     *
     * This is used by install and upgrade. The array passed by reference as the second
     * argument is populated with the list of plugins that have failed dependencies (note that
     * a single plugin can appear multiple times in the $failedplugins).
     *
     * @param int $moodleversion the version from version.php.
     * @param array $failedplugins to return the list of plugins with non-satisfied dependencies
     * @param int $branch the current moodle branch, null if not provided
     * @return bool true if all the dependencies are satisfied for all plugins.
     */
    public function all_plugins_ok($moodleversion, &$failedplugins = array(), $branch = null) {
        global $CFG;
        if (empty($branch)) {
            $branch = $CFG->branch ?? '';
            if (empty($branch)) {
                // During initial install there is no branch set.
                require($CFG->dirroot . '/version.php');
                $branch = (int)$branch;
                // Force CFG->branch to int value during install.
                $CFG->branch = $branch;
            }
        }
        $return = true;
        foreach ($this->get_plugins() as $type => $plugins) {
            foreach ($plugins as $plugin) {

                if (!$plugin->is_core_dependency_satisfied($moodleversion)) {
                    $return = false;
                    $failedplugins[] = $plugin->component;
                }

                if (!$this->are_dependencies_satisfied($plugin->get_other_required_plugins())) {
                    $return = false;
                    $failedplugins[] = $plugin->component;
                }

                if (!$plugin->is_core_compatible_satisfied($branch)) {
                    $return = false;
                    $failedplugins[] = $plugin->component;
                }
            }
        }

        return $return;
    }

    /**
     * Resolve requirements and dependencies of a plugin.
     *
     * Returns an array of objects describing the requirement/dependency,
     * indexed by the frankenstyle name of the component. The returned array
     * can be empty. The objects in the array have following properties:
     *
     *  ->(numeric)hasver
     *  ->(numeric)reqver
     *  ->(string)status
     *  ->(string)availability
     *
     * @param \core\plugininfo\base $plugin the plugin we are checking
     * @param null|string|int|double $moodleversion explicit moodle core version to check against, defaults to $CFG->version
     * @param null|string|int $moodlebranch explicit moodle core branch to check against, defaults to $CFG->branch
     * @return array of objects
     */
    public function resolve_requirements(\core\plugininfo\base $plugin, $moodleversion=null, $moodlebranch=null) {
        global $CFG;

        if ($plugin->versiondisk === null) {
            // Missing from disk, we have no version.php to read from.
            return array();
        }

        if ($moodleversion === null) {
            $moodleversion = $CFG->version;
        }

        if ($moodlebranch === null) {
            $moodlebranch = $CFG->branch;
        }

        $reqs = array();
        $reqcore = $this->resolve_core_requirements($plugin, $moodleversion, $moodlebranch);

        if (!empty($reqcore)) {
            $reqs['core'] = $reqcore;
        }

        foreach ($plugin->get_other_required_plugins() as $reqplug => $reqver) {
            $reqs[$reqplug] = $this->resolve_dependency_requirements($plugin, $reqplug, $reqver, $moodlebranch);
        }

        return $reqs;
    }

    /**
     * Helper method to resolve plugin's requirements on the moodle core.
     *
     * @param \core\plugininfo\base $plugin the plugin we are checking
     * @param string|int|double $moodleversion moodle core branch to check against
     * @return stdObject
     */
    protected function resolve_core_requirements(\core\plugininfo\base $plugin, $moodleversion, $moodlebranch) {

        $reqs = (object)array(
            'hasver' => null,
            'reqver' => null,
            'status' => null,
            'availability' => null,
        );
        $reqs->hasver = $moodleversion;

        if (empty($plugin->versionrequires)) {
            $reqs->reqver = ANY_VERSION;
        } else {
            $reqs->reqver = $plugin->versionrequires;
        }

        if ($plugin->is_core_dependency_satisfied($moodleversion)) {
            $reqs->status = self::REQUIREMENT_STATUS_OK;
        } else {
            $reqs->status = self::REQUIREMENT_STATUS_OUTDATED;
        }

        // Now check if there is an explicit incompatible, supersedes requires.
        if (isset($plugin->pluginincompatible) && $plugin->pluginincompatible != null) {
            if (!$plugin->is_core_compatible_satisfied($moodlebranch)) {

                $reqs->status = self::REQUIREMENT_STATUS_NEWER;
            }
        }

        return $reqs;
    }

    /**
     * Helper method to resolve plugin's dependecies on other plugins.
     *
     * @param \core\plugininfo\base $plugin the plugin we are checking
     * @param string $otherpluginname
     * @param string|int $requiredversion
     * @param string|int $moodlebranch explicit moodle core branch to check against, defaults to $CFG->branch
     * @return stdClass
     */
    protected function resolve_dependency_requirements(\core\plugininfo\base $plugin, $otherpluginname,
            $requiredversion, $moodlebranch) {

        $reqs = (object)array(
            'hasver' => null,
            'reqver' => null,
            'status' => null,
            'availability' => null,
        );

        $otherplugin = $this->get_plugin_info($otherpluginname);

        if ($otherplugin !== null) {
            // The required plugin is installed.
            $reqs->hasver = $otherplugin->versiondisk;
            $reqs->reqver = $requiredversion;
            // Check it has sufficient version.
            if ($requiredversion == ANY_VERSION or $otherplugin->versiondisk >= $requiredversion) {
                $reqs->status = self::REQUIREMENT_STATUS_OK;
            } else {
                $reqs->status = self::REQUIREMENT_STATUS_OUTDATED;
            }

        } else {
            // The required plugin is not installed.
            $reqs->hasver = null;
            $reqs->reqver = $requiredversion;
            $reqs->status = self::REQUIREMENT_STATUS_MISSING;
        }

        if ($reqs->status !== self::REQUIREMENT_STATUS_OK) {
            if ($this->is_remote_plugin_available($otherpluginname, $requiredversion, false)) {
                $reqs->availability = self::REQUIREMENT_AVAILABLE;
            } else {
                $reqs->availability = self::REQUIREMENT_UNAVAILABLE;
            }
        }

        return $reqs;
    }

    /**
     * Helper method to determine whether a moodle version is explicitly supported.
     *
     * @param \core\plugininfo\base $plugin the plugin we are checking
     * @param int $branch the moodle branch to check support for
     * @return string
     */
    public function check_explicitly_supported($plugin, $branch) : string {
        // Check for correctly formed supported.
        if (isset($plugin->pluginsupported)) {
            // Broken apart for readability.
            $error = false;
            if (!is_array($plugin->pluginsupported)) {
                $error = true;
            }
            if (!is_int($plugin->pluginsupported[0]) || !is_int($plugin->pluginsupported[1])) {
                $error = true;
            }
            if (count($plugin->pluginsupported) != 2) {
                $error = true;
            }
            if ($error) {
                throw new coding_exception(get_string('err_supported_syntax', 'core_plugin'));
            }
        }

        if (isset($plugin->pluginsupported) && $plugin->pluginsupported != null) {
            if ($plugin->pluginsupported[0] <= $branch && $branch <= $plugin->pluginsupported[1]) {
                return self::VERSION_SUPPORTED;
            } else {
                return self::VERSION_NOT_SUPPORTED;
            }
        } else {
            // If supports aren't specified, but incompatible is, return not supported if not incompatible.
            if (!isset($plugin->pluginsupported) && isset($plugin->pluginincompatible) && !empty($plugin->pluginincompatible)) {
                if (!$plugin->is_core_compatible_satisfied($branch)) {
                    return self::VERSION_NOT_SUPPORTED;
                }
            }
            return self::VERSION_NO_SUPPORTS;
        }
    }

    /**
     * Is the given plugin version available in the plugins directory?
     *
     * See {@link self::get_remote_plugin_info()} for the full explanation of how the $version
     * parameter is interpretted.
     *
     * @param string $component plugin frankenstyle name
     * @param string|int $version ANY_VERSION or the version number
     * @param bool $exactmatch false if "given version or higher" is requested
     * @return boolean
     */
    public function is_remote_plugin_available($component, $version, $exactmatch) {

        $info = $this->get_remote_plugin_info($component, $version, $exactmatch);

        if (empty($info)) {
            // There is no available plugin of that name.
            return false;
        }

        if (empty($info->version)) {
            // Plugin is known, but no suitable version was found.
            return false;
        }

        return true;
    }

    /**
     * Can the given plugin version be installed via the admin UI?
     *
     * This check should be used whenever attempting to install a plugin from
     * the plugins directory (new install, available update, missing dependency).
     *
     * @param string $component
     * @param int $version version number
     * @param string $reason returned code of the reason why it is not
     * @return boolean
     */
    public function is_remote_plugin_installable($component, $version, &$reason=null) {
        global $CFG;

        // Make sure the feature is not disabled.
        if (!empty($CFG->disableupdateautodeploy)) {
            $reason = 'disabled';
            return false;
        }

        // Make sure the version is available.
        if (!$this->is_remote_plugin_available($component, $version, true)) {
            $reason = 'remoteunavailable';
            return false;
        }

        // Make sure the plugin type root directory is writable.
        list($plugintype, $pluginname) = core_component::normalize_component($component);
        if (!$this->is_plugintype_writable($plugintype)) {
            $reason = 'notwritableplugintype';
            return false;
        }

        $remoteinfo = $this->get_remote_plugin_info($component, $version, true);
        $localinfo = $this->get_plugin_info($component);

        if ($localinfo) {
            // If the plugin is already present, prevent downgrade.
            if ($localinfo->versiondb > $remoteinfo->version->version) {
                $reason = 'cannotdowngrade';
                return false;
            }

            // Make sure we have write access to all the existing code.
            if (is_dir($localinfo->rootdir)) {
                if (!$this->is_plugin_folder_removable($component)) {
                    $reason = 'notwritableplugin';
                    return false;
                }
            }
        }

        // Looks like it could work.
        return true;
    }

    /**
     * Given the list of remote plugin infos, return just those installable.
     *
     * This is typically used on lists returned by
     * {@link self::available_updates()} or {@link self::missing_dependencies()}
     * to perform bulk installation of remote plugins.
     *
     * @param array $remoteinfos list of {@link \core\update\remote_info}
     * @return array
     */
    public function filter_installable($remoteinfos) {
        global $CFG;

        if (!empty($CFG->disableupdateautodeploy)) {
            return array();
        }
        if (empty($remoteinfos)) {
            return array();
        }
        $installable = array();
        foreach ($remoteinfos as $index => $remoteinfo) {
            if ($this->is_remote_plugin_installable($remoteinfo->component, $remoteinfo->version->version)) {
                $installable[$index] = $remoteinfo;
            }
        }
        return $installable;
    }

    /**
     * Returns information about a plugin in the plugins directory.
     *
     * This is typically used when checking for available dependencies (in
     * which case the $version represents minimal version we need), or
     * when installing an available update or a new plugin from the plugins
     * directory (in which case the $version is exact version we are
     * interested in). The interpretation of the $version is controlled
     * by the $exactmatch argument.
     *
     * If a plugin with the given component name is found, data about the
     * plugin are returned as an object. The ->version property of the object
     * contains the information about the particular plugin version that
     * matches best the given critera. The ->version property is false if no
     * suitable version of the plugin was found (yet the plugin itself is
     * known).
     *
     * See {@link \core\update\api::validate_pluginfo_format()} for the
     * returned data structure.
     *
     * @param string $component plugin frankenstyle name
     * @param string|int $version ANY_VERSION or the version number
     * @param bool $exactmatch false if "given version or higher" is requested
     * @return \core\update\remote_info|bool
     */
    public function get_remote_plugin_info($component, $version, $exactmatch) {

        if ($exactmatch and $version == ANY_VERSION) {
            throw new coding_exception('Invalid request for exactly any version, it does not make sense.');
        }

        $client = $this->get_update_api_client();

        if ($exactmatch) {
            // Use client's get_plugin_info() method.
            if (!isset($this->remotepluginsinfoexact[$component][$version])) {
                $this->remotepluginsinfoexact[$component][$version] = $client->get_plugin_info($component, $version);
            }
            return $this->remotepluginsinfoexact[$component][$version];

        } else {
            // Use client's find_plugin() method.
            if (!isset($this->remotepluginsinfoatleast[$component][$version])) {
                $this->remotepluginsinfoatleast[$component][$version] = $client->find_plugin($component, $version);
            }
            return $this->remotepluginsinfoatleast[$component][$version];
        }
    }

    /**
     * Obtain the plugin ZIP file from the given URL
     *
     * The caller is supposed to know both downloads URL and the MD5 hash of
     * the ZIP contents in advance, typically by using the API requests against
     * the plugins directory.
     *
     * @param string $url
     * @param string $md5
     * @return string|bool full path to the file, false on error
     */
    public function get_remote_plugin_zip($url, $md5) {
        global $CFG;

        if (!empty($CFG->disableupdateautodeploy)) {
            return false;
        }
        return $this->get_code_manager()->get_remote_plugin_zip($url, $md5);
    }

    /**
     * Extracts the saved plugin ZIP file.
     *
     * Returns the list of files found in the ZIP. The format of that list is
     * array of (string)filerelpath => (bool|string) where the array value is
     * either true or a string describing the problematic file.
     *
     * @see zip_packer::extract_to_pathname()
     * @param string $zipfilepath full path to the saved ZIP file
     * @param string $targetdir full path to the directory to extract the ZIP file to
     * @param string $rootdir explicitly rename the root directory of the ZIP into this non-empty value
     * @return array list of extracted files as returned by {@link zip_packer::extract_to_pathname()}
     */
    public function unzip_plugin_file($zipfilepath, $targetdir, $rootdir = '') {
        return $this->get_code_manager()->unzip_plugin_file($zipfilepath, $targetdir, $rootdir);
    }

    /**
     * Detects the plugin's name from its ZIP file.
     *
     * Plugin ZIP packages are expected to contain a single directory and the
     * directory name would become the plugin name once extracted to the Moodle
     * dirroot.
     *
     * @param string $zipfilepath full path to the ZIP files
     * @return string|bool false on error
     */
    public function get_plugin_zip_root_dir($zipfilepath) {
        return $this->get_code_manager()->get_plugin_zip_root_dir($zipfilepath);
    }

    /**
     * Return a list of missing dependencies.
     *
     * This should provide the full list of plugins that should be installed to
     * fulfill the requirements of all plugins, if possible.
     *
     * @param bool $availableonly return only available missing dependencies
     * @return array of \core\update\remote_info|bool indexed by the component name
     */
    public function missing_dependencies($availableonly=false) {

        $dependencies = array();

        foreach ($this->get_plugins() as $plugintype => $pluginfos) {
            foreach ($pluginfos as $pluginname => $pluginfo) {
                foreach ($this->resolve_requirements($pluginfo) as $reqname => $reqinfo) {
                    if ($reqname === 'core') {
                        continue;
                    }
                    if ($reqinfo->status != self::REQUIREMENT_STATUS_OK) {
                        if ($reqinfo->availability == self::REQUIREMENT_AVAILABLE) {
                            $remoteinfo = $this->get_remote_plugin_info($reqname, $reqinfo->reqver, false);

                            if (empty($dependencies[$reqname])) {
                                $dependencies[$reqname] = $remoteinfo;
                            } else {
                                // If resolving requirements has led to two different versions of the same
                                // remote plugin, pick the higher version. This can happen in cases like one
                                // plugin requiring ANY_VERSION and another plugin requiring specific higher
                                // version with lower maturity of a remote plugin.
                                if ($remoteinfo->version->version > $dependencies[$reqname]->version->version) {
                                    $dependencies[$reqname] = $remoteinfo;
                                }
                            }

                        } else {
                            if (!isset($dependencies[$reqname])) {
                                // Unable to find a plugin fulfilling the requirements.
                                $dependencies[$reqname] = false;
                            }
                        }
                    }
                }
            }
        }

        if ($availableonly) {
            foreach ($dependencies as $component => $info) {
                if (empty($info) or empty($info->version)) {
                    unset($dependencies[$component]);
                }
            }
        }

        return $dependencies;
    }

    /**
     * Is it possible to uninstall the given plugin?
     *
     * False is returned if the plugininfo subclass declares the uninstall should
     * not be allowed via {@link \core\plugininfo\base::is_uninstall_allowed()} or if the
     * core vetoes it (e.g. becase the plugin or some of its subplugins is required
     * by some other installed plugin).
     *
     * @param string $component full frankenstyle name, e.g. mod_foobar
     * @return bool
     */
    public function can_uninstall_plugin($component) {

        $pluginfo = $this->get_plugin_info($component);

        if (is_null($pluginfo)) {
            return false;
        }

        if (!$this->common_uninstall_check($pluginfo)) {
            return false;
        }

        // Verify only if something else requires the subplugins, do not verify their common_uninstall_check()!
        $subplugins = $this->get_subplugins_of_plugin($pluginfo->component);
        foreach ($subplugins as $subpluginfo) {
            // Check if there are some other plugins requiring this subplugin
            // (but the parent and siblings).
            foreach ($this->other_plugins_that_require($subpluginfo->component) as $requiresme) {
                $ismyparent = ($pluginfo->component === $requiresme);
                $ismysibling = in_array($requiresme, array_keys($subplugins));
                if (!$ismyparent and !$ismysibling) {
                    return false;
                }
            }
        }

        // Check if there are some other plugins requiring this plugin
        // (but its subplugins).
        foreach ($this->other_plugins_that_require($pluginfo->component) as $requiresme) {
            $ismysubplugin = in_array($requiresme, array_keys($subplugins));
            if (!$ismysubplugin) {
                return false;
            }
        }

        return true;
    }

    /**
     * Perform the installation of plugins.
     *
     * If used for installation of remote plugins from the Moodle Plugins
     * directory, the $plugins must be list of {@link \core\update\remote_info}
     * object that represent installable remote plugins. The caller can use
     * {@link self::filter_installable()} to prepare the list.
     *
     * If used for installation of plugins from locally available ZIP files,
     * the $plugins should be list of objects with properties ->component and
     * ->zipfilepath.
     *
     * The method uses {@link mtrace()} to produce direct output and can be
     * used in both web and cli interfaces.
     *
     * @param array $plugins list of plugins
     * @param bool $confirmed should the files be really deployed into the dirroot?
     * @param bool $silent perform without output
     * @return bool true on success
     */
    public function install_plugins(array $plugins, $confirmed, $silent) {
        global $CFG, $OUTPUT;

        if (!empty($CFG->disableupdateautodeploy)) {
            return false;
        }

        if (empty($plugins)) {
            return false;
        }

        $ok = get_string('ok', 'core');

        // Let admins know they can expect more verbose output.
        $silent or $this->mtrace(get_string('packagesdebug', 'core_plugin'), PHP_EOL, DEBUG_NORMAL);

        // Download all ZIP packages if we do not have them yet.
        $zips = array();
        foreach ($plugins as $plugin) {
            if ($plugin instanceof \core\update\remote_info) {
                $zips[$plugin->component] = $this->get_remote_plugin_zip($plugin->version->downloadurl,
                    $plugin->version->downloadmd5);
                $silent or $this->mtrace(get_string('packagesdownloading', 'core_plugin', $plugin->component), ' ... ');
                $silent or $this->mtrace(PHP_EOL.' <- '.$plugin->version->downloadurl, '', DEBUG_DEVELOPER);
                $silent or $this->mtrace(PHP_EOL.' -> '.$zips[$plugin->component], ' ... ', DEBUG_DEVELOPER);
                if (!$zips[$plugin->component]) {
                    $silent or $this->mtrace(get_string('error'));
                    return false;
                }
                $silent or $this->mtrace($ok);
            } else {
                if (empty($plugin->zipfilepath)) {
                    throw new coding_exception('Unexpected data structure provided');
                }
                $zips[$plugin->component] = $plugin->zipfilepath;
                $silent or $this->mtrace('ZIP '.$plugin->zipfilepath, PHP_EOL, DEBUG_DEVELOPER);
            }
        }

        // Validate all downloaded packages.
        foreach ($plugins as $plugin) {
            $zipfile = $zips[$plugin->component];
            $silent or $this->mtrace(get_string('packagesvalidating', 'core_plugin', $plugin->component), ' ... ');
            list($plugintype, $pluginname) = core_component::normalize_component($plugin->component);
            $tmp = make_request_directory();
            $zipcontents = $this->unzip_plugin_file($zipfile, $tmp, $pluginname);
            if (empty($zipcontents)) {
                $silent or $this->mtrace(get_string('error'));
                $silent or $this->mtrace('Unable to unzip '.$zipfile, PHP_EOL, DEBUG_DEVELOPER);
                return false;
            }

            $validator = \core\update\validator::instance($tmp, $zipcontents);
            $validator->assert_plugin_type($plugintype);
            $validator->assert_moodle_version($CFG->version);
            // TODO Check for missing dependencies during validation.
            $result = $validator->execute();
            if (!$silent) {
                $result ? $this->mtrace($ok) : $this->mtrace(get_string('error'));
                foreach ($validator->get_messages() as $message) {
                    if ($message->level === $validator::INFO) {
                        // Display [OK] validation messages only if debugging mode is DEBUG_NORMAL.
                        $level = DEBUG_NORMAL;
                    } else if ($message->level === $validator::DEBUG) {
                        // Display [Debug] validation messages only if debugging mode is DEBUG_ALL.
                        $level = DEBUG_ALL;
                    } else {
                        // Display [Warning] and [Error] always.
                        $level = null;
                    }
                    if ($message->level === $validator::WARNING and !CLI_SCRIPT) {
                        $this->mtrace('  <strong>['.$validator->message_level_name($message->level).']</strong>', ' ', $level);
                    } else {
                        $this->mtrace('  ['.$validator->message_level_name($message->level).']', ' ', $level);
                    }
                    $this->mtrace($validator->message_code_name($message->msgcode), ' ', $level);
                    $info = $validator->message_code_info($message->msgcode, $message->addinfo);
                    if ($info) {
                        $this->mtrace('['.s($info).']', ' ', $level);
                    } else if (is_string($message->addinfo)) {
                        $this->mtrace('['.s($message->addinfo, true).']', ' ', $level);
                    } else {
                        $this->mtrace('['.s(json_encode($message->addinfo, true)).']', ' ', $level);
                    }
                    if ($icon = $validator->message_help_icon($message->msgcode)) {
                        if (CLI_SCRIPT) {
                            $this->mtrace(PHP_EOL.'  ^^^ '.get_string('help').': '.
                                get_string($icon->identifier.'_help', $icon->component), '', $level);
                        } else {
                            $this->mtrace($OUTPUT->render($icon), ' ', $level);
                        }
                    }
                    $this->mtrace(PHP_EOL, '', $level);
                }
            }
            if (!$result) {
                $silent or $this->mtrace(get_string('packagesvalidatingfailed', 'core_plugin'));
                return false;
            }
        }
        $silent or $this->mtrace(PHP_EOL.get_string('packagesvalidatingok', 'core_plugin'));

        if (!$confirmed) {
            return true;
        }

        // Extract all ZIP packs do the dirroot.
        foreach ($plugins as $plugin) {
            $silent or $this->mtrace(get_string('packagesextracting', 'core_plugin', $plugin->component), ' ... ');
            $zipfile = $zips[$plugin->component];
            list($plugintype, $pluginname) = core_component::normalize_component($plugin->component);
            $target = $this->get_plugintype_root($plugintype);
            if (file_exists($target.'/'.$pluginname)) {
                $this->remove_plugin_folder($this->get_plugin_info($plugin->component));
            }
            if (!$this->unzip_plugin_file($zipfile, $target, $pluginname)) {
                $silent or $this->mtrace(get_string('error'));
                $silent or $this->mtrace('Unable to unzip '.$zipfile, PHP_EOL, DEBUG_DEVELOPER);
                if (function_exists('opcache_reset')) {
                    opcache_reset();
                }
                return false;
            }
            $silent or $this->mtrace($ok);
        }
        if (function_exists('opcache_reset')) {
            opcache_reset();
        }

        return true;
    }

    /**
     * Outputs the given message via {@link mtrace()}.
     *
     * If $debug is provided, then the message is displayed only at the given
     * debugging level (e.g. DEBUG_DEVELOPER to display the message only if the
     * site has developer debugging level selected).
     *
     * @param string $msg message
     * @param string $eol end of line
     * @param null|int $debug null to display always, int only on given debug level
     */
    protected function mtrace($msg, $eol=PHP_EOL, $debug=null) {
        global $CFG;

        if ($debug !== null and !debugging(null, $debug)) {
            return;
        }

        mtrace($msg, $eol);
    }

    /**
     * Returns uninstall URL if exists.
     *
     * @param string $component
     * @param string $return either 'overview' or 'manage'
     * @return moodle_url uninstall URL, null if uninstall not supported
     */
    public function get_uninstall_url($component, $return = 'overview') {
        if (!$this->can_uninstall_plugin($component)) {
            return null;
        }

        $pluginfo = $this->get_plugin_info($component);

        if (is_null($pluginfo)) {
            return null;
        }

        if (method_exists($pluginfo, 'get_uninstall_url')) {
            debugging('plugininfo method get_uninstall_url() is deprecated, all plugins should be uninstalled via standard URL only.');
            return $pluginfo->get_uninstall_url($return);
        }

        return $pluginfo->get_default_uninstall_url($return);
    }

    /**
     * Uninstall the given plugin.
     *
     * Automatically cleans-up all remaining configuration data, log records, events,
     * files from the file pool etc.
     *
     * In the future, the functionality of {@link uninstall_plugin()} function may be moved
     * into this method and all the code should be refactored to use it. At the moment, we
     * mimic this future behaviour by wrapping that function call.
     *
     * @param string $component
     * @param progress_trace $progress traces the process
     * @return bool true on success, false on errors/problems
     */
    public function uninstall_plugin($component, progress_trace $progress) {

        $pluginfo = $this->get_plugin_info($component);

        if (is_null($pluginfo)) {
            return false;
        }

        // Give the pluginfo class a chance to execute some steps.
        $result = $pluginfo->uninstall($progress);
        if (!$result) {
            return false;
        }

        // Call the legacy core function to uninstall the plugin.
        ob_start();
        uninstall_plugin($pluginfo->type, $pluginfo->name);
        $progress->output(ob_get_clean());

        return true;
    }

    /**
     * Checks if there are some plugins with a known available update
     *
     * @return bool true if there is at least one available update
     */
    public function some_plugins_updatable() {
        foreach ($this->get_plugins() as $type => $plugins) {
            foreach ($plugins as $plugin) {
                if ($plugin->available_updates()) {
                    return true;
                }
            }
        }

        return false;
    }

    /**
     * Returns list of available updates for the given component.
     *
     * This method should be considered as internal API and is supposed to be
     * called by {@link \core\plugininfo\base::available_updates()} only
     * to lazy load the data once they are first requested.
     *
     * @param string $component frankenstyle name of the plugin
     * @return null|array array of \core\update\info objects or null
     */
    public function load_available_updates_for_plugin($component) {
        global $CFG;

        $provider = \core\update\checker::instance();

        if (!$provider->enabled() or during_initial_install()) {
            return null;
        }

        if (isset($CFG->updateminmaturity)) {
            $minmaturity = $CFG->updateminmaturity;
        } else {
            // This can happen during the very first upgrade to 2.3.
            $minmaturity = MATURITY_STABLE;
        }

        return $provider->get_update_info($component, array('minmaturity' => $minmaturity));
    }

    /**
     * Returns a list of all available updates to be installed.
     *
     * This is used when "update all plugins" action is performed at the
     * administration UI screen.
     *
     * Returns array of remote info objects indexed by the plugin
     * component. If there are multiple updates available (typically a mix of
     * stable and non-stable ones), we pick the most mature most recent one.
     *
     * Plugins without explicit maturity are considered more mature than
     * release candidates but less mature than explicit stable (this should be
     * pretty rare case).
     *
     * @return array (string)component => (\core\update\remote_info)remoteinfo
     */
    public function available_updates() {

        $updates = array();

        foreach ($this->get_plugins() as $type => $plugins) {
            foreach ($plugins as $plugin) {
                $availableupdates = $plugin->available_updates();
                if (empty($availableupdates)) {
                    continue;
                }
                foreach ($availableupdates as $update) {
                    if (empty($updates[$plugin->component])) {
                        $updates[$plugin->component] = $update;
                        continue;
                    }
                    $maturitycurrent = $updates[$plugin->component]->maturity;
                    if (empty($maturitycurrent)) {
                        $maturitycurrent = MATURITY_STABLE - 25;
                    }
                    $maturityremote = $update->maturity;
                    if (empty($maturityremote)) {
                        $maturityremote = MATURITY_STABLE - 25;
                    }
                    if ($maturityremote < $maturitycurrent) {
                        continue;
                    }
                    if ($maturityremote > $maturitycurrent) {
                        $updates[$plugin->component] = $update;
                        continue;
                    }
                    if ($update->version > $updates[$plugin->component]->version) {
                        $updates[$plugin->component] = $update;
                        continue;
                    }
                }
            }
        }

        foreach ($updates as $component => $update) {
            $remoteinfo = $this->get_remote_plugin_info($component, $update->version, true);
            if (empty($remoteinfo) or empty($remoteinfo->version)) {
                unset($updates[$component]);
            } else {
                $updates[$component] = $remoteinfo;
            }
        }

        return $updates;
    }

    /**
     * Check to see if the given plugin folder can be removed by the web server process.
     *
     * @param string $component full frankenstyle component
     * @return bool
     */
    public function is_plugin_folder_removable($component) {

        $pluginfo = $this->get_plugin_info($component);

        if (is_null($pluginfo)) {
            return false;
        }

        // To be able to remove the plugin folder, its parent must be writable, too.
        if (!is_writable(dirname($pluginfo->rootdir))) {
            return false;
        }

        // Check that the folder and all its content is writable (thence removable).
        return $this->is_directory_removable($pluginfo->rootdir);
    }

    /**
     * Is it possible to create a new plugin directory for the given plugin type?
     *
     * @throws coding_exception for invalid plugin types or non-existing plugin type locations
     * @param string $plugintype
     * @return boolean
     */
    public function is_plugintype_writable($plugintype) {

        $plugintypepath = $this->get_plugintype_root($plugintype);

        if (is_null($plugintypepath)) {
            throw new coding_exception('Unknown plugin type: '.$plugintype);
        }

        if ($plugintypepath === false) {
            throw new coding_exception('Plugin type location does not exist: '.$plugintype);
        }

        return is_writable($plugintypepath);
    }

    /**
     * Returns the full path of the root of the given plugin type
     *
     * Null is returned if the plugin type is not known. False is returned if
     * the plugin type root is expected but not found. Otherwise, string is
     * returned.
     *
     * @param string $plugintype
     * @return string|bool|null
     */
    public function get_plugintype_root($plugintype) {

        $plugintypepath = null;
        foreach (core_component::get_plugin_types() as $type => $fullpath) {
            if ($type === $plugintype) {
                $plugintypepath = $fullpath;
                break;
            }
        }
        if (is_null($plugintypepath)) {
            return null;
        }
        if (!is_dir($plugintypepath)) {
            return false;
        }

        return $plugintypepath;
    }

    /**
     * Defines a list of all plugins that were originally shipped in the standard Moodle distribution,
     * but are not anymore and are deleted during upgrades.
     *
     * The main purpose of this list is to hide missing plugins during upgrade.
     *
     * @param string $type plugin type
     * @param string $name plugin name
     * @return bool
     */
    public static function is_deleted_standard_plugin($type, $name) {
        // Do not include plugins that were removed during upgrades to versions that are
        // not supported as source versions for upgrade any more. For example, at MOODLE_23_STABLE
        // branch, listed should be no plugins that were removed at 1.9.x - 2.1.x versions as
        // Moodle 2.3 supports upgrades from 2.2.x only.
        $plugins = array(
            'qformat' => array('blackboard', 'learnwise'),
            'auth' => array('radius', 'fc', 'nntp', 'pam', 'pop3', 'imap'),
            'block' => array('course_overview', 'messages', 'community', 'participants'),
            'cachestore' => array('memcache'),
            'enrol' => array('authorize'),
            'quizaccess' => array('safebrowser'),
            'report' => array('search'),
            'repository' => array('alfresco'),
            'tinymce' => array('dragmath'),
            'tool' => array('bloglevelupgrade', 'qeupgradehelper', 'timezoneimport', 'assignmentupgrade'),
            'theme' => array('bootstrapbase', 'clean', 'more', 'afterburner', 'anomaly', 'arialist', 'base',
                'binarius', 'boxxie', 'brick', 'canvas', 'formal_white', 'formfactor', 'fusion', 'leatherbound',
                'magazine', 'mymobile', 'nimble', 'nonzero', 'overlay', 'serenity', 'sky_high', 'splash',
                'standard', 'standardold'),
            'webservice' => array('amf'),
        );

        if (!isset($plugins[$type])) {
            return false;
        }
        return in_array($name, $plugins[$type]);
    }

    /**
     * Defines a white list of all plugins shipped in the standard Moodle distribution
     *
     * @param string $type
     * @return false|array array of standard plugins or false if the type is unknown
     */
    public static function standard_plugins_list($type) {

        $standard_plugins = array(

            'antivirus' => array(
                'clamav'
            ),

            'atto' => array(
                'accessibilitychecker', 'accessibilityhelper', 'align',
                'backcolor', 'bold', 'charmap', 'clear', 'collapse', 'emoticon',
                'equation', 'fontcolor', 'html', 'image', 'indent', 'italic',
                'link', 'managefiles', 'media', 'noautolink', 'orderedlist',
                'recordrtc', 'rtl', 'strike', 'subscript', 'superscript', 'table',
                'title', 'underline', 'undo', 'unorderedlist', 'h5p', 'emojipicker',
            ),

            'assignment' => array(
                'offline', 'online', 'upload', 'uploadsingle'
            ),

            'assignsubmission' => array(
                'comments', 'file', 'onlinetext'
            ),

            'assignfeedback' => array(
                'comments', 'file', 'offline', 'editpdf'
            ),

            'auth' => array(
                'cas', 'db', 'email', 'ldap', 'lti', 'manual', 'mnet',
                'nologin', 'none', 'oauth2', 'shibboleth', 'webservice'
            ),

            'availability' => array(
                'completion', 'date', 'grade', 'group', 'grouping', 'profile'
            ),

            'block' => array(
                'accessreview', 'activity_modules', 'activity_results', 'admin_bookmarks', 'badges',
                'blog_menu', 'blog_recent', 'blog_tags', 'calendar_month',
                'calendar_upcoming', 'comments',
                'completionstatus', 'course_list', 'course_summary',
                'feedback', 'globalsearch', 'glossary_random', 'html',
                'login', 'lp', 'mentees', 'mnet_hosts', 'myoverview', 'myprofile',
                'navigation', 'news_items', 'online_users',
                'private_files', 'quiz_results', 'recent_activity', 'recentlyaccesseditems',
                'recentlyaccessedcourses', 'rss_client', 'search_forums', 'section_links',
                'selfcompletion', 'settings', 'site_main_menu',
                'social_activities', 'starredcourses', 'tag_flickr', 'tag_youtube', 'tags', 'timeline'
            ),

            'booktool' => array(
                'exportimscp', 'importhtml', 'print'
            ),

            'cachelock' => array(
                'file'
            ),

            'cachestore' => array(
                'file', 'memcached', 'mongodb', 'session', 'static', 'apcu', 'redis'
            ),

            'calendartype' => array(
                'gregorian'
            ),

            'contenttype' => array(
                'h5p'
            ),

            'customfield' => array(
                'checkbox', 'date', 'select', 'text', 'textarea'
            ),

            'coursereport' => array(
                // Deprecated!
            ),

            'datafield' => array(
                'checkbox', 'date', 'file', 'latlong', 'menu', 'multimenu',
                'number', 'picture', 'radiobutton', 'text', 'textarea', 'url'
            ),

            'dataformat' => array(
                'html', 'csv', 'json', 'excel', 'ods', 'pdf',
            ),

            'datapreset' => array(
                'imagegallery'
            ),

            'fileconverter' => array(
                'unoconv', 'googledrive'
            ),

            'editor' => array(
                'atto', 'textarea', 'tinymce'
            ),

            'enrol' => array(
                'category', 'cohort', 'database', 'flatfile',
                'guest', 'imsenterprise', 'ldap', 'lti', 'manual', 'meta', 'mnet',
                'paypal', 'self', 'fee',
            ),

            'filter' => array(
                'activitynames', 'algebra', 'censor', 'emailprotect',
                'emoticon', 'displayh5p', 'mathjaxloader', 'mediaplugin', 'multilang', 'tex', 'tidy',
                'urltolink', 'data', 'glossary'
            ),

            'format' => array(
                'singleactivity', 'social', 'topics', 'weeks'
            ),

            'forumreport' => array(
                'summary',
            ),

            'gradeexport' => array(
                'ods', 'txt', 'xls', 'xml'
            ),

            'gradeimport' => array(
                'csv', 'direct', 'xml'
            ),

            'gradereport' => array(
                'grader', 'history', 'outcomes', 'overview', 'user', 'singleview'
            ),

            'gradingform' => array(
                'rubric', 'guide'
            ),

            'h5plib' => array(
                'v124'
            ),

            'local' => array(
            ),

            'logstore' => array(
                'database', 'legacy', 'standard',
            ),

            'ltiservice' => array(
                'gradebookservices', 'memberships', 'profile', 'toolproxy', 'toolsettings', 'basicoutcomes'
            ),

            'mlbackend' => array(
                'php', 'python'
            ),

            'media' => array(
                'html5audio', 'html5video', 'swf', 'videojs', 'vimeo', 'youtube'
            ),

            'message' => array(
                'airnotifier', 'email', 'jabber', 'popup'
            ),

            'mnetservice' => array(
                'enrol'
            ),

            'mod' => array(
                'assign', 'assignment', 'book', 'chat', 'choice', 'data', 'feedback', 'folder',
                'forum', 'glossary', 'h5pactivity', 'imscp', 'label', 'lesson', 'lti', 'page',
                'quiz', 'resource', 'scorm', 'survey', 'url', 'wiki', 'workshop'
            ),

            'paygw' => [
                'paypal',
            ],

            'plagiarism' => array(
            ),

            'portfolio' => array(
                'boxnet', 'download', 'flickr', 'googledocs', 'mahara', 'picasa'
            ),

            'profilefield' => array(
                'checkbox', 'datetime', 'menu', 'social', 'text', 'textarea'
            ),

            'qbank' => [
                'deletequestion',
                'editquestion',
                'exportquestions',
                'importquestions',
<<<<<<< HEAD
                'viewquestionname',
=======
                'viewquestiontype',
>>>>>>> c4eb3bda
            ],

            'qbehaviour' => array(
                'adaptive', 'adaptivenopenalty', 'deferredcbm',
                'deferredfeedback', 'immediatecbm', 'immediatefeedback',
                'informationitem', 'interactive', 'interactivecountback',
                'manualgraded', 'missing'
            ),

            'qformat' => array(
                'aiken', 'blackboard_six', 'examview', 'gift',
                'missingword', 'multianswer', 'webct',
                'xhtml', 'xml'
            ),

            'qtype' => array(
                'calculated', 'calculatedmulti', 'calculatedsimple',
                'ddimageortext', 'ddmarker', 'ddwtos', 'description',
                'essay', 'gapselect', 'match', 'missingtype', 'multianswer',
                'multichoice', 'numerical', 'random', 'randomsamatch',
                'shortanswer', 'truefalse'
            ),

            'quiz' => array(
                'grading', 'overview', 'responses', 'statistics'
            ),

            'quizaccess' => array(
                'delaybetweenattempts', 'ipaddress', 'numattempts', 'offlineattempts', 'openclosedate',
                'password', 'seb', 'securewindow', 'timelimit'
            ),

            'report' => array(
                'backups', 'competency', 'completion', 'configlog', 'courseoverview', 'eventlist',
                'infectedfiles', 'insights', 'log', 'loglive', 'outline', 'participation', 'progress',
                'questioninstances', 'security', 'stats', 'status', 'performance', 'usersessions'
            ),

            'repository' => array(
                'areafiles', 'boxnet', 'contentbank', 'coursefiles', 'dropbox', 'equella', 'filesystem',
                'flickr', 'flickr_public', 'googledocs', 'local', 'merlot', 'nextcloud',
                'onedrive', 'picasa', 'recent', 'skydrive', 's3', 'upload', 'url', 'user', 'webdav',
                'wikimedia', 'youtube'
            ),

            'search' => array(
                'simpledb', 'solr'
            ),

            'scormreport' => array(
                'basic',
                'interactions',
                'graphs',
                'objectives'
            ),

            'tinymce' => array(
                'ctrlhelp', 'managefiles', 'moodleemoticon', 'moodleimage',
                'moodlemedia', 'moodlenolink', 'pdw', 'spellchecker', 'wrap'
            ),

            'theme' => array(
                'boost', 'classic'
            ),

            'tool' => array(
                'analytics', 'availabilityconditions', 'behat', 'brickfield', 'capability', 'cohortroles', 'componentlibrary',
                'customlang', 'dataprivacy', 'dbtransfer', 'filetypes', 'generator', 'health', 'httpsreplace', 'innodb',
                'installaddon', 'langimport', 'licensemanager', 'log', 'lp', 'lpimportcsv', 'lpmigrate', 'messageinbound',
                'mobile', 'moodlenet', 'multilangupgrade', 'monitor', 'oauth2', 'phpunit', 'policy', 'profiling', 'recyclebin',
                'replace', 'spamcleaner', 'task', 'templatelibrary', 'uploadcourse', 'uploaduser', 'unsuproles',
                'usertours', 'xmldb'
            ),

            'webservice' => array(
                'rest', 'soap', 'xmlrpc'
            ),

            'workshopallocation' => array(
                'manual', 'random', 'scheduled'
            ),

            'workshopeval' => array(
                'best'
            ),

            'workshopform' => array(
                'accumulative', 'comments', 'numerrors', 'rubric'
            )
        );

        if (isset($standard_plugins[$type])) {
            return $standard_plugins[$type];
        } else {
            return false;
        }
    }

    /**
     * Remove the current plugin code from the dirroot.
     *
     * If removing the currently installed version (which happens during
     * updates), we archive the code so that the upgrade can be cancelled.
     *
     * To prevent accidental data-loss, we also archive the existing plugin
     * code if cancelling installation of it, so that the developer does not
     * loose the only version of their work-in-progress.
     *
     * @param \core\plugininfo\base $plugin
     */
    public function remove_plugin_folder(\core\plugininfo\base $plugin) {

        if (!$this->is_plugin_folder_removable($plugin->component)) {
            throw new moodle_exception('err_removing_unremovable_folder', 'core_plugin', '',
                array('plugin' => $plugin->component, 'rootdir' => $plugin->rootdir),
                'plugin root folder is not removable as expected');
        }

        if ($plugin->get_status() === self::PLUGIN_STATUS_UPTODATE or $plugin->get_status() === self::PLUGIN_STATUS_NEW) {
            $this->archive_plugin_version($plugin);
        }

        remove_dir($plugin->rootdir);
        clearstatcache();
        if (function_exists('opcache_reset')) {
            opcache_reset();
        }
    }

    /**
     * Can the installation of the new plugin be cancelled?
     *
     * Subplugins can be cancelled only via their parent plugin, not separately
     * (they are considered as implicit requirements if distributed together
     * with the main package).
     *
     * @param \core\plugininfo\base $plugin
     * @return bool
     */
    public function can_cancel_plugin_installation(\core\plugininfo\base $plugin) {
        global $CFG;

        if (!empty($CFG->disableupdateautodeploy)) {
            return false;
        }

        if (empty($plugin) or $plugin->is_standard() or $plugin->is_subplugin()
                or !$this->is_plugin_folder_removable($plugin->component)) {
            return false;
        }

        if ($plugin->get_status() === self::PLUGIN_STATUS_NEW) {
            return true;
        }

        return false;
    }

    /**
     * Can the upgrade of the existing plugin be cancelled?
     *
     * Subplugins can be cancelled only via their parent plugin, not separately
     * (they are considered as implicit requirements if distributed together
     * with the main package).
     *
     * @param \core\plugininfo\base $plugin
     * @return bool
     */
    public function can_cancel_plugin_upgrade(\core\plugininfo\base $plugin) {
        global $CFG;

        if (!empty($CFG->disableupdateautodeploy)) {
            // Cancelling the plugin upgrade is actually installation of the
            // previously archived version.
            return false;
        }

        if (empty($plugin) or $plugin->is_standard() or $plugin->is_subplugin()
                or !$this->is_plugin_folder_removable($plugin->component)) {
            return false;
        }

        if ($plugin->get_status() === self::PLUGIN_STATUS_UPGRADE) {
            if ($this->get_code_manager()->get_archived_plugin_version($plugin->component, $plugin->versiondb)) {
                return true;
            }
        }

        return false;
    }

    /**
     * Removes the plugin code directory if it is not installed yet.
     *
     * This is intended for the plugins check screen to give the admin a chance
     * to cancel the installation of just unzipped plugin before the database
     * upgrade happens.
     *
     * @param string $component
     */
    public function cancel_plugin_installation($component) {
        global $CFG;

        if (!empty($CFG->disableupdateautodeploy)) {
            return false;
        }

        $plugin = $this->get_plugin_info($component);

        if ($this->can_cancel_plugin_installation($plugin)) {
            $this->remove_plugin_folder($plugin);
        }

        return false;
    }

    /**
     * Returns plugins, the installation of which can be cancelled.
     *
     * @return array [(string)component] => (\core\plugininfo\base)plugin
     */
    public function list_cancellable_installations() {
        global $CFG;

        if (!empty($CFG->disableupdateautodeploy)) {
            return array();
        }

        $cancellable = array();
        foreach ($this->get_plugins() as $type => $plugins) {
            foreach ($plugins as $plugin) {
                if ($this->can_cancel_plugin_installation($plugin)) {
                    $cancellable[$plugin->component] = $plugin;
                }
            }
        }

        return $cancellable;
    }

    /**
     * Archive the current on-disk plugin code.
     *
     * @param \core\plugiinfo\base $plugin
     * @return bool
     */
    public function archive_plugin_version(\core\plugininfo\base $plugin) {
        return $this->get_code_manager()->archive_plugin_version($plugin->rootdir, $plugin->component, $plugin->versiondisk);
    }

    /**
     * Returns list of all archives that can be installed to cancel the plugin upgrade.
     *
     * @return array [(string)component] => {(string)->component, (string)->zipfilepath}
     */
    public function list_restorable_archives() {
        global $CFG;

        if (!empty($CFG->disableupdateautodeploy)) {
            return false;
        }

        $codeman = $this->get_code_manager();
        $restorable = array();
        foreach ($this->get_plugins() as $type => $plugins) {
            foreach ($plugins as $plugin) {
                if ($this->can_cancel_plugin_upgrade($plugin)) {
                    $restorable[$plugin->component] = (object)array(
                        'component' => $plugin->component,
                        'zipfilepath' => $codeman->get_archived_plugin_version($plugin->component, $plugin->versiondb)
                    );
                }
            }
        }

        return $restorable;
    }

    /**
     * Reorders plugin types into a sequence to be displayed
     *
     * For technical reasons, plugin types returned by {@link core_component::get_plugin_types()} are
     * in a certain order that does not need to fit the expected order for the display.
     * Particularly, activity modules should be displayed first as they represent the
     * real heart of Moodle. They should be followed by other plugin types that are
     * used to build the courses (as that is what one expects from LMS). After that,
     * other supportive plugin types follow.
     *
     * @param array $types associative array
     * @return array same array with altered order of items
     */
    protected function reorder_plugin_types(array $types) {
        $fix = array('mod' => $types['mod']);
        foreach (core_component::get_plugin_list('mod') as $plugin => $fulldir) {
            if (!$subtypes = core_component::get_subplugins('mod_'.$plugin)) {
                continue;
            }
            foreach ($subtypes as $subtype => $ignored) {
                $fix[$subtype] = $types[$subtype];
            }
        }

        $fix['mod']        = $types['mod'];
        $fix['block']      = $types['block'];
        $fix['qtype']      = $types['qtype'];
        $fix['qbank']      = $types['qbank'];
        $fix['qbehaviour'] = $types['qbehaviour'];
        $fix['qformat']    = $types['qformat'];
        $fix['filter']     = $types['filter'];

        $fix['editor']     = $types['editor'];
        foreach (core_component::get_plugin_list('editor') as $plugin => $fulldir) {
            if (!$subtypes = core_component::get_subplugins('editor_'.$plugin)) {
                continue;
            }
            foreach ($subtypes as $subtype => $ignored) {
                $fix[$subtype] = $types[$subtype];
            }
        }

        $fix['enrol'] = $types['enrol'];
        $fix['auth']  = $types['auth'];
        $fix['tool']  = $types['tool'];
        foreach (core_component::get_plugin_list('tool') as $plugin => $fulldir) {
            if (!$subtypes = core_component::get_subplugins('tool_'.$plugin)) {
                continue;
            }
            foreach ($subtypes as $subtype => $ignored) {
                $fix[$subtype] = $types[$subtype];
            }
        }

        foreach ($types as $type => $path) {
            if (!isset($fix[$type])) {
                $fix[$type] = $path;
            }
        }
        return $fix;
    }

    /**
     * Check if the given directory can be removed by the web server process.
     *
     * This recursively checks that the given directory and all its contents
     * it writable.
     *
     * @param string $fullpath
     * @return boolean
     */
    public function is_directory_removable($fullpath) {

        if (!is_writable($fullpath)) {
            return false;
        }

        if (is_dir($fullpath)) {
            $handle = opendir($fullpath);
        } else {
            return false;
        }

        $result = true;

        while ($filename = readdir($handle)) {

            if ($filename === '.' or $filename === '..') {
                continue;
            }

            $subfilepath = $fullpath.'/'.$filename;

            if (is_dir($subfilepath)) {
                $result = $result && $this->is_directory_removable($subfilepath);

            } else {
                $result = $result && is_writable($subfilepath);
            }
        }

        closedir($handle);

        return $result;
    }

    /**
     * Helper method that implements common uninstall prerequisites
     *
     * @param \core\plugininfo\base $pluginfo
     * @return bool
     */
    protected function common_uninstall_check(\core\plugininfo\base $pluginfo) {
        global $CFG;
        // Check if uninstall is allowed from the GUI.
        if (!empty($CFG->uninstallclionly) && (!CLI_SCRIPT)) {
            return false;
        }

        if (!$pluginfo->is_uninstall_allowed()) {
            // The plugin's plugininfo class declares it should not be uninstalled.
            return false;
        }

        if ($pluginfo->get_status() === static::PLUGIN_STATUS_NEW) {
            // The plugin is not installed. It should be either installed or removed from the disk.
            // Relying on this temporary state may be tricky.
            return false;
        }

        if (method_exists($pluginfo, 'get_uninstall_url') and is_null($pluginfo->get_uninstall_url())) {
            // Backwards compatibility.
            debugging('\core\plugininfo\base subclasses should use is_uninstall_allowed() instead of returning null in get_uninstall_url()',
                DEBUG_DEVELOPER);
            return false;
        }

        return true;
    }

    /**
     * Returns a code_manager instance to be used for the plugins code operations.
     *
     * @return \core\update\code_manager
     */
    protected function get_code_manager() {

        if ($this->codemanager === null) {
            $this->codemanager = new \core\update\code_manager();
        }

        return $this->codemanager;
    }

    /**
     * Returns a client for https://download.moodle.org/api/
     *
     * @return \core\update\api
     */
    protected function get_update_api_client() {

        if ($this->updateapiclient === null) {
            $this->updateapiclient = \core\update\api::client();
        }

        return $this->updateapiclient;
    }
}<|MERGE_RESOLUTION|>--- conflicted
+++ resolved
@@ -1943,11 +1943,8 @@
                 'editquestion',
                 'exportquestions',
                 'importquestions',
-<<<<<<< HEAD
                 'viewquestionname',
-=======
                 'viewquestiontype',
->>>>>>> c4eb3bda
             ],
 
             'qbehaviour' => array(
