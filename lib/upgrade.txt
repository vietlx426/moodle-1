This files describes API changes in core libraries and APIs,
information provided here is intended especially for developers.

=== 4.5 ===

<<<<<<< HEAD
* Final deprecation and removal of the function core_text::reset_caches().
=======
* The previously deprecated function `search_generate_text_SQL` has been removed and can no longer be used.
>>>>>>> 6ca8fde7

=== 4.4 ===

* New modinfo methods related to delegated sections (sections controlled by a component):
    - course_modinfo::get_listed_section_info_all to get only the listed course sections.
    - course_modinfo::has_delegated_sections to know if a course has delegated sections.
    - section_info::is_delegated to check if the section is delegated.
    - section_info::get_component_instance to get the component section delegate integration instance.
* Added modalform config object `moduleName` param that can be used to define alternative modal type for the modalform. By default 'core/modal_save_cancel' is used.
* Add a new parameter to the debounce (core/utils) function to allow for cancellation.
* Add a new method core_user::get_initials to get the initials of a user in a way compatible with internationalisation.
* The `core/sortable_list` JS module adds a `sortable-list-is-dropped` class onto the dropped element after successful
  drag/drop, which can be used to add transition effects in calling code
* course_modinfo now has a purge_course_modules_cache() method, which takes a list of cmids and purges
  them all in a single cache set.
* The `core_plugin_manager::plugintype_name[_plural]` methods now require language strings for subplugin types always
  be defined in plugins (via `subplugintype_<type>` and `subplugintype_<type>_plural` language strings)
* Behat generators can now implement the function finish_generate_ to detect when the whole list of elements have been generated.
* New return value 'icon' has been added to the 'external_files' webservice structure. This return value represents the
  relative path to the relevant file type icon based on the file's mime type.
* Removed the sesskey passed from manageauths and manageenrols to their respective test_settings.php pages.
* The following previously deprecated methods have been removed and can no longer be used:
  - `download_as_dataformat`
* In enrollib.php, the method enrol_get_course_users() got an optional 5th parameter $usergroups that
  defaults to an empty array. Here, user group ids can be provided, to select enrolled users in a course
  that are also members of these groups.
* The options for `format_string()`, and `format_text()` are now checked for incorrectly passed context objects.
  Please note that this was never an accepted value but previously failed silently.
* The current page language is available in new `core/config` language property for Javascript modules
* The `html_writer::select_time` method has a `$timezone` parameter to use when formatting the time parameter
* The following functions have been added to adhoc_task class:
    - retry_until_success(): Used to indicate if the task should be re-run if it fails
      By default, tasks will be retried until they succeed, other tasks can override this method to change this behaviour.
    - set_attempts_available(): Used to set the number of attempts available for the task
    - get_attempts_available(): Used to get the number of attempts available for the task.
* Support for blocking tasks has been removed. See MDL-67667 for further information.
  Please note that this feature never worked correctly and can cause serious performance issues.
  It is also not possible to deprecate this feature in a notifiable way.
* There is a new DML method $DB->get_fieldset. For some reason, this did not exist even though get_fieldset_select etc. did.
* The following callbacks have been migrated to hooks:
  - before_standard_html_head() -> core\hook\output\before_standard_head_html_generation
  - bulk_user_actions() -> core_user\hook\extend_bulk_user_actions
  - before_http_headers() -> core\hook\output\before_http_headers
  - before_standard_top_of_body_html() -> core\hook\output\before_standard_top_of_body_html_generation
  - standard_after_main_region_html() -> core\hook\output\after_standard_main_region_html_generation
  - before_footer() -> core\hook\output\before_footer_html_generation
  - standard_footer_html() -> core\hook\output\before_standard_footer_html_generation
  - add_htmlattributes() -> core\hook\output\before_html_attributes
* Deprecated PARAM_ types with the exception of PARAM_CLEAN now emit a deprecation exception. These were all deprecated in Moodle 2.0.
* A new \core\attribute\deprecated attribute can be used to more clearly describe deprecated methods.
* A new \core\deprecation class can be used to inspect for deprecated attributes:
  - `\core\deprecation::is_deprecated(example::class);`
  - `\core\deprecation::emit_deprecation_if_present([self::class, 'some_method']);`
* Added missing deprecation for PARAM_CLEANFILE which was deprecated in Moodle 2.0.
* New Behat `heading` named selector to more easily assert the presence of H1-H6 elements on the page
* Login can now utilise new param 'loginredirect' to indicate when to use value set for $CFG->alternateloginurl.
* \action_menu_link::$instance has been deprecated as it is no longer used.
* The `format_string()` method has moved to `\core\formatting::format_string()`.
  The old method will be maintained, but new code should use the new method with first-class parameters.
* The `format_text()` method has moved to `\core\formatting::format_text()`.
  The old method will be maintained, but new code should use the new method with first-class parameters.
* The fourth parameter to `format_text` now emits a deprecation notice.
  It was originally deprecated in Moodle 2.0.
* The smiley option for format_text has been removed. It was deprecated in Moodle 2.0.
* The nocache option for format_text has been removed. It was deprecated in Moodle 2.3.
* The set_heading() method has a new parameter, $clean, to define whether the heading should be cleaned or not when no formatting
  is applied.
* The Horde library has been removed from core. It was only used by the tool_messageinbound. Now tool_messageinbound
  uses the new RoundCube library.
* Visibility of internal properties of the \core\task\manager have been changed from public to protected. These should not have been accessible.
  - $miniqueue
  - $numtasks
  - $mode
* Removed \zip_writer::sanitise_filepath and \zipwriter::sanitise_filename as they are now automatically sanitised in the zipstream.
* Plugins implementing callback `bulk_user_actions()` should be aware that bulk user actions can be executed
  from /admin/user.php as well as from the bulk actions page. The 'returnurl' parameter will be passed in the request.
* A new attribute helper has been created at \core\attribute_helper.
  This helper contains methods to fetch a single \ReflectionAttribute, or an array of \ReflectionAttribute for an item,
  or an instance, or a set of instances.
* New generic attributes have been added for:
 - \core\attribute\label - An untranslated text label of an object
 - \core\attribute\tags - A set of tags for an object
* The hook API now supports the use of \core\attribute\label and \core\attribute\tags
  as an alternative to implementing the \core\hook\described_hook interface.
* The hook API now supports the use of the new \core\attribute\hook\replaces_callbacks() attribute
  as an alternative to implementing the \core\hook\deprecated_callback_replacement interface.
* The following previously deprecated methods have been removed and can no longer be used:
  - `question_preview_url`
  - `question_preview_popup_params`
  - `question_hash`
  - `question_make_export_url`
  - `question_get_export_single_question_url`
  - `question_remove_stale_questions_from_category`
  - `flatten_category_tree`
  - `add_indented_names`
  - `question_category_select_menu`
  - `get_categories_for_contexts`
  - `question_category_options`
  - `question_add_context_in_key`
  - `question_fix_top_names`
* Added a new parameter to `core_renderer::container` and `core_renderer::container_start` to allow for the addition of
  custom attributes.
* Added a new method `navigation_node::add_attribute()` to allow adding HTML attributes to the node.
* Deprecated core\hook\manager::is_deprecated_plugin_callback() in favour of ::get_hooks_deprecating_plugin_callback(),
  which will return the classnames of hooks deprecating a callback, or null if it's not deprecated. The return value can be cast
  to bool if the original functionality is desired.
* The triggerSelector method in the `core/comboboxsearch/search_combobox` JS module is deprecated. It was not used.
* PHPUnit has been upgraded to 9.6 (see MDL-81266 for details).
  The main goal of the update is to allow developers to know in advance,
  via deprecations, which stuff is going to stop working (because of being removed)
  with PHPUnit 10 (see MDL-80969 for details). Other than that, the changes are minimal.
  This is the list of noticeable changes:
  - Deprecation: MDL-81281. A number of attribute-related assertions have been deprecated, will
    be removed with PHPUnit 10. Alternatives for *some* of them are available:
      - assertClassHasAttribute()
      - assertClassNotHasAttribute()
      - assertClassHasStaticAttribute()
      - assertClassNotHasStaticAttribute()
      - assertObjectHasAttribute()         => assertObjectHasProperty()
      - assertObjectNotHasAttribute()      => assertObjectNotHasProperty()
  - Deprecation: MDL-81266. A number of deprecation/notice/warning/error expectations have
    been deprecated, will be removed with PHPUnit 10. No alternative exists. A working
    replacement is available in the linked issue, hopefully there aren't many cases.
      - expectDeprecation()
      - expectDeprecationMessage()
      - expectDeprecationMessageMatches()
      - expectError()
      - expectErrorMessage()
      - expectErrorMessageMatches()
      - expectNotice()
      - expectNoticeMessage()
      - expectNoticeMessageMatches()
      - expectWarning()
      - expectWarningMessage()
      - expectWarningMessageMatches()
  - Deprecation: MDL-81308. The ->withConsecutive() functionality on PHPUnit mocks
    has been *silently* deprecated, will be removed with PHPUnit 10. Note that this
    won't affect PHPUnit 9.6 runs and an alternative path will be
    proposed in the linked issue, part of the PHPUnit 10 epic.
  - Deprecation: PHPUnit\Framework\TestCase::getMockClass() has been deprecated, will
    be removed with PHPUnit 10. No clear alternative exists and won't be investigated,
    because there aren't cases in core.
  - Deprecation: Cannot use the "Test" suffix on abstract test case classes. Proceed to
    rename them to end with "TestCase" instead.
* A new hook called after_failed_task_max_delay has been created. This hook will be triggered when an Ad-hoc or Scheduled task reaches its maximum failure delay.
* There is a new method called enrol_plugin::get_welcome_message_contact() that returns the contact details for the course welcome message.
* There is a new method called enrol_plugin::send_course_welcome_message_to_user() that sends the course welcome message to a user.
* The list of standard, and deleted, plugins is now located as JSON at lib/plugins.json.
* groups_get_user_groups() in grouplib has a new $includehidden paramater, which will return groups for user even if they have
  GROUP_VISIBILITY_NONE. This is false by default, and should be used with care. The calling code must ensure that these groups
  are not exposed to the user as this may be a privacy issue.

=== 4.3 ===

* Unnecessary parameters of admin_apply_default_settings() function were removed; upgrade script lists
  setting names in the same format as admin UI; default setting writing errors now trigger debugging messages;
  duplicate setting names (with different plugin part) in one setting page do not cause problems any more.
* Added a new render of caption for the table in render_caption. It can be used by
  set_caption($caption, $captionattributes).
    e.g. $caption = 'Caption for table'
    e.g. $captionattributes = ['class' => 'inline'];
* Admin settings for passwords (admin_setting_configpasswordunmask) can now be a required field using the following class:
    - admin_setting_requiredpasswordunmask
* The `$a` argument passed to `get_string` can now include any stringable type, removing the need for explicit casts (for
  example, of `\moodle_url` instances)
* The badges_get_oauth2_service_options() method has been deprecated, because it's not required anymore. It should no longer
  be used.
* The following class constants are deprecated, as Sodium is now required and we no longer support the OpenSSL fallback except
  when decrypting existing content for backwards compatibility:
  - `\core\encryption::METHOD_OPENSSL`
  - `\core\encryption::OPENSSL_CIPHER`
* The `\core\encryption::is_sodium_installed` method is deprecated, as Sodium is now a requirement
* The `drop_plugin_tables` method now returns immediately after deleting tables defined by plugin XMLDB file
* Support for the following phpunit coverage info properties, deprecated since 3.11, has been removed:
  - `whitelistfolders`
  - `whitelistfiles`
* The following previously deprecated methods have been removed and can no longer be used:
  - `get_extra_user_fields`
  - `get_extra_user_fields_sql`
  - `get_user_field_name`
  - `get_all_user_name_fields`
  - `unzip_file`
  - `zip_files`
* Added a new parameter in address_in_subnet to give us the ability to check for 0.0.0.0 or not.
* New method moodleform::add_sticky_action_buttons() is created to enable sticky footer for QuickForms.
* Added new \admin_setting::is_forceable() method to determine whether the setting can be overridden or not. Therefore,
  whether the settings can be overriden or not will depend on the value of implemented \admin_setting::is_forceable() method,
  even if we define the settings in config.php.
* New core_renderer::paragraph method to replace the overused html_writer::tag('p', ...) pattern.
* All functions associated with device specific themes have been deprecated.
  - core_useragent::get_device_type_theme()
  - core_useragent::get_device_type_cfg_var_name()
  - theme_is_device_locked()
  - theme_get_locked_theme_for_device()
* Addition of new 'name' field in the external_tokens table.
* \core_external\util::generate_token() has a new optional argument "name" used as a token name.
* Introduce a new public function \core_external\util::generate_token_name()
* Legacy (and custom) Behat --skip-passed option has been removed completely. Please, use the standard
  --rerun option that provides exactly the same (execution of failed scenarios only).
* Allowed database identifier lengths have been raised:
  - From 28 characters to 53 for table names (xmldb_table::NAME_MAX_LENGTH).
  - From 30 characters to 63 for column names (xmldb_field::NAME_MAX_LENGTH).
  - Maximum length for table prefixes has been set to 10 characters (xmldb_table::PREFIX_MAX_LENGTH). And it's enforced
    by environmental checks.
* New scheduled tasks show_started_courses_task and hide_ended_courses_task that updates the course visibility when the current
  day matches course start date/end date. They are disabled by default. Once they are enabled, only courses with start/end dates
  near the past 24 hours will be checked. The visibility of these courses will only changed when their start/end dates are higher
  than the current one, to avoid updating the course visibility early.
* New events course_started and course_ended have been created. For now, they are triggered when courses change automatically their
  visibility through the new scheduled tasks to hide/show courses based on their start/end dates.
* The action_menu::set_constraint() method is deprecated. Please use action_menu::set_boundary() instead.
* New \core\output\activity_header::get_heading_level() method to get the heading level for a given heading level depending whether
  the page displays a heading for the activity (usually a h2 heading containing the activity name).
* New method moodleform::filter_shown_headers() is created to show some expanded headers only and hide the rest.
* count_words() and count_letters() have a new optional parameter called $format to format the text before doing the counting.
* New core_renderer::sr_text method to generate screen reader only inline texts without using html_writer.
* New events \core\event\qbank_plugin_enabled and \core\event\qbank_plugin_disabled are triggered when a qbank plugin is enabled or
  disabled respectively, with the plugin's frankenstyle name. Any plugins that need to perform an action in response to a qbank
  plugin being enabled or disabled should observe these events.
* Code calling to qbank plugins was moved from question_delete_question in questionlib.php into the plugins themselves. Any plugins
  that need to perform processing when a question is deleted should observe the \core\event\question_deleted event instead.
* The external function core_grades_get_groups_for_selector is now relocated.
  Please use it at core_group_get_groups_for_selector instead.
* The M.util.show_confirm_dialog function has been rewritten as an ESM to use the core/notification module instead.
  See MDL-77174 for further information.
* The moodle-core-notification-confirm module, found under the M.core.confirm namespace, has been deprecated.
  Any code using it should be rewritten as an ESM and use the core/notification module instead.
  See MDL-77174 for further information.
* New set of output generic components. Check the component library for more information:
  - core\output\local\action_menu\subpanel to add subpanels to action menus.
  - core\output\local\dropdown\dialog to display HTML inside a dropdown element.
  - core\output\local\dropdown\status to render a user choice into a dropdown.
  - core\output\choicelist class to render a list of user choices. It combines with dropdown status and action menu subpanels.
* The behat step I choose "WHATEVER" in the open action menu is now compatible with action menus subpanels
  using the ">" symbol to suparate the item link text and subitem one. For example:
  - I choose "Group mode > Visible groups" in the open action menu
* addHelpButton() function has a new optional $a parameter to allow variables with translation strings.
* help_icon constructor has a new optional $a parameter to allow variables with translation strings.
* The random_bytes_emulate() function has been deprecated, because it's not required anymore. PHP native function random_bytes()
  should be used instead.
* New behat behat_navigation::i_close_block_drawer_if_open() and behat_navigation::i_keep_block_drawer_closed()
to ensure in some test that the block drawer is closed. This helps with random failures due to the block drawer
being forced open in all behat tests.
* The core_useragent::get_device_type_list() function has been deprecated. Use core_useragent::devicetypes instead as a replacement.
* The parameter $size of the following functions has been deprecated and is not used any more:
  - file_extension_icon
  - file_file_icon
  - file_folder_icon
  - file_mimetype_icon
  - mimeinfo_from_type
  - url_guess_icon
* The xxxxxxx-yyy.png MIME icons placed in pix/f have been removed and replaced with new SVG files.
  In order to reduce the number of icons for the MIME types, a few MIME icons have been removed and
  replaced with their generic from the existing ones:
    - avi -> video
    - base -> database
    - bmp -> image
    - html -> markup
    - jpeg -> image
    - mov -> video
    - mp3 -> audio
    - mpeg -> video
    - png -> image
    - quicktime -> video
    - tiff -> image
    - wav -> audio
    - wmv -> video
  Apart from that, the following MIME icons have been completely removed:
    - clip-353 --> It was added in MDL-75362 by mistake.
    - edit
    - env
    - explore
    - folder-open
    - help
    - move
    - parent
* The signature of the static method `can_user_share` in the `core\moodlenet\local\can_share_manager` class has been updated to include an additional parameter `$type`.
  This parameter specifies the type of resource being checked for sharing capabilities, which can either be 'activity' or 'course'.
* The method 'share_activity' in 'core\moodlenet\activity_sender' class has been deprecated and renamed to 'share_resource'. The method signature is the same as before and
  the new method is coming from the base class 'core\moodlenet\resource_sender'.
* Final deprecation and removal of legacy cron. This includes the functions:
  - cron_execute_plugin_type()
  - cron_bc_hack_plugin_functions()
  Please, use the Task API instead: https://moodledev.io/docs/apis/subsystems/task
* Final deprecation and removal of the following classes:
  - \core\task\legacy_plugin_cron_task
  - \mod_quiz\task\legacy_quiz_reports_cron
  - \mod_quiz\task\legacy_quiz_accessrules_cron
  - \mod_workshop\task\legacy_workshop_allocation_cron
  Please, use the Task API instead: https://moodledev.io/docs/apis/subsystems/task
* New method login_captcha_enabled() is created to check whether the login captcha is enabled or not.
* New method validate_login_captcha() is created to validate the login captcha.
* A new parameter $loginrecaptcha has been added to the authenticate_user_login() to check whether the login captcha is needed to verify or not. The default value is false.
* A new parameter $compactmode has been added to the recaptcha_get_challenge_html() to define whether the reCaptcha element should be displayed in the compact mode or not.
  Default value is false.
* A new native event in the `core_filters/events` AMD module eventTypes.filterContentRenderingComplete has been created to determine when the filter is complete the rendering.
* New parameters for \get_time_interval_string():
  - `$dropzeroes` - Passing `true` will exclude zero date/time units from the output.
  - `$fullformat` - Passing `true` will return date/time units in full format (e.g. `1 day` instead of `1d`).
* The print_object function (for temporary debugging use only) can now be used on objects that have recursive references,
  and has an improved display and other changes. (New parameters are available; see function documentation.)
* New `filteroptions` field added to getFilterValue() in core/datafilter/filtertype. This is generated by `get filterOptions()`
  and returns an arbitrary list of options specific to the filter type, in [{name:, value}] format. This allows filters to extend
  the values returned with additional fields.
* New `required` field added to core\output\datafilter. This will be output via the data-required property in filter_type.mustache,
  any additional filter types will need to output this property as well. Filters with data-required="1" will not be removable from
  the list of filters.
* addFilterRow() in core/datafilter now accepts a filterdata object to add a row with a pre-defined filter.
* New "binary" datafilter type added for creating filters with a single yes/no option.
* New "joinlist" parameter added to core\output\datafilter::get_filter_object(). This takes an array of datafilter::JOINTYPE_*
  constants to define which types of join the filter supports. By default this will include all three of "Any", "All" and "None",
  but a subset can be specified instead.
* core/form-autocomplete now supports disabled options in the source select list. These will be displayed in the autocomplete
  options with the aria-disabled attribute, and will not be selectable.
* The method grade_item::set_locked() now returns true if the grade item needs to be updated. The method schedules the locking of
  the grade item once the recalculations are completed. (This was fixed in 4.3, 4.2.2)
* Added a new constant called MAX_PASSWORD_CHARACTERS in moodlelib.php to hold a length of accepted password.
* Added a new method called exceeds_password_length in moodlelib.php to validate the password length.
* The core/modal_factory has been deprecated. From Moodle 4.3 onwards pleáse instantiate new modals using the ModalType.create method instead.
  Please note that this method does not support the `trigger` option.
* \moodle_page::set_title() has been updated to append the site name depending on the value of $CFG->sitenameintitle and whether
  the site's fullname/shortname has been set. So there's no need to manually add the site name whenever calling $PAGE->set_title().
  If it's necessary to override this, pass `false` to its new optional parameter `$appendsitename`.
* New page title separator constant `moodle_page:TITLE_SEPARATOR` has been created to help standardise the separators used in page
  titles.
* New Behat step \behat_general::the_page_title_should_contain() has been added to allow checking of page titles. You can use this
  when writing feature files to check that the page title contains the expected string.
  e.g. `And the page title should contain "Some title"`
* Ensure that all system icons now come with an accompanying SVG file. Any missing SVG files have been addressed, and to maintain
  this consistency, a PHPUnit test has been implemented to validate the inclusion of SVG files for any new icons.
* The $CFG->svgicons setting has been removed because all modern browsers now handle SVG files correctly.
* The method `\core_renderer->supportemail()` has an updated signature. It now allows a second optional parameter.
  Set it to true if you want to embed the generated link in other inline content.
* The users_search_sql function parameter $searchanywhere has been change to $searchtype for different type of search. $searchtype is a int parameter and has three constant value:
  USER_SEARCH_STARTS_WITH: 0, USER_SEARCH_CONTAINS: 1, USER_SEARCH_EXACT_MATCH: 2
  See MDL-78312 for further information.
* Function course_modinfo::clear_instance_cache now has an extra optional parameter $newcacherev, although this is really
  intended only for use by rebuild_course_cache.

=== 4.2 ===

* All context classes were moved to \core\context namespace while keeping full backwards compatibility.
  Please note it is not necessary to update plugins unless they rely on exact class names returned from
  get_class() or context_helper.
* Travis CI integration has been removed from core (MDLSITE-7135). Please, use GitHub Actions (GHA) instead. For
  more information visit https://moodledev.io/general/development/tools/gha
* A new constant COMPLETION_COMPLETE_FAIL_HIDDEN is introduced to mark that user has received a failing grade
  for a hidden grade item. This state returned by internal_get_grade_state() and is only used by get_core_completion_state()
  for processing the passgrade completion data.
* \single_button constructor signature has been changed to manage more types than just primary buttons.
  The boolean "primary" parameter has been deprecated and replaced by a more generic type allowing to use
  Bootstrap styles of buttons (danger, warning...). The constructor will still manage the boolean primary
  parameter but will display a debugging message.
* In enrollib.php, the methods get_enrolled_with_capabilities_join, get_enrolled_sql, get_enrolled_users and
  count_enrolled_users used to only be able to accept a single group id, even though internally, they used
  groups_get_members_join which could also accept an array of groups, or the constant USERSWITHOUTGROUP.
  This has now been made consistent. These enrol methods now accept all the group-related options that
  groups_get_members_join can handle.
* assign_capability() now has an optional $performancehints parameter which can be used in
  situations where it is being called in a loop in response to a database query, to reduce the
  amount of checks it has to do.
* New DB parameter 'versionfromdb', only available for MySQL and MariaDB drivers. It allows to force the DB version to be
  evaluated through an explicit call to VERSION() to skip the PHP client version which appears to be sometimes fooled by the
  underlying infrastructure, e.g. PaaS on Azure.
* The actionmenu component has now a set_kebab_trigger that will setup the action menu for use in kebab menus.
* The useexternalyui configuration setting has been removed as a part of the migration away from YUI.
  It only worked with http sites and did not officially support SSL, and is at risk of disappearing should Yahoo! decide
  to remove it.
* New `properties_filter` method of persistent class for filtering properties of a record against persistent definition
* Added 'extrainfo' in the DB options config. Its extra information for the DB driver, e.g. SQL Server
  has additional configuration according to its environment, which the administrator can specify to alter and
  override any connection options.
* In outputcomponents.php, initials_bar() can now be rendered in a smaller (mini) way. This provides purely the
  initials bar without the bootstrapping and form handling on each initials bar. If you use this mini render,
  you'll need to implement your own form handling. Example usage can be found within the grader report.
* There is a new helper function mtrace_exception to help with reporting exceptions you have caught in scheduled tasks.
* Box/Spout has been archived and is no longer maintained, so it has now been removed and replaced by OpenSpout.
* The following parts of the external API have been moved to the core_external subsystem:
  Classes:
    - external_api                      => core_external\external_api
    - external_description              => core_external\external_description
    - external_files                    => core_external\files
    - external_format_value             => core_external\external_format_value
    - external_function_parameters      => core_external\external_function_parameters
    - external_multiple_structure       => core_external\external_multiple_structure
    - external_settings                 => core_external\external_settings
    - external_single_structure         => core_external\external_single_structure
    - external_util                     => core_external\util
    - external_value                    => core_external\external_value
    - external_warnings                 => core_external\external_warnings
    - restricted_context_exception      => core_external\restricted_context_exception
  Functions:
    - external_format_string()          => core_external\util::format_string()
    - external_format_text()            => core_external\util::format_text()
    - external_create_service_token()   => core_external\util::generate_token()
    - external_generate_token()         => core_external\util::generate_token()
    - external_generate_token_for_current_user()
                                        => core_external\util::generate_token_for_current_user()
    - external_log_token_request        => core_external\util::log_token_request()

  The old class locations have been aliased for backwards compatibility and will emit a deprecation notice in a future
  release.
* The following methods, deprecated since 3.10, have been removed and can no longer be used:
  - `\core\output\mustache_helper_collection::strip_blacklisted_helpers`
  - `\core_form\filetypes_util::is_whitelisted`
  - `\core_form\filetypes_util::get_not_whitelisted`
* Convert a floating value to an integer in lib/graphlib.php to avoid PHP 8.1 deprecated function error.
* The $required parameter for \core_external\external_description is now being validated in order to prevent
  unintentionally passing incorrect parameters to the external_description's (and its subclasses') constructors (e.g. the parameter
  description being incorrectly passed for the $required parameter). A debugging notice will be shown when such cases occur.
* The moodle-core-popuphelp YUI modal has been removed. It has not been actively used in Moodle since 3.3. It should be replaced with appropriate ESM/AMD JavaScript.
* The moodle-core-tooltip YUI modal has been removed. It should be replaced with appropriate ESM/AMD JavaScript.
* A `\core\event\role_created` event is now triggered when roles are created via the `create_role` API.
* Event \core\event\user_created is now triggered if the user is created during course restore. In this case
  $event->other has properties 'restoreid' and 'courseid'.
* The core/modal module and all their versions (SAVE_CANCEL, DELETE_CANCEL...) now has a setButtonDisable to disable or enable
  specific modal action buttons. This function allows developers to have modals that could only be submited if the user do some
  action in the modal body like ticking a checkbox or selecting an element.
* Course module indentation has been recovered for course format using components via Move right/left feature.
  Course formats using components will be allowed to use one level indentation only.
* The method `flexible_table::set_columnsattributes` now can be used with 'class' key to add custom classes to the DOM.
* The editor_tinymce plugin has been removed from core.
* A new grunt task, upgradablelibs, has been added to get the list of libraries that have a newer version in their repositories.
* Support for serving of AMD modules built in really old versions of Moodle (<= 3.8) has been removed.
  Please ensure that your AMD modules have been rebuilt with a supported Moodle version.
* Addition of new 'visibility' and 'participation' fields in the groups table, and 'moodle/group:viewhiddengroups' capability.
  The following grouplib functions will now return groups and members based on group visibility and the user's permissions:
   - groups_get_all_groups()
   - groups_get_user_groups()
   - groups_get_my_groups()
   - groups_is_member()
   - groups_get_members()
   - groups_get_groups_members()
  groups_print_activity_menu() will now only return groups where particiation == true.
* Cron utility functions have been moved from the global namespaces to the \core\cron class, these include:
  - cron_setup_user()                => \core\cron::setup_user()
  - cron_run()                       => \core\cron::run_main_process()
  - cron_run_scheduled_task()        => \core\cron::run_scheduled_tasks()
  - cron_run_adhoc_task()            => \core\cron::run_adhoc_tasks()
  - cron_run_inner_scheduled_task()  => \core\cron::run_inner_scheduled_task()
  - cron_run_inner_adhoc_task()      => \core\cron::run_inner_adhoc_task()
  - cron_set_process_title()         => \core\cron::set_process_title()
  - cron_trace_time_and_memory()     => \core\cron::trace_time_and_memory()
  - cron_prepare_core_renderer()     => \core\cron::prepare_core_renderer()
* The `run_scheduled_tasks` and `run_adhoc_tasks` functions take an additional parameter to calculate the start of a run.
* The following phpunit advanced testcase helper methods, deprecated since 3.10, have been removed and can no longer be used:
  - `createXMLDataSet`
  - `createCsvDataSet`
  - `createArrayDataSet`
  - `loadDataSet`
* The external function core_grades_get_enrolled_users_for_search_widget is now deprecated.
  Please use the new core_grades_get_enrolled_users_for_selector external function instead.
* The external function core_grades_get_groups_for_search_widget is now deprecated.
  Please use the new core_grades_get_groups_for_selector external function instead.
* New \core_component::has_monologo_icon() that determines whether a plugin has monologo icons. This can be used to
  determine whether to apply CSS filtering to the plugin's icon when rendering it.
* \cm_info::get_icon_url() resolves the icon's file type and adds a `filtericon` parameter in the URL when rendering the monologo
  version of the course module icon or when the plugin declares, via its `filtericon` custom data, that the icon needs to be
  filtered. This additional information can be used by plugins when rendering the module icon to determine whether to apply
  CSS filtering to the icon.
* Activity plugins displaying activity module icons using \cm_info::get_icon_url() can declare the `filtericon` custom data in their
  `get_coursemodule_info()` callback. If set, this will be used by \cm_info::get_icon_url() to set the icon URL's `filtericon`
  parameter. This information can be used by the plugins when enclosing the icons in `.activityiconcontainer .icon` or
  `.activityiconcontainer .activityicon` containers to determine whether CSS filtering should be applied to the icon. If the icon
  needs to be rendered as is and not whitened out, the `.nofilter` CSS class needs to be applied to the icon.
* New moodle_url::export_params_for_template() returns the params as an array of key => value pairs. You should use this when
  you want to pass URL params to a template. An example can be found in single button.
* Functions get_next_adhoc_task() and cron::run_adhoc_tasks() have additional parameter $classname to filter by the specified class.
* Function cron::run_adhoc_tasks() has additional parameter $number to limit the number of the tasks to run.
* Function get_adhoc_tasks() has additional parameter $failedonly to return only failed tasks.
* admin/cli/adhoc_task.php has additional parameters:
  - id - to run individual tasks by id
  - classname - to run tasks by classname
  - taskslimit - to limit the number of tasks in one run
  - failed - to limit the run to only the tasks that failed in their previous run
  Can be mixed, apart from 'id' of course.
* The file_system class now declares a new, optional, `get_psr_stream` function which allows a Stream implementing `\Psr\Http\Message\StreamInterface` to be returned.
  A default implementation which uses the existing file handle resource is used by default, but this should be extended by file_system implementations where relevant.

=== 4.1 ===

* HTMLPurifier has been upgraded to the latest version - 4.16.0
* A process to deprecate capabilities by flagging them in the access.php by adding a $deprecatedcapabilities variable (an array).
  This array will list the deprecated capabilities and a possible replacement. Once we declare the capability as deprecated, a debugging
  message will be displayed (in DEBUG_DEVELOPPER mode only) when using the deprecated capability.
  Declaration is as follow:
    $deprecatedcapabilities = [
        'fake/access:fakecapability' => ['replacement' => '', 'message' => 'This capability should not be used anymore.']
    ];
* coursemodinfo cache uses the new `requirelockingbeforewrite` option, and rebuilding the cache now uses the cache lock API, rather
  than using the core lock factory directly. This allows the locks to be stored locally if the cache is stored locally, and
  avoids the risk of delays and timeouts when multiple nodes need to rebuild the cache locally, but are waiting for a central lock.
* Final deprecation and removal of the class \admin_setting_managelicenses, please use \tool_licensemanager\manager instead.
* Final deprecation and removal of the function license_manager::add(). Please use license_manager::save() instead.
* Final deprecation of the following functions behat_field_manager::get_node_type() and behat_field_manager::get_field()
  please call behat_field_manager::get_field_node_type() and behat_field_manager::get_form_field().
* Final deprecation and removal of the following class, please use \core\task\manager.
    - \tool_task\run_from_cli
* Final deprecation and removal of the following CLI scripts:
  - admin/tool/task/cli/schedule_task.php please use admin/cli/scheduled_task.php
  - admin/tool/task/cli/adhoc_task.php please use admin/cli/adhoc_task.php
* Final deprecation and removal of cron_run_single_task(), please use \core\task\manager::run_from_cli().
* The $USER->groupmember hack that fills the user object with the groups that the user belongs to has been removed.
  Please use the Groups API function groups_get_user_groups() to fetch the cached list of groups the user is a member of.
* The following functions, previously used (exclusively) by upgrade steps are not available anymore
  because of the upgrade cleanup performed for this version. See MDL-71747 for more info:
    - upgrade_analytics_fix_contextids_defaults()
    - upgrade_convert_hub_config_site_param_names()
    - upgrade_rename_prediction_actions_useful_incorrectly_flagged()
* The method ensure_adhoc_task_qos() in lib/classes/task/manager.php  has been deprecated, please use get_next_adhoc_task()
  instead.
* New setting $CFG->enrolments_sync_interval controls the minimum time in seconds between re-synchronization of enrollment via enrol_check_plugins.
  This only applies to web requests without a session such as webservice calls, tokenpluginfile.php and rss links Function
  enrol_check_plugins now has $ignoreintervalcheck flag to bypass checking for that setting.
* For performance reasons, sql_reader interface has a new function get_events_select_exists() which determines whether
  an event exists with the given criteria (see MDL-72723 for details).
   - Breaking: 3rd party log readers implementing interface sql_reader will need to implement get_events_select_exists()
* Added $strictness parameter to persistent `get_record` method, optionally allowing caller to ensure record exists
* New DML driver method `$DB->sql_cast_to_char` for casting given field/expression to char
* The core renderer `edit_button` method now accepts an optional `$method` argument (get/post) for the button
* For plugins that override secondary navigation, the namespace for the custom secondary navigation class has
  changed. It was (for example) mod_mymodule\local\views\secondary but is now
  mod_mymodule\navigation\views\secondary. The old location will continue to work, but is deprecated.
* The check for $plugin->incompatible was found to be incorrect. The $plugin->incompatible attribute is meant to define the minimum
  Moodle version the plugin is incompatible with but the implemented logic for the check was the opposite. Plugins declaring this
  attribute may encounter different behaviours between older Moodle versions (<v3.11.8, <v4.0.2) and the later ones. We recommend
  plugin developers to not use this attribute for Moodle versions 4.0 and below in order to avoid this problem.
* Added $CFG->proxylogunsafe and proxyfixunsafe to detect code which doesn't honor the proxy config
* Function admin_externalpage_setup() now has additional option 'nosearch' allowing to remove Site administration search form.
* The function print_error has been deprecated. Kindly use moodle_exception.
* When exporting table content, HTML tags/entities will be removed when the selected dataformat does not support HTML
* The abstract `get_name` method has been moved from `\core\task\scheduled_task` to the `\core\task\task_base` class and can now be
  implemented by adhoc tasks. For backwards compatibility, a default implementation has been added to `\core\task\adhoc_task` to
  return the class name.
* The function get_module_metadata() has been finally deprecated and can not be used anymore.
* New DML driver method `$DB->sql_order_by_null` for sorting nulls sort nulls first when ascending and last when descending.
* Allow plugins to callback on all pages just prior to the session start.
* New function set_additional_classes() has been implemented to add additional classes to action_menu.
* Most Behat functionality for the Moodle App has been removed from core, refer to the documentation in order to upgrade your testing
  setup: https://moodledev.io/general/app/development/testing/acceptance-testing#upgrading-tests-from-an-older-version
* New DML driver methods `$DB->sql_regex_get_word_beginning_boundary_marker` and `$DB->sql_regex_get_word_end_boundary_marker`
  for managing word boundary markers in a database driver supporting regex syntax when searching.
* The plugin_functions cache in core has been made localisable by prefixing the
  key it uses with the all versions hash, which only changes when there are code
  changes.

=== 4.0 ===

* To better detect wrong floats (like, for example, unformatted, using local-dependent separators ones) a number of
  gradebook functions now have stricter float type checking. All them will require now the "float" being passed to be
  a correct float value (numeric or string). Usually, that's achieved by using unformat_float() or
  PARAM_LOCALISEDFLOAT for all the user-entered grades before any processing on them. Functions affected are:
    - grade_format_gradevalue(), $value param (keeping it as optional/nullable).
    - grade_format_gradevalue_real(), $value param (keeping it as optional/nullable).
    - grade_format_gradevalue_percentage(), $value param (keeping it as optional/nullable).
    - grade_format_gradevalue_letter(), $value param (keeping it as optional/nullable).
    - grade_floats_different(), $f1 and $f2 params (keeping them as optional/nullable).
    - grade_floats_equal(), $f1 and $f2 params (keeping them as optional/nullable).
* The method action_menu->set_alignment() has been deprecated, please use action_menu->set_menu_left if you need a dropdown
  to align to the left of the dropdown button.
* The $OUTPUT->should_display_main_logo() function has been deprecated and should no longer be used.
* New method flexible_table::set_columnsattributes() has been introduced to add column attributes applied in every cell.
* New method flexible_table::get_row_cells_html() has been introduced, extracted from flexible_table::get_row_html
  so it can be overriden individually.
* Since Boxnet has been remove from core then boxnet_client() class has been removed from core too.
* New navigation classes to mimic the new navigation project. The existing navigation callbacks are still available and
  will be called. The following behaviour will be the new standard for nodes added via callbacks in Boost and Boost-based themes:
  - Module nodes added will be appended to the end and will appear within the More menu.
  - Course nodes added will also be appended and appear within the 'More' menu.
* The core/event events have been renamed and now fire native events, in addition to the legacy YUI and jQuery events.
  The following events have been renamed:
  - The BLOCK_CONTENT_UPDATED event has been replaced with a new native event in the `core_block/events` AMD module
    eventTypes.blockContentUpdated.
  - The EDITOR_CONTENT_RESTORED event has been replaced with a new native event in the `core_editor/events` AMD module
    eventTypes.editorContentRestored.
  - The FILTER_CONTENT_UPDATED event has been replaced with a new native event in the `core_filters/events` AMD module
    eventTypes.filterContentUpdated.
  - The FORM_FIELD_VALIDATION event has been replaced with a new native event in the `core_form/events` AMD module
    eventTypes.formFieldValidationFailed.
  - The FORM_SUBMIT_AJAX event has been replaced with a new native event in the `core_form/events` AMD module
    eventTypes.formSubmittedByJavascript.
* The block template now includues a block-instanceid data attribute.
* The core/event::getLegacyEvents() function has been deprecated and should no longer be used.
* Typo3 has now been removed. Use native mbstring or iconv functions.
* A new index has been added on mdl_user_preferences.name. This upgrade step might take some time on big sites.
* The completion_info function display_help_icon() which returned the 'Your progress' help icon has been deprecated and
  should no longer be used.
* The completion_info function print_help_icon() which has been deprecated since Moodle 2.0 should no longer be used.
* @babel/polyfill has been removed in favour of corejs@3.
* A new parameter $partialrebuild has been added to the rebuild_course_cache to invalidate the cache
  of the section or module only, not the whole course cache
* A new parameter $isbulkupdate has been added to the following functions:
  - grade_category::update()
  - grade_category::insert()
  - grade_grade::update()
  - grade_grade::insert()
  - grade_grade::notify_changed()
  - grade_item::insert()
  - grade_item::update()
  - grade_item::update_final_grade()
  - grade_item::update_raw_grade()
  - grade_object::update()
  - grade_object::insert()
  - grade_outcome::update()
  - grade_outcome::insert()
  - grade_scale::update()
  - grade_scale::insert()
  - grade_update()
  - completion_info::inform_grade_changed()
  - completion_info::update_state()
  - completion_info::internal_set_data()
  All functions except completion_info::internal_set_data() are only passing this parameter from very beginning of
  workflow (like grade report page where bulk grade update is possible) so this parameter is used in
  completion_info::internal_set_data() to decide if we need to mark completions instantly without waiting for cron.
* Following methods now return an int instead of bool:
  - completion_completion::_save()
  - completion_completion::mark_enrolled()
  - completion_completion::mark_inprogress()
  - completion_completion::mark_complete()
  which is needed to store id of completion record on successful update which is later beeing used by
  completion_info::internal_set_data() to reaggregate completions that have been marked for instant course completion.
* The following functions have been finally deprecated and can not be used anymore:
  - generate_uuid
* The YUI moodle-core-formchangechecker module has been deprecated and replaced with a new AMD module
  core_form/changechecker.
* New method \core_user::awaiting_action() has been introduced to check if the user is fully ready to use the site or
  whether there is an action (such as filling the missing profile field, changing password or agreeing to the site
  policy) needed.
* The signature of the get_name() function for grade_category and grade_item has been extended. The new parameter allows
  callers to get the name without escaped characters.
* The inplace_editable element constructor now accepts an optional pix_icon parameter to use as it's editing icon when
  rendered. The default icon for "select" types has also changed to a dropdown caret ("t/expanded").
* The inplace_editable Javascript module now emits native events, removing the jQuery dependency from calling code
  that wants to listen for the events. Backwards compatibility with existing code using jQuery is preserved.
* The function message_send() in messagelib.php now returns false if there is an error sending the message to the
  message processor (MDL-70046).
* Moodle 4.0 has major changes to the question bank. Therefore, there are major changes in questionlib.php
  and the core_question database tables. These are documented in detail in question/upgrade.txt.
* The postgres driver now wraps calls to pg_field_type() and caches them in databasemeta to save an invisible internal
  DB call on every request.
* The default type of 'core/toast' messages has been changed to 'information' (callers can still explicitely set the type)
* As the message_jabber notification plugin has been moved to the plugins database, the XMPPHP library (aka Jabber) has been
completely removed from Moodle core too.
* The SWF media player has been completely removed (The Flash Player was deprecated in 2017 and officially discontinued
  on 31 December 2020).
* The display_size function has been improved to add new optional parameters (decimal places,
  fixed units), to always include a non-breaking space between the number and unit, and to use
  consistent rounding (always 1 decimal place by default).
* The persistent method get() now returns the correct type for each property defined in the persistent class.
* The persistent method from_record() now only attempts to load record properties defined in the persistent class.
* New persistent set_many() helper for setting multiple properties in single method call.
* Require pass grade criteria is now part of core.
  Refer to upgrade.php to see transitioning from similar plugin criteria to core
  Refer to completion/upgrade.txt for additional information.
* The method enable_plugin() has been added to the core_plugininfo\base class and it has been implemented by all the plugininfo
classes extending it. When possible, the enable_plugin() method will store these changes into the config_log table, to let admins
check when and who has enabled/disabled plugins.
* Final deprecation: The following functions along with associated tests have been removed:
  - core_grades_external::get_grades
  - core_grades_external::get_grade_item
  - report_insights_context_insights
* \core\session\manager::init_empty_session() has a new optional parameter $newsid to indicate whether this is a new user session
* New html_table attribute "$responsive" which defaults to true. When set to true, tables created via html_writer::table() will be enclosed
  in a .table-responsive div container which will allow the table to be scrolled horizontally with ease, especially when the table is rendered in smaller viewports.
  Set to false to prevent the table from being enclosed in the responsive container.
* Two new helper functions have been added to lib/datalib.php, for safely preparing SQL ORDER BY statements where user
  interactions define sort parameters (see the respective docblocks for full details and examples):
  -get_safe_orderby() - where a single sort parameter is required.
  -get_safe_orderby_multiple() - where multiple sort parameters are required.
* Added the cleanstr mustache template helper to clean strings after loading them from language packs.
* The following behat functions have been modified to work with the new navigation
  - i_add_the_block
  - the_add_block_selector_should_contain_block
  - the_add_block_selector_should_contain_block
  - go_to_the_current_course_activity_completion_report
  - i_navigate_to_course_participants
  - i_go_to_advanced_grading_page
  - i_navigate_to_in_the_course_gradebook
  - should_exist_in_current_page_administration
  - should_not_exist_in_current_page_administration
  - go_to_main_course_page
  - select_on_administration_page
  - find_header_administration_menu
  - select_from_administration_menu
  - i_edit_the_lesson
  - i_add_a_question_filling_the_form_with
* The following behat step has been deprecated
  - i_select_from_flat_navigation_drawer
* The type for the "message" field in the external_warnings() structure has been changed from PARAM_TEXT to PARAM_RAW
* A new parameter $displayoptions has been added to the core_renderer::confirm() to allow better customization for confirming page
such as the title and strings for continue and cancel buttons.
* The method get_enabled_plugin($pluginname) has been added to the core_plugininfo\base class. It has a default implementation for
all the plugininfo classes and it can be overwritten when required (like it has been done with filter). This method returns the
current value for a pluginname depending on its status (enabled, disabled, other...).
* Unit Test coverage defaults have been updated to include some sensible defaults.
  The default values now include:
  * /classes/
  * /tests/generator/
  * /externallib.php
  * /lib.php
  * /locallib.php
  * /renderer.php
  * /rsslib.php
  This default applies both when there is no supplied coverage.php file, and is used to supplement any existing coverage configuration file if one is found.
* New method get_unaddable_by_theme_block_types() has been added to block_manager class. It uses the 'unaddableblocks' theme setting
value to get the list of blocks that won't be displayed for a theme.
* Loggedin / Loggedoff component settings on notification preferences have been merged to a single enabled switch:
  MESSAGE_DEFAULT_LOGGEDIN and MESSAGE_DEFAULT_LOGGEDOFF are now deprecated, so plugins should be updated if db/messages.php is present and replace
    MESSAGE_DEFAULT_LOGGEDIN + MESSAGE_DEFAULT_LOGGEDOFF to MESSAGE_DEFAULT_ENABLED. Backward compatibility will take any of both settings as enabled.
  MESSAGE_DEFAULT_PERMITTED also deprecated.
  core_message_get_user_notification_preferences and core_message_get_user_message_preferences Webservice are now returning enabled boolean on
    components > notifications > processors. loggedin and loggedoff are deprecated but present for backward compatibility.
* A new parameter $strength of type int is added to method search_for_active_node. This parameter would help us to search for the active nodes based on the
  $strength passed to it.
* A new method get_page() has been added to the settings_navigation class. This method can be used to obtain the
  moodle_page object associated to the settings navigation.
* A new interface, `core\output\named_templatable` has been created to allow renderable classes to define a
  `get_template_name(\renderer_base): string` function which will inform the default render() function with a template
  name.
* The parameter $modinfo of the get_data method in completion_info class has been deprecated and is not used anymore.
* A new method, get_default_home_page(), has been added to moodlelib to get the default home page to display if current one is not
defined or can't be applied.
* A new language_menu renderable is created to handle collecting available languages and generating the menu for use in different situations
* New primary navigation classes to mimic the primary nav. Consists of the views/primary.php and output/primary.php. The
  base nodes are added within the views/primary.php while output/primary.php is a renderable that combines the primary
  view and the lang, user and any custom menu items.
  - The language menu now resides within the user menu.
* New primary and secondary magic getters/setters included in pagelib.php that also initialises the objects
* All secondary navigation nodes have a predefined ordering within the relevant context and are defined as a
  mapping construct within core\navigation\views\secondary. Secondary navigation ordering can be overridden by
  generating a custom secondary class within a plugin's {plugin}\local\views namespace. This is only applicable to the
  following plugin types and is automatically loaded:
    * Module - refer to mod_assign\local\views\secondary for examples and magic_get_secondarynav for calling code
    * Block - refer to core_block\local\views\secondary for examples and blocklib::get_secondarynav for calling code
  - Additionally a custom secondary object may be set using the convenient setters in pagelib.php.
  - Secondary nav nodes can be forced into the 'More' menu using the 'set_force_into_more_menu'. It is advisable to set
    this in the existing nav callbacks when generating the nodes. Alternately, the corresponding
    'get_default_{admin/course/module}_more_menu_nodes functions in secondary can be overridded to provide a custom set
    of node keys to push into the more menu
  - The secondary navigation can be omitted from a theme/page by setting $PAGE->set_secondary_navigation(false). e.g. admin/search.php and in classic.
  - Within a single activity course format, the course and module level secondary navigation options are displayed within
    dropdowns in the secondary navigation bar
* New function 'get_overflow_menu_data' introduced in core\navigation\views\secondary to get additional/custom sub navigation
  to be displayed as a url_select for tertiary navigation.
* It is required that the action provided to navigation_node::create be of type moodle_url/action_link. Non conformance
  results in a debugging message being thrown.
* New page lib config '_navigationoverflow' and associated getters/setters to toggle whether the overflow menu is displayed
* New functions to explicitly set what tabs should be highlighted on the primary and secondary navigation
* Breadcrumbs modified to follow standards defined here https://www.nngroup.com/articles/breadcrumbs/
  - New navbar class in boost to follow the standards defined above.
* Settings cog have been removed and replaced with either secondary and tertiary navigation components
* New activity_header class to handle display of common content for plugins.
  * Handles display of the activity name, completion information and description.
  * New pagelib.php magic getters to fetch activity_header
  * New theme level config to govern display of the activity name $THEME->activityheaderconfig['notitle']
        - Default for boost is to show no activity title.
  * New page layout level option to handle display within activity header. Options should be defined
    within 'activityheader' and accept the following array keys:
        - notitle
        - nocompletion
        - nodescription
  * Convenient functions to set the parameters in the header OR hide them altogether.
* Category navigations has been updated with a preference of tertiary navigation components over buttons within the page
  content and/or context header actions
* A new 'My courses' page has been introduced which houses the course overview block
* Default blocks for dashboard has been updated. The page will now have the following in the corresponding region:
    * Calendar, Timeline - Center
    * Recently accessed courses - Side bar/blocks drawer
* Flat navigation classes have been marked for deprecation with the introduction of primary and secondary navigation concepts.
* A new method, force_lock_all_blocks(), has been added to the moodle_page class to allow pages to force the value of
  user_can_edit_blocks() to return false where necessary. This makes it possible to remove block editing on a page
  from ALL users, including admins, where required on pages with multi region layouts exist, such as "My courses".
* Add an early $CFG->session_redis_acquire_lock_warn option
* Removed $CFG->conversionattemptlimit setting from config.php. assignfeedback_editpdf\task\convert_submissions task
  is now replaced with adhoc tasks with standard fail delay approach.
* With strftime() being deprecated in PHP 8.1, a new function \core_date::strftime() that can be used as a PHP 8.1-compatible
  alternative has been introduced.

=== 3.11.4 ===
* A new option dontforcesvgdownload has been added to the $options parameter of the send_file() function.
  Note: This option overrides the forced download of directly accessed SVGs, so should only be used where the calling method is
  rendering SVGs directly for content created using XSS risk flagged capabilities (such as creating a SCORM activity).
  This is also not necessary where SVGs are already being safely loaded into <img> tags by Moodle (eg within forum posts).

=== 3.11.2 ===
* For security reasons, filelib has been updated so all requests now use emulated redirects.
  For this reason, manually disabling emulateredirects will no longer have any effect (and will generate a debugging message).

=== 3.11 ===
* PHPUnit has been upgraded to 9.5 (see MDL-71036 for details).
  That comes with a few changes:
  - Breaking: All the changes that were deprecated with PHPUnit 8.5
    are now removed (see the 3.10 section below).
  - Breaking: assertContains() now performs stricter comparison (like assertSame()
    does). New assertContainsEquals() has been created to provide the old
    behavior.
  - Deprecation: A number of file-related assertions have been deprecated, will
    be removed with PHPUnit 10. Alternatives for all them have been created:
      - assertNotIsReadable()         -> assertIsNotReadable()
      - assertNotIsWritable()         -> assertIsNotWritable()
      - assertDirectoryNotExists()    -> assertDirectoryDoesNotExist()
      - assertDirectoryNotIsReadable()-> assertDirectoryIsNotReadable()
      - assertDirectoryNotIsWritable()-> assertDirectoryIsNotWritable()
      - assertFileNotExists()         -> assertFileDoesNotExist()
      - assertFileNotIsReadable()     -> assertFileIsNotReadable()
      - assertFileNotIsWritable()     -> assertFileIsNotWritable()
  - Deprecation: Regexp-related assertions have been deprecated, will be
    removed with PHPUnit 10. Alternatives for all them have been created:
      - assertRegExp()     -> assertMatchesRegularExpression()
      - assertNotRegExp()  -> assertDoesNotMatchRegularExpression()
  - Deprecation: The expectException() for Notice, Warning, Deprecation and
    Error is deprecated, will be removed with PHPUnit 10. New expectations
    have been created to better define the expectation:
      - expectDeprecation() for E_DEPRECATED and E_USER_DEPRECATED.
      - expectNotice() for E_NOTICE, E_USER_NOTICE, and E_STRICT.
      - expectWarning() for E_WARNING and E_USER_WARNING.
      - expectError() for everything else.
   - Deprecation: The Mock->at() matcher has been deprecated and will be
     removed with PHPUnit 10. Switch to better, more deterministic and clearer
     matchers is recommended (->once(), ->exactly(), ->never()...).
   - Deprecation: The Mock->setMethods() method has been *silently* deprecated
     and will be removed in the future. Change uses to the new Mock->onlyMethods()
     alternative. Also, it doesn't accept "null" anymore, new default must
     be [] (empty array).
   - Mostly internal: With the raise to PHP 7.3 as lower version supported,
     various internal bits perform now stricter type checking in params and
     return values. If your tests have own-created comparators, assertions...
     they may need to be adjusted.
   - Mostly internal: The phpunit.xml schema has changed, basically removing
     the old <filter> section and replacing it with a new, less confusing
     <coverage> section. Also the elements within them have been changed:
       - <whitelist> has been replaced by <include>.
       - <exclude> is not a child of <whitelist> anymore, but of <coverage>.
     Note that this only will affect if you've custom phpunit.xml files
     instead of using the automatically generated ones by Moodle.
   - Deprecation: Related to the previous point, the $whitelistxxx properties
     used by the coverage.php files have been deprecated (will continue
     working until Moodle 4.3) to follow the same pattern:
       - whitelistfolders -> includelistfolders
       - whitelistfiles   -> includelistfiles
   - Internal: Custom autoloaders are deprecated and will be removed with
     PHPUnit 10. Hence we have removed our one already.
     Note that it was not useful since PHPUnit 8.5, where the ability
     to run tests by class name was removed.
   - Warning: Because of some new restrictions about how test files and
     test classes must be named (that Moodle haven't followed ever) it's not
     possible to run individual test files any more. Use any of the alternative
     execution methods (filter, suite, config) to specify which tests
     you want to run. This will be hopefully fixed in MDL-71049
     once it has been agreed which the best way to proceed is.
* The horde library has been updated to version 5.2.23.
* New optional parameter $extracontent for print_collapsible_region_start(). This allows developers to add interactive HTML elements
  (e.g. a help icon) after the collapsible region's toggle link.
* Final deprecation i_dock_block() in behat_deprecated.php
* Final deprecation of get_courses_page. Function has been removed and core_course_category::get_courses() should be
  used instead.
* New encryption API in \core\encryption allows secure encryption and decryption of data. By
  default the key is stored in moodledata but admins can configure a different, more secure
  location in config.php if required. To get the best possible security for this feature, we
  recommend enabling the Sodium PHP extension.
  The OpenSSL alternative for this API, used when Sodium is not available, is considered deprecated
  at all effects, and will be removed in Moodle 4.2. See MDL-71421 for more information.
* Behat timeout constants behat_base::TIMEOUT, EXTENDED_TIMEOUT, and REDUCED_TIMEOUT, which were deprecated in 3.7, have been removed.
* \core_table\local\filter\filterset::JOINTYPE_DEFAULT is being changed from 1 (ANY) to 2 (ALL). Filterset implementations
  can override the default filterset join type by overriding \core_table\local\filter\filterset::get_join_type() instead.
* HTMLPurifier has been upgraded to the latest version - 4.13.0
* Markdown lib has been upgraded to the latest version - 1.9.0
* The minify lib has been upgraded to 1.3.63 and pathconvertor to 1.1.3
* A new optional parameter `$sort` has been added to all `$context->get_capabilities()` methods to be able to define order of
  returned capability array.
* Spout has been upgraded to the latest version - 3.1.0
* emoji-data has been upgraded to 6.0.0.
* The final deprecation of /message/defaultoutputs.php file and admin_page_defaultmessageoutputs.
  All their settings moved to admin/message.php (see MDL-64495). Please use admin_page_managemessageoutputs class instead.
* Behat now supports date selection from the date form element. Examples:
    - I set the field "<field_string>" to "##15 March 2021##"
    - I set the field "<field_string>" to "##first day of January last year##"
* Behat now supports date and time selection from the datetime form element. Examples:
    - I set the field "<field_string>" to "##15 March 2021 08:15##"
    - I set the field "<field_string>" to "##first day of January last year noon##"
* New DML driver method `$DB->sql_group_concat` for performing group concatenation of a field within a SQL query
* Added new class, AMD modules and WS that allow displaying forms in modal popups or load and submit in AJAX requests.
  See https://docs.moodle.org/dev/Modal_and_AJAX_forms for more details.
* New base class for defining an activity's custom completion requirements: \core_completion\activity_custom_completion.
  Activity module plugins that define custom completion conditions should implement a mod_[modname]\completion\custom_completion
  subclass and the following methods:
  - get_state(): Provides the completion state for a given custom completion rule.
  - get_defined_custom_rules(): Returns an array of the activity module's custom completion rules.
    e.g. ['completionsubmit']
  - get_custom_rule_descriptions(): Returns an associative array with values containing the user-facing textual description
    of the custom completion rules (which serve as the keys to these values).
    e.g. ['completionsubmit' => 'Must submit']
  - get_sort_order(): Returns an array listing the order the activity module's completion rules should be displayed to the user,
    including both custom completion and relevant core completion rules
    e.g. ['completionview', 'completionsubmit', 'completionusegrade']
* Admin setting admin_setting_configmulticheckbox now supports lazy-loading the options list by
  supplying a callback function instead of an array of options.
* A new core API class \core_user\fields provides ways to get lists of user fields, and SQL related to
  those fields. This replaces existing functions get_extra_user_fields(), get_extra_user_fields_sql(),
  get_user_field_name(), get_all_user_name_fields(), and user_picture::fields(), which have all been
  deprecated.
* Allow plugins to augment the curl security helper via callback. The plugin's function has to be defined as
  plugintype_pluginname_curl_security_helper in pluginname/lib.php file and the function should return a plugin's security
  helper instance.
* The behat transformation 'string time to timestamp' no longer supports datetime format. If provided, the format must
  be strftime compatible. Example:
    - I should see "##tomorrow noon##%A, %d %B %Y, %I:%M %p##"
* External functions implementation classes should use 'execute' as the method name, in which case the
  'methodname' property should not be specified in db/services.php file.
* The core_grades_create_gradecategory webservice has been deprecated in favour of core_grades_create_gradecategories, which is
  functionally identical but allows for parallel gradecategory creations by supplying a data array to the webservice.
* The signature of the get_context_name() function in the abstract class context and all extending classes (such as context_course)
  has been extended. The new parameter allows the to get the name without escaped characters.
* The signature of the question_category_options() has been extended. The new parameter allows the to get the categories name
  in the returned array without escaped characters.
* The \core\hub\site_registration_form::add_select_with_email() method has been deprecated in favour of
  \core\hub\site_registration_form::add_checkbox_with_email().

=== 3.10 ===
* PHPUnit has been upgraded to 8.5. That comes with a few changes:
  - Breaking change: All the "template methods" (setUp(), tearDown()...) now require to return void. This implies
    that the minimum version of PHP able to run tests will be PHP 7.1
  - A good number of assertions have been deprecated with this version
    and will be removed in a future one. In core all cases have been removed
    (so it's deprecation-warnings free). It's recommended to perform the
    switch to their new counterparts ASAP:
      - assertInternalType() has been deprecated. Use the assertIsXXX() methods instead.
      - assertArraySubset() has been deprecated. Use looping + assertArrayHasKey() or similar.
      - @expectedExceptionXXX annotations have been deprecated. Use the expectExceptionXXX()
        methods instead (and put them exactly before the line that is expected to throw the exception).
      - assertAttributeXXX() have been deprecated. If testing public attributes use normal assertions. If
        testing non-public attributes... you're doing something wrong :-)
      - assertContains() to find substrings on strings has been deprecated. Use assertStringContainsString() instead.
        (note that there are "IgnoringCase()" variants to perform case-insensitive matching.
      - assertEquals() extra params have been deprecated and new assertions for them created:
        - delta => use assertEqualsWithDelta()
        - canonicalize => use assertEqualsCanonicalizing()
        - ignoreCase => use assertEqualsIgnoringCase()
        - maxDepth => removed without replacement.
  - The custom printer that was used to show how to rerun a failure has been removed, it was old and "hacky"
    solution, for more information about how to run tests, see the docs, there are plenty of options.
  - phpunit/dbunit is not available any more and it has been replaced by a lightweight phpunit_dataset class, able to
    load XML/CSV and PHP arrays, send the to database and return rows to calling code (in tests). That implies the
    follwoing changes in the advanced_testcase class:
      - createFlatXMLDataSet() has been removed. No uses in core, uses can switch to createXMLDataSet() (read below).
      - createXMLDataSet() has been deprecated. Use dataset_from_files() instead.
      - createCsvDataSet() has been deprecated. Use dataset_from_files() instead.
      - createArrayDataSet() has been deprecated. This method was using the phpunit_ArrayDataSet class
        that has been also removed from core. Use dataset_from_array() instead.
      - loadDataSet() has been deprecated. Use phpunit_dataset->to_database() instead.
      - All the previous uses of phpunit/dbunit methods like Dataset:getRows(), Dataset::getRowCount()
        must be replaced by the new phpunit_dataset->get_rows() method.
* Retains the source course id when a course is copied from another course on the same site.
* Added function setScrollable in core/modal. This function can be used to set the modal's body to be scrollable or not
  when the modal's height exceeds the browser's height. This is also supported in core/modal_factory through the
  'scrollable' config parameter which can be set to either true or false. If not explicitly defined, the default value
  of 'scrollable' is true.
* The `$CFG->behat_retart_browser_after` configuration setting has been removed.
  The browser session is now restarted between all tests.
* add_to_log() has been through final deprecation, please rewrite your code to the new events API.
* The following functions have been finally deprecated and can not be used anymore:
  - print_textarea
  - calendar_get_all_allowed_types
  - groups_get_all_groups_for_courses
  - events_get_cached
  - events_uninstall
  - events_cleanup
  - events_dequeue
  - events_get_handlers
  - get_roles_on_exact_context
  - get_roles_with_assignment_on_context
  - message_add_contact
  - message_remove_contact
  - message_unblock_contact
  - message_block_contact
  - message_get_contact
  - get_legacy_logdata
  - set_legacy_logdata
  - get_legacy_eventname
  - get_legacy_eventdata
* The following renamed classes have been completely removed:
    - course_in_list (now: core_course_list_element)
    - coursecat (now: core_course_category)
* The form element 'htmleditor', which was deprecated in 3.6, has been removed.
* The `core_output_load_fontawesome_icon_map` web service has been deprecated and replaced by
  `core_output_load_fontawesome_icon_system_map` which takes the name of the theme to generate the icon system map for.
* A new parameter `$rolenamedisplay` has been added to `get_viewable_roles()` and `get_switchable_roles` to define how role names
  should be returned.
* The class coursecat_sortable_records has been removed.
* Admin setting admin_setting_configselect now supports lazy-loading the options list by supplying
  a callback function instead of an array of options.
* Admin setting admin_setting_configselect now supports validating the selection by supplying a
  callback function.
* The task system has new functions adhoc_task_starting() and scheduled_task_starting() which must
  be called before executing a task, and a new function \core\task\manager::get_running_tasks()
  returns information about currently-running tasks.
* New library function rename_to_unused_name() to rename a file within its current location.
* Constant \core_h5p\file_storage::EDITOR_FILEAREA has been deprecated
  because it's not required any more.
* The ZipStream-PHP library has been added to Moodle core in /lib/zipstream.
* The php-enum library has been added to Moodle core in /lib/php-enum.
* The http-message library has been added to Moodle core in /lib/http-message.
* Methods `filetypes_util::is_whitelisted()` and `filetypes_util::get_not_whitelisted()` have been deprecated and
  renamed to `is_listed()` and `get_not_listed()` respectively.
* Method `mustache_helper_collection::strip_blacklisted_helpers()` has been deprecated and renamed to
  `strip_disallowed_helpers()`.
* A new admin externalpage type `\core_admin\local\externalpage\accesscallback` for use in plugin settings is available that allows
  a callback to be provided to determine whether page can be accessed.
* New setting $CFG->localrequestdir overrides which defaults to sys_get_temp_dir()
* Function redirect() now emits a line of backtrace into the X-Redirect-By header when debugging is on
* New DML function $DB->delete_records_subquery() to delete records based on a subquery in a way
  that will work across databases.
* Add support for email DKIM signatures via $CFG->emaildkimselector

=== 3.9 ===
* Following function has been deprecated, please use \core\task\manager::run_from_cli().
    - cron_run_single_task()
* Following class has been deprecated, please use \core\task\manager.
    - \tool_task\run_from_cli
* Following CLI scripts has been deprecated:
  - admin/tool/task/cli/schedule_task.php please use admin/cli/scheduled_task.php
  - admin/tool/task/cli/adhoc_task.php please use admin/cli/adhoc_task.php
* Old Safe Exam Browser quiz access rule (quizaccess_safebrowser) replaced by new Safe Exam Browser access rule (quizaccess_seb).
  Experimental setting enablesafebrowserintegration was deleted.
* New CFPropertyList library has been added to Moodle core in /lib/plist.
* behat_data_generators::the_following_exist() has been removed, please use
  behat_data_generators::the_following_entities_exist() instead. See MDL-67691 for more info.
* admin/tool/task/cli/adhoc_task.php now observers the concurrency limits.
  If you want to get the previous (unlimited) behavior, use the --ignorelimits switch).
* Removed the following deprecated functions:
  - question_add_tops
  - question_is_only_toplevel_category_in_context
* format_float() now accepts a special value (-1) as the $decimalpoints parameter
  which means auto-detecting number of decimal points.
* plagiarism_save_form_elements() has been deprecated. Please use {plugin name}_coursemodule_edit_post_actions() instead.
* plagiarism_get_form_elements_module() has been deprecated. Please use {plugin name}_coursemodule_standard_elements() instead.
* Changed default sessiontimeout to 8 hours to cover most normal working days
* Plugins can now explicitly declare supported and incompatible Moodle versions in version.php
  - $plugin->supported = [37,39];
    supported takes an array of ascending numbers, that correspond to a range of branch numbers of supported versions, inclusive.
    Moodle versions that are outside of this range will produce a message notifying at install time, but will allow for installation.
  - $plugin->incompatible = 36;
    incompatible takes a single int corresponding to the first incompatible branch. Any Moodle versions including and
    above this will be prevented from installing the plugin, and a message will be given when attempting installation.
* Added the <component>_bulk_user_actions() callback which returns a list of custom action_links objects
* Add 'required' admin flag for mod forms allows elements to be toggled between being required or not in admin settings.
  - In mod settings, along with lock, advanced flags, the required flag can now be set with $setting->set_required_flag_options().
    The name of the admin setting must be exactly the same as the mod_form element.
  - Currently supported by:
    - mod_assign
    - mod_quiz
* Added a native MySQL / MariaDB lock implementation
* The database drivers (moodle_database and subclasses) don't need to implement get_columns() anymore.
  They have to implement fetch_columns instead.
* Added function cleanup_after_drop to the database_manager class to take care of all the cleanups that need to be done after a table is dropped.
* The 'xxxx_check_password_policy' callback now only fires if $CFG->passwordpolicy is true
* grade_item::update_final_grade() can now take an optional parameter to set the grade->timemodified. If not present the current time will carry on being used.
* lib/outputrequirementslib::get_jsrev now is public, it can be called from other classes.
* H5P libraries have been moved from /lib/h5p to h5p/h5plib as an h5plib plugintype.
* mdn-polyfills has been renamed to polyfills. The reason there is no polyfill from the MDN is
  because there is no example polyfills on the MDN for this functionality.
* AJAX pages can be called without requiring a session lock if they set READ_ONLY_SESSION to true, eg.
  define('READ_ONLY_SESSION', true); Note - this also requires $CFG->enable_read_only_sessions to be set to true.
* External functions can be called without requiring a session lock if they define 'readonlysession' => true in
  db/services.php. Note - this also requires $CFG->enable_read_only_sessions to be set to true.
* database_manager::check_database_schema() now checks for missing and extra indexes.
* Implement a more direct xsendfile_file() method for an alternative_file_system_class
* A new `dynamic` table interface has been defined, which allows any `flexible_table` to be converted into a table which
  is updatable via ajax calls. See MDL-68495 and `\core_table\dynamic` for further information.
* The core/notification module has been updated to use AMD modals for its confirmation and alert dialogues.
  The confirmation dialogue no longer has a configurable "No" button as per similar changes in MDL-59759.
  This set of confirmation modals was unintentionally missed from that deprecation process.
* The download_as_dataformat() method has been deprecated. Please use \core\dataformat::download_data() instead
* The following functions have been updated to support passing in an array of group IDs (but still support passing in a single ID):
  * groups_get_members_join()
  * groups_get_members_ids_sql()
* Additional parameters were added to core_get_user_dates:
    - type: specifies the calendar type. Optional, defaults to Gregorian.
    - fixday: Whether to remove leading zero for day. Optional, defaults to 1.
    - fixhour: Whether to remove leading zero for hour. Optional, defaults to 1.
* Legacy cron has been deprecated and will be removed in Moodle 4.1. This includes the functions:
  - cron_execute_plugin_type()
  - cron_bc_hack_plugin_functions()
  Please, use the Task API instead: https://moodledev.io/docs/apis/subsystems/task
* Introduce new hooks for plugin developers:
    - <component>_can_course_category_delete($category)
    - <component>_can_course_category_delete_move($category, $newcategory)
  These hooks allow plugin developers greater control over category deletion. Plugin can return false in those
  functions if category deletion or deletion with content move to the new parent category is not permitted.
  Both $category and $newcategory params are instances of core_course_category class.
    - <component>_pre_course_category_delete_move($category, $newcategory)
  This hook is expanding functionality of existing <component>_pre_course_category_delete hook and allow plugin developers
  to execute code prior to category deletion when its content is moved to another category.
  Both $category and $newcategory params are instances of core_course_category class.
    - <component>_get_course_category_contents($category)
  This hook allow plugin developers to add information that is displayed on category deletion form. Function should
  return string, which will be added to the list of category contents shown on the form. $category param is an instance
  of core_course_category class.
* Data generator create_user in both unittests and behat now validates user fields and triggers user_created event

=== 3.8 ===
* Add CLI option to notify all cron tasks to stop: admin/cli/cron.php --stop
* The rotate_image function has been added to the stored_file class (MDL-63349)
* The yui checknet module is removed. Call \core\session\manager::keepalive instead.
* The generate_uuid() function has been deprecated. Please use \core\uuid::generate() instead.
* Remove lib/pear/auth/RADIUS.php (MDL-65746)
* Core components are now defined in /lib/components.json instead of coded into /lib/classes/component.php
* Subplugins should now be defined using /db/subplugins.json instead of /db/subplugins.php
* The following functions have been finally deprecated and can not be used anymore:
    * allow_override()
    * allow_assign()
    * allow_switch()
    * https_required()
    * verify_https_required()
* Remove duplicate font-awesome SCSS, Please see /theme/boost/scss/fontawesome for usage (MDL-65936)
* Remove lib/pear/Crypt/CHAP.php (MDL-65747)
* New output component available: \core\output\checkbox_toggleall
  - This allows developers to easily output groups of checkboxes that can be toggled by master controls in the form of a checkbox or
    a button. Action elements which perform actions on the selected checkboxes can also be enabled/disabled depending on whether
    at least a single checkbox item is selected or not.
* Final deprecation (removal) of the core/modal_confirm dialogue.
* Upgrade scssphp to v1.0.2, This involves renaming classes from Leafo => ScssPhp as the repo has changed.
* Implement supports_xsendfile() method and allow support for xsendfile in alternative_file_system_class
  independently of local files (MDL-66304).
* The methods get_local_path_from_storedfile and get_remote_path_from_storedfile in lib/filestore/file_system.php
  are now public. If you are overriding these then you will need to change your methods to public in your class.
* It is now possible to use sub-directories for AMD modules.
  The standard rules for Level 2 namespaces also apply to AMD modules.
  The sub-directory used must be either an valid component, or placed inside a 'local' directory to ensure that it does not conflict with other components.

    The following are all valid module names and locations in your plugin:
      mod_forum/view: mod/forum/amd/src/view.js
      mod_forum/local/views/post: mod/forum/amd/src/local/views/post
      mod_forum/form/checkbox-toggle: mod/forum/amd/src/form/checkbox-toggle.js

    The following are all invalid module names and locations in your plugin:
      mod_forum/views/post: mod/forum/amd/src/views/post
* The 'xxxx_check_password_policy' method now has an extra parameter: $user. It contains the user object to perform password
validation against and defaults to null (so, no user needed) if not provided.
* It is now possible to use sub-directories when creating mustache templates.
  The standard rules for Level 2 namespaces also apply to templates.
  The sub-directory used must be either an valid component, or placed inside a 'local' directory to ensure that it does not conflict with other components.

    The following are all valid template names and locations in your plugin:
      mod_forum/forum_post: mod/forum/templates/forum_post.mustache
      mod_forum/local/post/user: mod/forum/templates/local/post/user.mustache
      mod_forum/form/checkbox_toggle: mod/forum/templates/form/checkbox_toggle.mustache

    The following are _invalid_ template names and locations:
      mod_forum/post/user: mod/forum/templates/local/post/user.mustache
* Following behat steps have been removed from core:
    - I go to "<gradepath_string>" in the course gradebook
* A new admin setting widget 'core_admin\local\settings\filesize' is added.
* Core capabilities 'moodle/community:add' and 'moodle/community:download' have been removed from core as part of Moodle.net sunsetting.
* As part of Moodle.net sunsetting process the following hub api functions have been deprecated:
    - get_courses
    - unregister_courses
    - register_course
    - add_screenshot
    - download_course_backup
    - upload_course_backup
* A new setting 'Cache templates' was added (see MDL-66367). This setting determines if templates are cached or not.
  This setting can be set via the UI or by defining $CFG->cachetemplates in your config.php file. It is a boolean
  and should be set to either false or true. Developers will probably want to set this to false.
* The core_enrol_edit_user_enrolment webservice has been deprecated. Please use core_enrol_submit_user_enrolment_form instead.
* \single_button constructor has a new attributes param to add attributes to the button HTML tag.
* Improved url matching behaviour for profiled urls and excluded urls
* Attempting to use xsendfile via the 3rd param of readstring_accel() is now ignored.
* New H5P libraries have been added to Moodle core in /lib/h5p.
* New H5P core subsystem have been added.
* Introduced new callback for plugin developers '<component>_get_path_from_pluginfile($filearea, $args)': This will return
the itemid and filepath for the filearea and path defined in $args. It has been added in order to get the correct itemid and
filepath because some components, such as mod_page or mod_resource, add the revision to the URL where the itemid should be placed
(to prevent caching problems), but then they don't store it in database.
* New utility function \core_form\util::form_download_complete should be called if your code sends
  a file with Content-Disposition: Attachment in response to a Moodle form submit button (to ensure
  that disabled submit buttons get re-enabled in that case). It is automatically called by the
  filelib.php send_xx functions.
* If you have a form which sends a file in response to a Moodle form submit button, but you cannot
  call the above function because the file is sent by a third party library, then you should add
  the attribute data-double-submit-protection="off" to your form.

=== 3.7 ===

* Nodes in the navigation api can have labels for each group. See set/get_collectionlabel().
* The method core_user::is_real_user() now returns false for userid = 0 parameter
* 'mform1' dependencies (in themes, js...) will stop working because a randomly generated string has been added to the id
attribute on forms to avoid collisions in forms loaded in AJAX requests.
* A new method to allow queueing or rescheduling of an existing scheduled task was added. This allows an existing task
  to be updated or queued as required. This new functionality can be found in \core\task\manager::reschedule_or_queue_adhoc_task.
* Icons are displayed for screen readers unless they have empty alt text (aria-hidden). Do not provide an icon with alt text immediately beside an element with exactly the same text.
* admin_settingpage has a new function hide_if(), modeled after the same functionality in the forms library. This allows admin settings to be dynamically hidden based on the values of other settings.
* The \core_rating provider's get_sql_join function now accepts an optional $innerjoin parameter.
  It is recommended that privacy providers using this function call rewrite any long query into a number of separate
  calls to add_from_sql for improved performance, and that the new argument is used.
  This will allow queries to remain backwards-compatible with older versions of Moodle but will have significantly better performance in version supporting the innerjoin parameter.
* /message/defaultoutputs.php file and admin_page_defaultmessageoutputs class have been deprecated
  and all their settings moved to admin/message.php (see MDL-64495). Please use admin_page_managemessageoutputs class instead.
* A new parameter $lang has been added to mustache_template_source_loader->load_with_dependencies() method
  so it is possible for Mustache to request string in a specific language.
* Behat timeout constants behat_base::TIMEOUT, EXTENDED_TIMEOUT, and REDUCED_TIMEOUT have been
  deprecated. Please instead use the functions behat_base::get_timeout(), get_extended_timeout(),
  and get_reduced_timeout(). These allow for timeouts to be increased by a setting in config.php.
* The $draftitemid parameter of file_save_draft_area_files() function now supports the constant IGNORE_FILE_MERGE:
  When the parameter is set to that constant, the function won't process file merging, keeping the original state of the file area.
  Notice also than when $text is set, pluginfile rewrite won't be processed so the text will not be modified.
* Introduced new callback for plugin developers '<component>_pre_processor_message_send($procname, $proceventdata)':
  This will allow any plugin to manipulate messages or notifications before they are sent by a processor (email, mobile...)
* New capability 'moodle/category:viewcourselist' in category context that controls whether user is able to browse list of courses
  in this category. To work with list of courses use API methods in core_course_category and also 'course' form element.
* It is possible to pass additional conditions to get_courses_search();
  core_course_category::search_courses() now allows to search only among courses with completion enabled.
* Add support for a new xxx_after_require_login callback
* A new conversation type has been created for self-conversations. During the upgrading process:
  - Firstly, the existing self-conversations will be starred and migrated to the new type, removing the duplicated members in the
  message_conversation_members table.
  - Secondly, the legacy self conversations will be migrated from the legacy 'message_read' table. They will be created using the
  new conversation type and will be favourited.
  - Finally, the self-conversations for all remaining users without them will be created and starred.
Besides, from now, a self-conversation will be created and starred by default to all the new users (even when $CFG->messaging
is disabled).
* New optional parameter $throwexception for \get_complete_user_data(). If true, an exception will be thrown when there's no
  matching record found or when there are multiple records found for the given field value. If false, it will simply return false.
  Defaults to false when not set.
* Exposed submit button to allow custom styling (via customclassoverride variable) which can override btn-primary/btn-secondary classes
* `$includetoken` parameter type has been changed. Now supports:
   boolean: False indicates to not include the token, true indicates to generate a token for the current user ($USER).
   integer: Indicates to generate a token for the user whose id is the integer value.
* The following functions have been updated to support the new usage:
    - make_pluginfile_url
    - file_rewrite_pluginfile_urls
* New mform element 'float' handles localised floating point numbers.

=== 3.6 ===

* A new token-based version of pluginfile.php has been added which can be used for out-of-session file serving by
  setting the `$includetoken` parameter to true on the `moodle_url::make_pluginfile_url()`, and
  `moodle_url::make_file_url()` functions.
* The following picture functions have been updated to support use of the new token-based file serving:
    - print_group_picture
    - get_group_picture_url
* The `user_picture` class has a new public `$includetoken` property which can be set to make use of the new token-based
  file serving.
* Custom AJAX handlers for the form autocomplete fields can now optionally return string in their processResults()
  callback. If a string is returned, it is displayed instead of the list of suggested items. This can be used, for
  example, to inform the user that there are too many items matching the current search criteria.
* The form element 'htmleditor' has been deprecated. Please use the 'editor' element instead.
* The print_textarea() function has been deprecated. Please use $OUTPUT->print_textarea() instead.
* The following functions have been finally deprecated and can not be used any more:
    - external_function_info()
    - core_renderer::update_module_button()
    - events_trigger()
    - events_cron()
    - events_dispatch()
    - events_is_registered()
    - events_load_def()
    - events_pending_count()
    - events_process_queued_handler()
    - events_queue_handler()
    - events_trigger_legacy()
    - events_update_definition()
    - get_file_url()
    - course_get_cm_rename_action()
    - course_scale_used()
    - site_scale_used()
    - clam_message_admins()
    - get_clam_error_code()
    - get_records_csv()
    - put_records_csv()
    - print_log()
    - print_mnet_log()
    - print_log_csv()
    - print_log_xls()
    - print_log_ods()
    - build_logs_array()
    - get_logs_usercourse()
    - get_logs_userday()
    - get_logs()
    - prevent_form_autofill_password()
    - prefixed_tablenode_transformations()
    - core_media_renderer
    - core_media
* Following api's have been removed in behat_config_manager, please use behat_config_util instead.
    - get_features_with_tags()
    - get_components_steps_definitions()
    - get_config_file_contents()
    - merge_behat_config()
    - get_behat_profile()
    - profile_guided_allocate()
    - merge_config()
    - clean_path()
    - get_behat_tests_path()
* Following behat steps have been removed from core:
    - I set the field "<field_string>" to multiline
    - I follow "<link_string>"" in the open menu
* The following behat steps have been deprecated, please do not use these step definitions any more:
    - behat_navigation.php: i_navigate_to_node_in()
    - theme/boost/tests/behat/behat_theme_boost_behat_navigation.php: i_navigate_to_node_in()
  Use one of the following steps instead:
    - I navigate to "PATH > ITEM" in current page administration
    - I navigate to "PATH > ITEM" in site administration
    - I navigate to course participants
    - I navigate to "TAB1 > TAB2" in the course gradebook
  If some items are not available without Navigation block at all, one can use combination of:
    - I add the "Navigation" block if not present
    - I click on "LINK" "link" in the "Navigation" "block"
* The core\session\util class has been removed. This contained one function only used by the memcached class which has
  been moved there instead (connection_string_to_memcache_servers).
* Removed the lib/password_compat/lib/password.php file.
* The eventslib.php file has been deleted and its functions have been moved to deprecatedlib.php. The affected functions are:
  - events_get_cached()
  - events_uninstall()
  - events_cleanup()
  - events_dequeue()
  - events_get_handlers()
* coursecat::get() now has optional $user parameter.
* coursecat::is_uservisible() now has optional $user parameter.
* Removed the lib/form/submitlink.php element which was deprecated in 3.2.
* The user_selector classes do not support custom list of extra identity fields any more. They obey the configured user
  policy and respect the privacy setting made by site administrators. The list of user identifiers should never be
  hard-coded. Instead, the setting $CFG->showuseridentity should be always respected, which has always been the default
  behaviour (MDL-59847).
* The function message_send() in messagelib.php will now only take the object \core\message\message as a parameter.
* The method message_sent::create_from_ids() parameter courseid is now required. A debugging
  message was previously displayed, and the SITEID was used, when not provided.
* The method \core\message\manager::send_message() now only takes the object \core\message\message as the first parameter.
* Following functions have been deprecated, please use get_roles_used_in_context.
    - get_roles_on_exact_context()
    - get_roles_with_assignment_on_context()
* New functions to support the merging of user draft areas from the interface; see MDL-45170 for details:
  - file_copy_file_to_file_area()
  - file_merge_draft_areas()
  - file_replace_file_area_in_text()
  - extract_draft_file_urls_from_text()
* Class coursecat is now alias to autoloaded class core_course_category, course_in_list is an alias to
  core_course_list_element, class coursecat_sortable_records is deprecated without replacement.
* \core_user_external::create_users() and \core_user_external::update_users() can now accept more user profile fields so user
  creation/update via web service can now be very similar to the edit profile page's functionality. The new fields that have been
  added are:
  - maildisplay
  - interests
  - url
  - icq
  - skype
  - aim
  - yahoo
  - msn
  - institution
  - department
  - phone1
  - phone2
  - address
* New function mark_user_dirty() must be called after changing data that gets cached in user sessions. Examples:
  - Assigning roles to users.
  - Unassigning roles from users.
  - Enrolling users into courses.
  - Unenrolling users from courses.
* New optional parameter $context for the groups_get_members_join() function and ability to filter users that are not members of
any group. Besides, groups_get_members_ids_sql, get_enrolled_sql and get_enrolled_users now accepts -1 (USERSWITHOUTGROUP) for
the groupid field.
* Added $CFG->conversionattemptlimit setting to config.php allowing a maximum number of retries before giving up conversion
  of a given document by the assignfeedback_editpdf\task\convert_submissions task. Default value: 3.
* The following events have been deprecated and should not be used any more:
  - message_contact_blocked
  - message_contact_unblocked
  The reason for this is because you can now block/unblock users without them necessarily being a contact. These events
  have been replaced with message_user_blocked and message_user_unblocked respectively.
* The event message_deleted has been changed, it no longer records the value of the 'useridto' due to
  the introduction of group messaging. Please, if you have any observers or are triggering this event
  in your code you will have to make some changes!
* The gradebook now supports the ability to accept files as feedback. This can be achieved by adding
  'feedbackfiles' to the $grades parameter passed to grade_update().
    For example -
        $grades['feedbackfiles'] = [
            'contextid' => 1,
            'component' => 'mod_xyz',
            'filearea' => 'mod_xyz_feedback',
            'itemid' => 2
        ];
  These files will be then copied to the gradebook file area.
* Allow users to choose who can message them for privacy reasons, with a 'growing circle of contactability':
  - Added $CFG->messagingallusers, for enabling messaging to all site users. Default value: 0.
    When $CFG->messagingallusers = false users can choose being contacted by only contacts or contacts and users sharing a course with them.
    In that case, the default user preference is MESSAGE_PRIVACY_COURSEMEMBER (users sharing a course).
    When $CFG->messagingallusers = true users have a new option for the privacy messaging preferences: "Anyone on the site". In that case,
    the default user preference is MESSAGE_PRIVACY_SITE (all site users).
  - Added $CFG->keepmessagingallusersenabled setting to config.php to force enabling $CFG->messagingallusers during the upgrading process.
    Default value: 0.
    When $CFG->keepmessagingallusersenabled is set to true, $CFG->messagingallusers will be also set to true to enable messaging site users.
    However, when it is empty, $CFG->messagingallusers will be disabled during the upgrading process, so the users will only be able to
    message contacts and users sharing a course with them.
* There has been interface and functional changes to admin_apply_default_settings() (/lib/adminlib.php).  The function now takes two
  additional optional parameters, $admindefaultsettings and $settingsoutput.  It also has a return value $settingsoutput.
  The function now does not need to be called twice to ensure all default settings are set.  Instead the function calls itself recursively
  until all settings have been set. The additional parameters are used recursively and shouldn't be need to be explicitly passed in when calling
  the function from other parts of Moodle.
  The return value: $settingsoutput is an array of setting names and the values that were set by the function.
* Webservices no longer update the lastaccess time for a user in a course. Call core_course_view_course() manually if needed.
* A new field has been added to the context table. Please ensure that any contxt preloading uses get_preload_record_columns_sql or get_preload_record_columns to fetch the list of columns.

=== 3.5 ===

* There is a new privacy API that every subsystem and plugin has to implement so that the site can become GDPR
  compliant. Plugins use this API to report what information they store or process regarding users, and provide ability
  to export and delete personal data. See https://moodledev.io/docs/apis/subsystems/privacy for guidelines on how to implement the
  privacy API in your plugin.
* The cron runner now sets up a fresh PAGE and OUTPUT between each task.
* The core_renderer methods notify_problem(), notify_success(), notify_message() and notify_redirect() that were
  deprecated in Moodle 3.1 have been removed. Use \core\notification::add(), or \core\output\notification as required.
* The maximum supported precision (the total number of digits) for XMLDB_TYPE_NUMBER ("number") fields raised from 20 to
  38 digits. Additionally, the whole number part (precision minus scale) must not be longer than the maximum length of
  integer fields (20 digits). Note that PHP floats commonly support precision of roughly 15 digits only (MDL-32113).
* Event triggering and event handlers:
    - The following events, deprecated since moodle 2.6, have been finally removed: groups_members_removed,
      groups_groupings_groups_removed, groups_groups_deleted, groups_groupings_deleted.
* The following functions have been finally deprecated and can not be used any more:
  - notify()
* XMLDB now validates the PATH attribute on every install.xml file. Both the XMLDB editor and installation will fail
  when a problem is detected with it. Please ensure your plugins contain correct directory relative paths.
* Add recaptchalib_v2.php for support of reCAPTCHA v2.
* Plugins can define class 'PLUGINNAME\privacy\local\sitepolicy\handler' if they implement an alternative mechanisms for
  site policies managements and agreements. Administrators can define which component is to be used for handling site
  policies and agreements.
* Scripts can define a constant NO_SITEPOLICY_CHECK and set it to true before requiring the main config.php file. It
  will make the require_login() skipping the test for the user's policyagreed status. This is useful for plugins that
  act as a site policy handler.
* There is a new is_fulltext_search_supported() DML function. The default implementation returns false. This function
  is used by 'Simple search' global search engine to determine if the database full-text search capabilities can be used.
* The following have been removed from the list of core subsystems:
   - core_register
   - core_publish
  Following this change, \core_register_renderer and \core_publish_renderer have been removed and their methods have been
  moved to \core_admin_renderer and \core_course_renderer respectively.

=== 3.4 ===

* oauth2_client::request method has an extra parameter to specify the accept header for the response (MDL-60733)
* The following functions, previously used (exclusively) by upgrade steps are not available
  anymore because of the upgrade cleanup performed for this version. See MDL-57432 for more info:
    - upgrade_mimetypes()
    - upgrade_fix_missing_root_folders_draft()
    - upgrade_minmaxgrade()
    - upgrade_course_tags()

* Added new moodleform element 'filetypes' and new admin setting widget 'admin_setting_filetypes'. These new widgets
  allow users to define a list of file types; either by typing them manually or selecting them from a list. The widgets
  directly support the syntax used to feed the 'accepted_types' option of the filemanager and filepicker elements. File
  types can be specified as extensions (.jpg or just jpg), mime types (text/plain) or groups (image).
* Removed accesslib private functions: load_course_context(), load_role_access_by_context(), dedupe_user_access() (MDL-49398).
* Internal "accessdata" structure format has changed to improve ability to perform role definition caching (MDL-49398).
* Role definitions are no longer cached in user session (MDL-49398).
* External function core_group_external::get_activity_allowed_groups now returns an additional field: canaccessallgroups.
  It indicates whether the user will be able to access all the activity groups.
* file_get_draft_area_info does not sum the root folder anymore when calculating the foldercount.
* The moodleform element classes can now optionally provide a public function validateSubmitValue(). This method can be
  used to perform implicit validation of submitted values - without the need to explicitly add the validation rules to
  every form. The method should accept a single parameter with the submitted value. It should return a string with the
  eventual validation error, or an empty value if the validation passes.
* New user_picture attribute $includefullname to determine whether to include the user's full name with the user's picture.
* Enrol plugins which provide enrolment actions can now declare the following "data-action" attributes in their implementation of
  enrol_plugin::get_user_enrolment_actions() whenever applicable:
  * "editenrolment" - For editing a user'e enrolment details. Defined by constant ENROL_ACTION_EDIT.
  * "unenrol" - For unenrolling a student. Defined by constant ENROL_ACTION_UNENROL.
  These attributes enable enrol actions to be rendered via modals. If not added, clicking on the enrolment action buttons will still
  redirect the user to the appropriate enrolment action page. Though optional, it is recommended to add these attributes for a
  better user experience when performing enrol actions.
* The enrol_plugin::get_user_enrolment_actions() implementations for core enrol plugins have been removed and moved to
  the parent method itself. New enrol plugins don't have to implement get_user_enrolment_actions(), but just need to
  make sure that they override:
  - enrol_plugin::allow_manage(), and/or
  - enrol_plugin::allow_unenrol_user() or enrol_plugin::allow_unenrol()
  Existing enrol plugins that override enrol_plugin::get_user_enrolment_actions() don't have to do anything, but can
  also opt to remove their own implementation of the method if they basically have the same logic as the parent method.
* New optional parameter $enrolid for the following functions:
  - get_enrolled_join()
  - get_enrolled_sql()
  - get_enrolled_with_capabilities_join()
  Setting this parameter to a non-zero value will add a condition to the query such that only users that were enrolled
  with this enrolment method will be returned.
* New optional parameter 'closeSuggestionsOnSelect' for the enhance() function for form-autocomplete. Setting this to true will
  close the suggestions popup immediately after an option has been selected. If not specified, it defaults to true for single-select
  elements and false for multiple-select elements.
* user_can_view_profile() now also checks the moodle/user:viewalldetails capability.
* The core/modal_confirm dialogue has been deprecated. Please use the core/modal_save_cancel dialogue instead. Please ensure you
  update to use the ModalEvents.save and ModalEvents.cancel events instead of their yes/no counterparts.
* Instead of checking the 'moodle/course:viewparticipants' and 'moodle/site:viewparticipants' capabilities use the
  new functions course_can_view_participants() and course_require_view_participants().
* $stored_file->add_to_curl_request() now adds the filename to the curl request.
* The option for Login HTTPS (authentication-only SSL) has been removed
* $CFG->loginhttps is now deprecated, do not use it.
* $PAGE->https_required and $PAGE->verify_https_required() are now deprecated. They are no longer used and will throw a coding_exception.
* $CFG->httpswwwroot is now deprecated and will always result in the same value as wwwroot.
* Added function core_role_set_view_allowed() to check if a user should be able to see a given role.
  This should be checked whenever displaying a list of roles to a user, however, core_role_set_assign_allowed may need to override it
  in some cases.
* Deprecated allow_override, allow_assign and allow_switch and replaced with core_role_set_*_allowed to avoid function names conflicting.

=== 3.3.1 ===

* ldap_get_entries_moodle() now always returns lower-cased attribute names in the returned entries.
  It was suppposed to do so before, but it actually didn't.

=== 3.3 ===

* Behat compatibility changes are now being documented at https://moodledev.io
* PHPUnit's bootstrap has been changed to use HTTPS wwwroot (https://www.example.com/moodle) from previous HTTP version. Any
  existing test expecting the old HTTP URLs will need to be switched to the new HTTPS value (reference: MDL-54901).
* The information returned by the idp list has changed. This is usually only rendered by the login page and login block.
  The icon attribute is removed and an iconurl attribute has been added.
* Support added for a new type of external file: FILE_CONTROLLED_LINK. This is an external file that Moodle can control
  the permissions. Moodle makes files read-only but can grant temporary write access.
    When accessing a URL, the info from file_browser::get_file_info will be checked to determine if the user has write access,
    if they do - the remote file will have access controls set to allow editing.
* The method moodleform::after_definition() has been added and can now be used to add some logic
  to be performed after the form's definition was set. This is useful for intermediate subclasses.
* Moodle has support for font-awesome icons. Plugins should use the xxx_get_fontawesome_icon_map callback
  to map their custom icons to one from font-awesome.
* $OUTPUT->pix_url() has been deprecated because it is was used mostly to manually generate image tags for icons.
  We now distinguish between icons and "small images". The difference is that an icon does not have to be rendered as an image tag
  with a source. It is OK to still have "small images" - if this desired use $OUTPUT->image_icon() and $OUTPUT->image_url(). For
  other uses - use $OUTPUT->pix_icon() or the pix helper in mustache templates {{#pix}}...{{/pix}}
  For other valid use cases use $OUTPUT->image_url().
* Activity icons have been split from standard icons. Use $OUTPUT->image_icon instead of $OUTPUT->pix_icon for these
  type of icons (the coloured main icon for each activity).
* YUI module moodle-core-formautosubmit has been removed, use jquery .change() instead (see lib/templates/url_select.mustache for
  an example)
* $mform->init_javascript_enhancement() is deprecated and no longer does anything. Existing uses of smartselect enhancement
  should be switched to the searchableselector form element or other solutions.
* Return value of the validate_email() is now proper boolean as documented. Previously the function could return 1, 0 or false.
* The mcore YUI rollup which included various YUI modules such as moodle-core-notification is no longer included on every
  page. Missing YUI depdencies may be exposed by this change (e.g. missing a requirement on moodle-core-notification when
  using M.core.dialogue).
* Various legacy javascript functions have been removed:
    * M.util.focus_login_form and M.util.focus_login_error no longer do anything. Please use jquery instead. See
      lib/templates/login.mustache for an example.
    * Some outdated global JS functions have been removed and should be replaced with calls to jquery
      or alternative approaches:
        checkall, checknone, select_all_in_element_with_id, select_all_in, deselect_all_in, confirm_if, findParentNode,
        filterByParent, stripHTML
    * M.util.init_toggle_class_on_click has been removed.
* The following functions have been deprecated and should not be used any more:
  - file_storage::try_content_recovery  - See MDL-46375 for more information
  - file_storage::content_exists        - See MDL-46375 for more information
  - file_storage::deleted_file_cleanup  - See MDL-46375 for more information
  - file_storage::get_converted_document
  - file_storage::is_format_supported_by_unoconv
  - file_storage::can_convert_documents
  - file_storage::send_test_pdf
  - file_storage::test_unoconv_path
* Following behat steps have been removed from core:
    - I click on "<element_string>" "<selector_string>" in the "<row_text_string>" table row
    - I go to notifications page
    - I add "<filename_string>" file from recent files to "<filepicker_field_string>" filepicker
    - I upload "<filepath_string>" file to "<filepicker_field_string>" filepicker
    - I create "<foldername_string>" folder in "<filepicker_field_string>" filepicker
    - I open "<foldername_string>" folder from "<filepicker_field_string>" filepicker
    - I unzip "<filename_string>" file from "<filepicker_field_string>" filepicker
    - I zip "<filename_string>" folder from "<filepicker_field_string>" filepicker
    - I delete "<file_or_folder_name_string>" from "<filepicker_field_string>" filepicker
    - I send "<message_contents_string>" message to "<username_string>"
    - I add "<user_username_string>" user to "<cohort_idnumber_string>" cohort
    - I add "<username_string>" user to "<group_name_string>" group
    - I fill in "<field_string>" with "<value_string>"
    - I select "<option_string>" from "<select_string>"
    - I select "<radio_button_string>" radio button
    - I check "<option_string>"
    - I uncheck "<option_string>"
    - the "<field_string>" field should match "<value_string>" value
    - the "<checkbox_string>" checkbox should be checked
    - the "<checkbox_string>" checkbox should not be checked
    - I fill the moodle form with:
    - "<element_string>" "<selector_string>" should exists
    - "<element_string>" "<selector_string>" should not exists
    - the following "<element_string>" exists:
* get_user_capability_course() now has an additional parameter 'limit'. This can be used to return a set number of records with
  the submitted capability. The parameter 'fieldsexceptid' will now accept context fields which can be used for preloading.
* The caching option 'immutable' has been added to send_stored_file() and send_file().
* New adhoc task refresh_mod_calendar_events_task that updates existing calendar events of modules.
* New 'priority' column for the event table to determine which event to show in case of events with user and group overrides.
* Webservices core_course_search_courses and core_course_get_courses_by_field will always return the sortorder field.
* core_course_external::get_activities_overview has been deprecated. Please do not call this function any more.
* Changed the pix mustache template helper to accept context variables for the key, component and alt text.
* New auth_plugin_base helper methods:
  - get_identity_providers() - Retrieves available auth identity providers.
  - prepare_identity_providers_for_output() - Prepares auth identity provider data for output (e.g. to templates, WS, etc.).

=== 3.2 ===

* Custom roles with access to any part of site administration that do not use the manager archetype will need
  moodle/site:configview capability added.
* Admin setting "Show My courses expanded on Dashboard" has been removed.
* Some backwards and forwards compatibility has been added for different bootstrap versions.
  This is to allow the same markup to work in "clean" and "boost" themes alot of the time. It is also to allow user text
  with bootstrap classes to keep working in the new theme. See MDL-56004 for the list of supported classes.
* MForms element 'submitlink' has been deprecated.
* Searchable selector form element is now a wrapper for autocomplete. A "No selection" option is automatically
  added to the options list for best backwards compatibility - if you were manually adding a "no selection" option you will need
  to remove it.
* Node.js versions >=4 are now required to run grunt.
* JQuery has been updated to 3.1.0. JQuery migrate plugins are no longer shipped - please read
  https://jquery.com/upgrade-guide/3.0/ and update your javascript.
* New option 'blanktarget' added to format_text. This option adds target="_blank" to links
* A new webservice structure `external_files` has been created which provides a standardised view of files in Moodle and
  should be used for all file return descriptions.
  Files matching this format can be retrieved via the new `external_util::get_area_files` method.
  See MDL-54951 for further information.
* The parameter $usepost of the following functions has been deprecated and is not used any more:
  - get_max_upload_file_size()
  - get_user_max_upload_file_size()
* The following classes have been removed and should not be used any more:
    - boxclient - See MDL-49599 for more information.
* The following functions have been removed and should not be used any more:
    - file_modify_html_header() - See MDL-29738 for more information.
* core_grades_external::get_grades has been deprecated. Please do not call this function any more.
  External function gradereport_user_external::get_grade_items can be used for retrieving the course grades information.
* New option 'escape' added to format_string. When true (default), escapes HTML entities from the string
* The following functions have been deprecated and are not used any more:
  - get_records_csv() Please use csv_import_reader::load_csv_content() instead.
  - put_records_csv() Please use download_as_dataformat (lib/dataformatlib.php) instead.
  - zip_files()   - See MDL-24343 for more information.
  - unzip_file()  - See MDL-24343 for more information.
  - print_log()           - See MDL-43681 for more information
  - print_log_csv()       - See MDL-43681 for more information
  - print_log_ods()       - See MDL-43681 for more information
  - print_log_xls()       - See MDL-43681 for more information
  - print_mnet_log()      - See MDL-43681 for more information
  - build_logs_array()    - See MDL-43681 for more information
  - get_logs()            - See MDL-43681 for more information
  - get_logs_usercourse() - See MDL-43681 for more information
  - get_logs_userday()    - See MDL-43681 for more information
  - prevent_form_autofill_password() Please do not use anymore.
* The password_compat library was removed as it is no longer required.
* Phpunit has been upgraded to 5.4.x and following has been deprecated and is not used any more:
  - setExpectedException(), use @expectedException or $this->expectException() and $this->expectExceptionMessage()
  - getMock(), use createMock() or getMockBuilder()->getMock()
  - UnitTestCase class is removed.
* The following methods have been finally deprecated and should no longer be used:
  - course_modinfo::build_section_cache()
  - cm_info::get_deprecated_group_members_only()
  - cm_info::is_user_access_restricted_by_group()
* The following methods in cm_info::standardmethods have also been finally deprecated and should no longer be used:
  - cm_info::get_after_edit_icons()
  - cm_info::get_after_link()
  - cm_info::get_content()
  - cm_info::get_custom_data()
  - cm_info::get_extra_classes()
  - cm_info::get_on_click()
  - cm_info::get_url()
  - cm_info::obtain_dynamic_data()
  Calling them through the magic method __call() will throw a coding exception.
* The alfresco library has been removed from core. It was an old version of
  the library which was not compatible with newer versions of Alfresco.
* Added down arrow: $OUTPUT->darrow.
* All file_packer implementations now accept an additional parameter to allow a simple boolean return value instead of
  an array of individual file statuses.
* "I set the field "field_string" to multiline:" now end with colon (:), as PyStrings is supposed to end with ":"
* New functions to support deprecation of events have been added to the base event. See MDL-46214 for further details.
* A new function `get_name_with_info` has been added to the base event. This function adds information about event
  deprecations and should be used where this information is relevant.
* Following api's have been deprecated in behat_config_manager, please use behat_config_util instead.
  - get_features_with_tags
  - get_components_steps_definitions
  - get_config_file_contents
  - merge_behat_config
  - get_behat_profile
  - profile_guided_allocate
  - merge_config
  - clean_path
  - get_behat_tests_path
* behat_util::start_test_mode() accepts 3 options now:
  - 1. Theme sute with all features: If behat should initialise theme suite with all core features.
  - 2. Parallel runs: How many parallel runs will be running.
  - 3. Run: Which process behat should be initialise for.
* behat_context_helper::set_session() has been deprecated, please use behat_context_helper::set_environment() instead.
* data-fieldtype="type" attribute has been added to form field default template.
* form elements extending MoodleQuickForm_group must call $this->createFormElement() instead of
  @MoodleQuickForm::createElement() in order to be compatible with PHP 7.1
* Relative paths in $CFG->alternateloginurl will be resolved to absolute path within moodle site. Previously they
  were resolved to absolute path within the server. That means:
  - $CFG->wwwroot: http://example.com/moodle
  - $CFG->alternateloginurl : /my/super/login.php
  - Login url will be: http://example.com/moodle/my/super/login.php (moodle root based)
* Database (DML) layer:
  - new sql_equal() method available for places where case sensitive/insensitive varchar comparisons are required.
* PostgreSQL connections now use advanced options to reduce connection overhead.  These options are not compatible
  with some connection poolers.  The dbhandlesoptions parameter has been added to allow the database to configure the
  required defaults. The parameters that are required in the database are;
    ALTER DATABASE moodle SET client_encoding = UTF8;
    ALTER DATABASE moodle SET standard_conforming_strings = on;
    ALTER DATABASE moodle SET search_path = 'moodle,public';  -- Optional, if you wish to use a custom schema.
  You can set these options against the database or the moodle user who connects.
* Some form elements have been refined to better support right-to-left languages. In RTL,
  most fields should not have their direction flipped, a URL, a path to a file, a number, ...
  are always displayed LTR. Input fields and text areas now will best guess whether they
  should be forced to be displayed in LTR based on the PARAM type associated with it. You
  can call $mform->setForceLtr($elementName, true/false) on some form fields to manually
  set the value.
* Action menus do_not_enhance() is deprecated, use a list of action_icon instead.
* The user_not_fully_set_up() function has a new $strict parameter (defaulting to true) in order to decide when
  custom fields (and other checks) should be evaluated to determine if the user has been completely setup.
* profile_field_base class has new methods: get_field_config_for_external() and get_field_properties().
  This two new methods should be implemented by profile field plugins to make them compatible with Web Services.
* The minifier library used by core_minify has been switched to https://github.com/matthiasmullie/minify - there are minor differences
  in minifier output.
* context_header additional buttons can now have a class attribute provided in the link attributes.
* The return signature for the antivirus::scan_file() function has changed.
  The calling function will now handle removal of infected files from Moodle based on the new integer return value.
* The first parameter $eventdata of both message_send() and \core\message\manager::send_message() should
  be \core\message\message. Use of stdClass is deprecated.
* The message_sent event now expects other[courseid] to be always set, exception otherwise. For BC with contrib code,
  message_sent::create_from_ids() will show a debugging notice if the \core\message\message being sent is missing
  the courseid property, defaulting to SITEID automatically. In Moodle 3.6 (MDL-55449) courseid will be fully mandatory
  for all messages sent.
* The send_confirmation_email() function has a new optional parameter $confirmationurl to provide a different confirmation URL.
* Introduced a new hook for plugin developers:
    - <component>_course_module_background_deletion_recommended()
  This hook should be used in conjunction with the existing '<component>_pre_course_module_delete($mod)'. It must
  return a boolean and is called by core to check whether a plugin's implementation of
  <component>_pre_course_module_deleted($mod) will take a long time. A plugin should therefore only implement this
  function if it also implements <component>_pre_course_module_delete($mod).
  An example in current use is recyclebin, which performs what can be a lengthy backup process in
  tool_recyclebin_pre_course_module_delete. The recyclebin, if enabled, now returns true in its implementation of
  tool_recyclebin_course_module_background_deletion_recommended(), to indicate to core that the deletion (and
  execution of tool_recyclebin_pre_course_module_delete) should be handled with an adhoc task, meaning it will not
  occur in real time.

=== 3.1 ===

* Webservice function core_course_search_courses accepts a new parameter 'limittoenrolled' to filter the results
  only to courses the user is enrolled in, and are visible to them.
* External functions that are not calling external_api::validate_context are buggy and will now generate
  exceptions. Previously they were only generating warnings in the webserver error log.
  See https://moodledev.io/docs/apis/subsystems/external/security
* The moodle/blog:associatecourse and moodle/blog:associatemodule capabilities has been removed.
* The following functions has been finally deprecated and can not be used any more:
    - profile_display_badges()
    - useredit_shared_definition_preferences()
    - calendar_normalize_tz()
    - get_user_timezone_offset()
    - get_timezone_offset()
    - get_list_of_timezones()
    - calculate_user_dst_table()
    - dst_changes_for_year()
    - get_timezone_record()
    - test_get_list_of_timezones()
    - test_get_timezone_offset()
    - test_get_user_timezone_offset()
* The google api library has been updated to version 1.1.7. There was some important changes
  on the SSL handling. Now the SSL version will be determined by the underlying library.
  For more information see https://github.com/googleapis/google-api-php-client/pull/644
* The get_role_users() function will now add the $sort fields that are not part
  of the requested fields to the query result and will throw a debugging message
  with the added fields when that happens.
* The core_user::fill_properties_cache() static method has been introduced to be a reference
  and allow standard user fields data validation. Right now only type validation is supported
  checking it against the parameter (PARAM_*) type of the target user field. MDL-52781 is
  going to add support to null/not null and choices validation, replacing the existing code to
  validate the user fields in different places in a common way.
* Webservice function core_course_search_courses now returns results when the search string
  is less than 2 chars long.
* Webservice function core_course_search_courses accepts a new parameter 'requiredcapabilities' to filter the results
  by the capabilities of the current user.
* New mform element 'course' handles thousands of courses with good performance and usability.
* The redirect() function will now redirect immediately if output has not
  already started. Messages will be displayed on the subsequent page using
  session notifications. The type of message output can be configured using the
  fourth parameter to redirect().
* The specification of extra classes in the $OUTPUT->notification()
  function, and \core\output\notification renderable have been deprecated
  and will be removed in a future version.
  Notifications should use the levels found in \core\output\notification.
* The constants for NOTIFY_PROBLEM, NOTIFY_REDIRECT, and NOTIFY_MESSAGE in
  \core\output\notification have been deprecated in favour of NOTIFY_ERROR,
  NOTIFY_WARNING, and NOTIFY_INFO respectively.
* The following functions, previously used (exclusively) by upgrade steps are not available
  anymore because of the upgrade cleanup performed for this version. See MDL-51580 for more info:
    - upgrade_mysql_fix_unsigned_and_lob_columns()
    - upgrade_course_completion_remove_duplicates()
    - upgrade_save_orphaned_questions()
    - upgrade_rename_old_backup_files_using_shortname()
    - upgrade_mssql_nvarcharmax()
    - upgrade_mssql_varbinarymax()
    - upgrade_fix_missing_root_folders()
    - upgrade_course_modules_sequences()
    - upgrade_grade_item_fix_sortorder()
    - upgrade_availability_item()
* A new parameter $ajaxformdata was added to the constructor for moodleform. When building a
  moodleform in a webservice or ajax script (for example using the new fragments API) we
  cannot allow the moodleform to parse it's own data from _GET and _POST - we must pass it as
  an array.
* Plugins can extend the navigation for user by declaring the following callback:
  <frankenstyle>_extend_navigation_user(navigation_node $parentnode, stdClass $user,
                                        context_user $context, stdClass $course,
                                        context_course $coursecontext)
* The function notify() now throws a debugging message - see MDL-50269.
* Ajax calls going through lib/ajax/* now validate the return values before sending
  the response. If the validation does not pass an exception is raised. This behaviour
  is consistent with web services.
* Several changes in Moodle core, standard plugins and third party libraries to
  ensure compatibility with PHP7. All plugins are recommended to perform testing
  against PHP7 as well. Refer to https://moodledev.io/general/development/policies/php for more
  information. The following changes may affect you:
  * Class moodleform, moodleform_mod and some module classes have been changed to use
    __construct() for the constructor. Calling parent constructors by the class
    name will display debugging message. Incorrect: parent::moodleform(),
    correct: parent::__construct()
  * All form elements have also changed the constructor syntax. No changes are
    needed for using form elements, however if plugin defines new form element it
    needs to use correct syntax. For example, incorrect: parent::HTML_QuickForm_input(),
    HTML_QuickForm_input::HTML_QuickForm_input(), $this->HTML_QuickForm_input().
    Correct: HTML_QuickForm_input::__construct() or parent::__construct().
  * profile_field_base::profile_field_base() is deprecated, use parent::__construct()
    in custom profile fields constructors. Similar deprecations in exsiting
    profile_field_* classes.
  * user_filter_type::user_filter_type() is deprecated, use parent::__construct() in
    custom user filters. Similar deprecations in existing user_filter_* classes.
  * table_default_export_format_parent::table_default_export_format_parent() is
    deprecated, use parent::__construct() in extending classes.
* groups_delete_group_members() $showfeedback parameter has been removed and is no longer
  respected. Users of this function should output their own feedback if required.
* Number of changes to Tags API, see tag/upgrade.txt for more details
* The previous events API handlers are being deprecated in favour of events 2 API, debugging messages are being displayed if
  there are 3rd party plugins using it. Switch to events 2 API please, see https://docs.moodle.org/dev/Events_API#Event_dispatching_and_observers
  Note than you will need to bump the plugin version so moodle is aware that you removed the plugin's event handlers.
* mforms validation functions are not available in the global JS namespace anymore, event listeners
  are assigned to fields and buttons through a self-contained JS function.
* Added $CFG->urlrewriteclass option to config.php allowing clean / semantic urls to
  be implemented in a plugin, eg local_cleanurls.
* $CFG->pathtoclam global setting has been moved to clamav antivirus plugin setting of the same name.
* clam_message_admins() and get_clam_error_code() have been deprecated, its functionality
  is now a part of \antivirus_clamav\scanner class methods.
* \repository::antivir_scan_file() has been deprecated, \core\antivirus\manager::scan_file() that
  applies antivirus plugins is replacing its functionality.
* Added core_text::str_max_bytes() which safely truncates multi-byte strings to a maximum number of bytes.
* Zend Framework has been removed completely.
* Any plugin can report when a scale is being used with the callback function [pluginname]_scale_used_anywhere(int $scaleid).
* Changes in file_rewrite_pluginfile_urls: Passing a new option reverse = true in the $options var will make the function to convert
  actual URLs in $text to encoded URLs in the @@PLUGINFILE@@ form.
* behat_util::is_server_running() is removed, please use behat_util::check_server_status() instead.
* Behat\Mink\Selector\SelectorsHandler::xpathLiteral() method is deprecated use behat_context_helper::escape instead
  when building Xpath, or pass the unescaped value when using the named selector.',
* table_sql download process is using the new data formats plugin which you can't use if you are buffering any output
    * flexible_table::get_download_menu(), considered private, has been deleted. Use
      $OUTPUT->download_dataformat_selector() instead.
  when building Xpath, or pass the unescaped value when using the named selector.
* Add new file_is_executable(), to consistently check for executables even in Windows (PHP bug #41062).
* Introduced new hooks for plugin developers.
    - <component>_pre_course_category_delete($category)
    - <component>_pre_course_delete($course)
    - <component>_pre_course_module_delete($cm)
    - <component>_pre_block_delete($instance)
    - <component>_pre_user_delete($user)
  These hooks allow developers to use the item in question before it is deleted by core. For example, if your plugin is
  a module (plugins located in the mod folder) called 'xxx' and you wish to interact with the user object before it is
  deleted then the function to create would be mod_xxx_pre_user_delete($user) in mod/xxx/lib.php.
* pear::Net::GeoIP has been removed.

=== 3.0 ===

* Minify updated to 2.2.1
* htmlpurifier upgraded to 4.7.0
* Less.php upgraded to 1.7.0.9
* The horde library has been updated to version 5.2.7.
* Google libraries (lib/google) updated to 1.1.5
* Html2Text library has been updated to the latest version of the library.
* External functions x_is_allowed_from_ajax() methods have been deprecated. Define 'ajax' => true in db/services.php instead.
* External functions can be called without a session if they define 'loginrequired' => true in db/services.php.
* All plugins are required to declare their frankenstyle component name via
  the $plugin->component property in their version.php file. See
  https://moodledev.io/docs/apis/commonfiles/version.php for details (MDL-48494).
* PHPUnit is upgraded to 4.7. Some tests using deprecated assertions etc may need changes to work correctly.
* Users of the text editor API to manually create a text editor should call set_text before calling use_editor.
* Javascript - SimpleYUI and the Y instance used for modules have been merged. Y is now always the same instance of Y.
* get_referer() has been deprecated, please use the get_local_referer function instead.
* \core\progress\null is renamed to \core\progress\none for improved PHP7 compatibility as null is a reserved word (see MDL-50453).
* \webservice_xmlrpc_client now respects proxy server settings. If your XMLRPC server is available on your local network and not via your proxy server, you may need to add it to the list of proxy
  server exceptions in $CFG->proxybypass. See MDL-39353 for details.
* Group and groupings idnumbers can now be passed to and/or are returned from the following web services functions:
  ** core_group_external::create_groups
  ** core_group_external::get_groups
  ** core_group_external::get_course_groups
  ** core_group_external::create_groupings
  ** core_group_external::update_groupings
  ** core_group_external::get_groupings
  ** core_group_external::get_course_groupings
  ** core_group_external::get_course_user_groups
* Following functions are removed from core. See MDL-50049 for details.
    password_compat_not_supported()
    session_get_instance()
    session_is_legacy()
    session_kill_all()
    session_touch()
    session_kill()
    session_kill_user()
    session_set_user()
    session_is_loggedinas()
    session_get_realuser()
    session_loginas()
    js_minify()
    css_minify_css()
    update_login_count()
    reset_login_count()
    check_gd_version()
    update_log_display_entry()
    get_recent_enrolments()
    groups_filter_users_by_course_module_visible()
    groups_course_module_visible()
    error()
    formerr()
    editorhelpbutton()
    editorshortcutshelpbutton()
    choose_from_menu()
    update_event()
    get_generic_section_name()
    get_all_sections()
    add_mod_to_section()
    get_all_mods()
    get_course_section()
    format_weeks_get_section_dates()
    get_print_section_cm_text()
    print_section_add_menus()
    make_editing_buttons()
    print_section()
    print_overview()
    print_recent_activity()
    delete_course_module()
    update_category_button()
    make_categories_list()
    category_delete_move()
    category_delete_full()
    move_category()
    course_category_hide()
    course_category_show()
    get_course_category()
    create_course_category()
    get_all_subcategories()
    get_child_categories()
    get_categories()
    print_course_search()
    print_my_moodle()
    print_remote_course()
    print_remote_host()
    print_whole_category_list()
    print_category_info()
    get_course_category_tree()
    print_courses()
    print_course()
    get_category_courses_array()
    get_category_courses_array_recursively()
    blog_get_context_url()
    get_courses_wmanagers()
    convert_tree_to_html()
    convert_tabrows_to_tree()
    can_use_rotated_text()
    get_parent_contexts()
    get_parent_contextid()
    get_child_contexts()
    create_contexts()
    cleanup_contexts()
    build_context_path()
    rebuild_contexts()
    preload_course_contexts()
    context_moved()
    fetch_context_capabilities()
    context_instance_preload()
    get_contextlevel_name()
    print_context_name()
    mark_context_dirty()
    delete_context()
    get_context_url()
    get_course_context()
    get_user_courses_bycap()
    get_role_context_caps()
    get_courseid_from_context()
    context_instance_preload_sql()
    get_related_contexts_string()
    get_plugin_list_with_file()
    check_browser_operating_system()
    check_browser_version()
    get_device_type()
    get_device_type_list()
    get_selected_theme_for_device_type()
    get_device_cfg_var_name()
    set_user_device_type()
    get_user_device_type()
    get_browser_version_classes()
    generate_email_supportuser()
    badges_get_issued_badge_info()
    can_use_html_editor()
    enrol_cohort_get_cohorts()
    enrol_cohort_can_view_cohort()
    cohort_get_visible_list()
    enrol_cohort_enrol_all_users()
    enrol_cohort_search_cohorts()
* The never unused webdav_locks table was dropped.
* The actionmenu hideMenu() function now expects an EventFacade object to be passed to it,
  i.e. a call to M.core.actionmenu.instance.hideMenu() should be change to M.core.actionmenu.instance.hideMenu(e)
* In the html_editors (tinyMCE, Atto), the manage files button can be hidden by changing the 'enable_filemanagement' option to false.
* external_api::validate_context now is public, it can be called from other classes.
* rss_error() now supports returning of correct HTTP status of error and will return '404 Not Found'
  unless other status is specified.
* Plugins can extend the navigation for categories settings by declaring the following callback:
  <frankenstyle>_extend_navigation_category_settings(navigation_node, context_coursecat)
* The clilib.php provides two new functions cli_write() and cli_writeln() that should be used for outputting texts from the command
  line interface scripts.
* External function core_course_external::get_course_contents returned parameter "name" has been changed to PARAM_RAW,
  this is because the new external_format_string function may return raw data if the global moodlewssettingraw parameter is used.
* Function is_web_crawler() has been deprecated, please use core_useragent::is_web_crawler() instead.

=== 2.9.1 ===

* New methods grade_grade::get_grade_max() and get_grade_min() must be used rather than directly the public properties rawgrademax and rawgrademin.
* New method grade_item::is_aggregate_item() indicates when a grade_item is an aggreggated type grade.

=== 2.9 ===

* The default home page for users has been changed to the dashboard (formely my home). See MDL-45774.
* Support for rendering templates from php or javascript has been added. See MDL-49152.
* Support for loading AMD javascript modules has been added. See MDL-49046.
* Webservice core_course_delete_courses now return warning messages on any failures and does not try to rollback the entire deletion.
* \core\event\course_viewed 'other' argument renamed from coursesectionid to coursesectionnumber as it contains the section number.
* New API core_filetypes::add_type (etc.) allows custom filetypes to be added and modified.
* PHPUnit: PHPMailer Sink is now started for all tests and is setup within the phpunit wrapper for advanced tests.
  Catching debugging messages when sending mail will no longer work. Use $sink = $this->redirectEmails(); and then check
  the message in the sink instead.
* The file pluginlib.php was deprecated since 2.6 and has now been removed, do not include or require it.
* \core_component::fetch_subsystems() now returns a valid path for completion component instead of null.
* Deprecated JS global methods have been removed (show_item, destroy_item, hide_item, addonload, getElementsByTagName, findChildNodes).
* For 3rd party plugin specific environment.xml files, it's now possible to specify version independent checks by using the
  <PLUGIN name="component_name"> tag instead of the version dependent <MOODLE version="x.y"> one. If the PLUGIN tag is used any
  Moodle specific tags will be ignored.
* html_table: new API for adding captions to tables (new field, $table->caption) and subsequently hiding said captions from sighted users using accesshide (enabled using $table->captionhide).
* The authorization procedure in the mdeploy.php script has been improved. The script
  now relies on the main config.php when deploying an available update.
* sql_internal_reader and sql_select_reader interfaces have been deprecated in favour of sql_internal_table_reader
  and sql_reader which use iterators to be more memory efficient.
* $CFG->enabletgzbackups setting has been removed as now backups are stored internally using .tar.gz format by default, you can
  set $CFG->usezipbackups to store them in zip format. This does not affect the restore process, which continues accepting both.
* Added support for custom string manager implementations via $CFG->customstringmanager
  directive in the config.php. See MDL-49361 for details.
* Add new make_request_directory() for creation of per-request files.
* Added generate_image_thumbnail_from_string. This should be used instead of generate_image_thumbnail when the source is a string.
  This prevents the need to write files to disk unnecessarily.
* Added generate_image_thumbnail to stored_file class. This should be used when generating thumbnails for stored files.
  This prevents the need to write files to disk unnecessarily.
* Removed pear/HTTP/WebDav. See MDL-49534 for details.
* Use standard PHP date time classes and methods - see new core_date class for timezone normalisation methods.
* Moved lib/google/Google/ to lib/google/src/Google. This is to address autoloader issues with Google's provided autoloader
  for the library. See MDL-49519 for details.
* The outdated lib/google/Google_Client.php and related files have been completely removed. To use
  the new client, read lib/google/readme_moodle.txt, please.
* profile_display_badges() has been deprecated. See MDL-48935 for details.
* Added a new method add_report_nodes() to pagelib.php. If you are looking to add links to the user profile page under the heading "Reports"
  then please use this function to ensure that the breadcrumb and navigation block are created properly for all user profile pages.
* process_new_icon() now does not always return a PNG file. When possible, it will try to keep the format of the original file.
  Set the new argument $preferpng to true to force PNG. See MDL-46763 and MDL-50041 for details.

=== 2.8 ===

* Gradebook grade category option "aggregatesubcats" has been removed completely.
  This means that the database column is removed, the admin settings are removed and
  the properties from the grade_category object have been removed. If any courses were
  found to be using this setting, a warning to check the grades will be shown in the
  course grader report after upgrading the site. The same warning will be shown on
  courses restored from backup that had this setting enabled (see MDL-47503).
* lib/excelllib.class.php has been updated. The class MoodleExcelWorkbook will now only produce excel 2007 files.
* renderers: We now remove the suffix _renderable when looking for a render method for a renderable.
  If you have a renderable class named like "blah_renderable" and have a method on a renderer named "render_blah_renderable"
  you will need to change the name of your render method to "render_blah" instead, as renderable at the end is no longer accepted.
* New functions get_course_and_cm_from_cmid($cmorid, $modulename) and
  get_course_and_cm_from_instance($instanceorid, $modulename) can be used to
  more efficiently load these basic data objects at the start of a script.
* New function cm_info::create($cm) can be used when you need a cm_info
  object, but have a $cm which might only be a standard database record.
* $CFG->enablegroupmembersonly no longer exists.
* Scheduled tasks have gained support for syntax to introduce variability when a
  task will run across installs. When a when hour or minute are defined as 'R'
  they will be installed with a random hour/minute value.
* Several classes grade_edit_tree_column_xxx were removed since grades setup page
  has been significantly changed. These classes should not be used outside of
  gradebook or developers can copy them into their plugins from 2.7 branch.
* Google APIs Client Library (lib/google/) has been upgraded to 1.0.5-beta and
  API has changed dramatically without backward compatibility. Any code accessing
  it must be amended. It does not apply to lib/googleapi.php. See MDL-47297
* Added an extra parameter to the function get_formatted_help_string() (default null) which is used to specify
  additional string parameters.
* User settings node and course node in navigation now support callbacks from admin tools.
* grade_get_grades() optional parameteres $itemtype, $itemmodule, $iteminstance are now required.

DEPRECATIONS:
* completion_info->get_incomplete_criteria() is deprecated and will be removed in Moodle 3.0.
* grade_category::aggregate_values() is deprecated and will be removed in Moodle 3.0.
* groups_filter_users_by_course_module_visible() is deprecated; replace with
  core_availability\info::filter_user_list. Will be removed in Moodle 3.0.
* groups_course_module_visible() is deprecated; replace with $cm->uservisible.
* cm_info property $cm->groupmembersonly is deprecated and always returns 0.
  Use core_availability\info::filter_user_list if trying to determine which
  other users can see an activity.
* cm_info method $cm->is_user_access_restricted_by_group() is deprecated and
  always returns false. Use $cm->uservisible to determine whether the user can
  access the activity.
* Constant FEATURE_GROUPMEMBERSONLY (used in module _supports functions) is
  deprecated.
* cohort_get_visible_list() is deprecated. There is a better function cohort_get_available_cohorts()
  that respects user capabilities to view cohorts.
* enrol_cohort_get_cohorts() and enrol_cohort_search_cohorts() are deprecated since
  functionality is removed. Please use cohort_get_available_cohorts()
* enrol_cohort_enrol_all_users() is deprecated; enrol_manual is now responsible for this action
* enrol_cohort_can_view_cohort() is deprecated; replace with cohort_can_view_cohort()

=== 2.6.4 / 2.7.1 ===

* setnew_password_and_mail() and update_internal_user_password() will trigger
  \core\event\user_password_updated. Previously they used to generate
  \core\event\user_updated event.
* update_internal_user_password() accepts optional boolean $fasthash for fast
  hashing.
* user_update_user() and user_create_user() api's accept optional param
  $triggerevent to avoid respective events to be triggred from the api's.

=== 2.7 ===

* PHPUnit cannot be installed via PEAR any more, please use composer package manager instead.
* $core_renderer->block_move_target() changed to support more verbose move-block-here descriptions.

Events and Logging:
* Significant changes in Logging API. For upgrading existing events_trigger() and
  add_to_log() see http://docs.moodle.org/dev/Migrating_logging_calls_in_plugins
  For accessing logs from plugins see http://docs.moodle.org/dev/Migrating_log_access_in_reports
* The validation of the following events is now stricter (see MDL-45445):
    - \core\event\blog_entry_created
    - \core\event\blog_entry_deleted
    - \core\event\blog_entry_updated
    - \core\event\cohort_member_added
    - \core\event\cohort_member_removed
    - \core\event\course_category_deleted
    - \core\event\course_completed
    - \core\event\course_content_deleted
    - \core\event\course_created
    - \core\event\course_deleted
    - \core\event\course_restored
    - \core\event\course_section_updated (see MDL-45229)
    - \core\event\email_failed
    - \core\event\group_member_added
    - \core\event\group_member_removed
    - \core\event\note_created
    - \core\event\note_deleted
    - \core\event\note_updated
    - \core\event\role_assigned
    - \core\event\role_deleted
    - \core\event\role_unassigned
    - \core\event\user_graded
    - \core\event\user_loggedinas
    - \core\event\user_profile_viewed
    - \core\event\webservice_token_created

DEPRECATIONS:
* $module uses in mod/xxx/version.php files is now deprecated. Please use $plugin instead. It will be removed in Moodle 2.10.
* Update init methods in all event classes - "level" property was renamed to "edulevel", the level property is now deprecated.
* Abstract class \core\event\course_module_instances_list_viewed is deprecated now, use \core\event\instances_list_viewed instead.
* Abstract class core\event\content_viewed has been deprecated. Please extend base event or other relevant abstract class.
* mod_book\event\instances_list_viewed has been deprecated. Please use mod_book\event\course_module_instance_list_viewed instead.
* mod_chat\event\instances_list_viewed has been deprecated. Please use mod_chat\event\course_module_instance_list_viewed instead.
* mod_choice\event\instances_list_viewed has been deprecated. Please use mod_choice\event\course_module_instance_list_viewed instead.
* mod_feedback\event\instances_list_viewed has been deprecated. Please use mod_feedback\event\course_module_instance_list_viewed instead.
* mod_page\event\instances_list_viewed has been deprecated. Please use mod_page\event\course_module_instance_list_viewed instead.
* The constants FRONTPAGECOURSELIST, FRONTPAGETOPICONLY & FRONTPAGECOURSELIMIT have been removed.
* Conditional availability API has moved and changed. The condition_info class is
  replaced by \core_availability\info_module, and condition_info_section by
  \core_availability\info_section. (Code that uses the old classes will generally
  still work.)
* coursemodule_visible_for_user() has been deprecated but still works - replaced
  by a new static function \core_availability\info_module::is_user_visible()
* cm_info::is_user_access_restricted_by_conditional_access has been deprecated
  but still works (it has never done what its name suggests, and is
  unnecessary).
* cm_info and section_info property showavailability has been deprecated, but
  still works (with the caveat that this information is now per-user).
* cm_info and section_info properties availablefrom and availableuntil have been
  deprecated and always return zero (underlying data doesn't have these values).
* section_info property groupingid has been deprecated and always returns zero,
  same deal.
* Various cm_info methods have been deprecated in favour of their read-only properties (get_url(), get_content(), get_extra_classes(),
  get_on_click(), get_custom_data(), get_after_link, get_after_edit_icons)
* The ajaxenabled function has been deprecated and always returns true. All code should be fully functional in Javascript.
* count_login_failures() has been deprecated, use user_count_login_failures() instead. Refer MDL-42891 for details.

Conditional availability (activities and sections):
* New conditional availability API in /availability, including new availability
  condition plugins in /availability/condition. The new API is very similar with
  regard to checking availability, but any code that modifies availability settings
  for an activity or section is likely to need substantial changes.

YUI:
  * The lightbox attribute for moodle-core-notification-dialogue has been
    deprecated and replaced by the modal attribute. This was actually
    changed in Moodle 2.2, but has only been marked as deprecated now. It
    will be removed in Moodle 2.9.
  * When destroying any type of dialogue based on moodle-core-notification, the relevant content is also removed from
    the DOM. Previously it was left orphaned.

JavaSript:
    * The findChildNodes global function has been deprecated. Y.all should
      be used instead.
    * The callback argument to confirm_action and M.util.show_confirm_dialog has been deprecated. If you need to write a
      confirmation which includes a callback, please use moodle-core-notification-confirmation and attach callbacks to the
      events provided.

* New locking api and admin settings to configure the system locking type.
* New "Time spent waiting for the database" performance metric displayed along with the
  other MDL_PERF vars; the change affects both the error logs and the vars displayed in
  the page footer.
* Changes in the tag API. The component and contextid are now saved when assigning tags to an item. Please see
  tag/upgrade.txt for more information.

=== 2.6 ===

* Use new methods from core_component class instead of get_core_subsystems(), get_plugin_types(),
  get_plugin_list(), get_plugin_list_with_class(), get_plugin_directory(), normalize_component(),
  get_component_directory() and get_plugin_list_with_file(). The names of the new methods are
  exactly the same, the only differences are that core_component::get_plugin_types() now always returns
  full paths and core_component::get_plugin_list() does not accept empty parameter any more.
* Use core_text::* instead of textlib:: and also core_collator::* instead of collatorlib::*.
* Use new function moodleform::mock_submit() to simulate form submission in unit tests (backported).
* New $CFG->localcachedir setting useful for cluster nodes. Admins have to update X-Sendfile aliases if used.
* MS SQL Server drivers are now using NVARCHAR(MAX) instead of NTEXT and VARBINARY(MAX) instead of IMAGE,
  this change should be fully transparent and it should help significantly with add-on compatibility.
* The string manager classes were renamed. Note that they should not be modified or used directly,
  always use get_string_manager() to get instance of the string manager.
* The ability to use an 'insecure' rc4encrypt/rc4decrypt key has been removed.
* Use $CFG->debugdeveloper instead of debugging('', DEBUG_DEVELOPER).
* Use set_debugging(DEBUG_xxx) when changing debugging level for current request.
* Function moveto_module() does not modify $mod argument and instead now returns the new module visibility value.
* Use behat_selectors::get_allowed_text_selectors() and behat_selectors::get_allowed_selectors() instead of
  behat_command::$allowedtextselectors and behat_command::$allowedselectors
* Subplugins are supported in admin tools and local plugins.
* file_packer/zip_packer API has been modified so that key functions support a new file_progress interface
  to report progress during long operations. Related to this, zip_archive now supports an estimated_count()
  function that returns an approximate number of entries in the zip faster than the count() function.
* Class cm_info no longer extends stdClass. All properties are read-only and calculated on first request only.
* Class course_modinfo no longer extends stdClass. All properties are read-only.
* Database fields modinfo and sectioncache in table course are removed. Application cache core/coursemodinfo
  is used instead. Course cache is still reset, rebuilt and retrieved using function rebuild_course_cache() and
  get_fast_modinfo(). Purging all caches and every core upgrade purges course modinfo cache as well.
  If function get_fast_modinfo() is called for multiple courses make sure to include field cacherev in course
  object.
* Internal (noreply and support) user support has been added for sending/receiving message.
  Use core_user::get_noreply_user() and core_user::get_support_user() to get noreply and support user's respectively.
  Real users can be used as noreply/support users by setting $CFG->noreplyuserid and $CFG->supportuserid
* New function readfile_allow_large() in filelib.php for use when very large files may need sending to user.
* Use core_plugin_manager::reset_caches() when changing visibility of plugins.
* Implement new method get_enabled_plugins() method in subplugin info classes.
* Each plugin should include version information in version.php.
* Module and block tables do not contain version column any more, use get_config('xx_yy', 'version') instead.
* $USER->password field is intentionally unset so that session data does not contain password hashes.
* Use core_shutdown_manager::register_function() instead of register_shutdown_function().
* New file packer for .tar.gz files; obtain by calling get_file_packer('application/x-gzip'). Intended initially
  for use in backup/restore only, as there are limitations on supported filenames. Also new packer for
  backups which supports both compression formats; get_file_packer('application/vnd.moodle.backup').
* New optional parameter to stored_file::get_content_file_handle to open file handle with 'gzopen' instead
  of 'fopen' to read gzip-compressed files if required.
* update_internal_user_password() and setnew_password_and_mail() now trigger user_updated event.
* Add thirdpartylibs.xml file to plugins that bundle any 3rd party libraries.
* New class introduced to help auto generate zIndex values for modal dialogues. Class "moodle-has-zindex"
  should set on any element which uses a non-default zindex and needs to ensure it doesn't show above a
  dialogue.
* $CFG->filelifetime is now used consistently for most file serving operations, the default was lowered
  to 6 hours from 24 hours because etags and x-sendfile support should make file serving less expensive.
* Date format locale charset for windows server will come from calendar type and for gregorian it will use
  lang file.
* The library to interact with Box.net (class boxclient) is only compatible with their APIv1 which
  reaches its end of life on the 14th of Dec. You should migrate your scripts to make usage of the
  new class boxnet_client(). Note that the method names and return values have changed.
* Settings pages are now possible for Calendar type plugins. Calendar type plugins that require a settings page to
  work properly will need to set their requires version to a number that is equal to or grater than the 2.6.1 release version.
* The admin/tool/generator tool was overhauled to use testing data generators and the previous interface to create
  test data was removed (it was not working correctly anyway). If you were using this tool you will probably need to
  update your code.

DEPRECATIONS:
Various previously deprecated functions have now been altered to throw DEBUG_DEVELOPER debugging notices
and will be removed in a future release (target: 2.8), a summary follows:

Accesslib:
    * get_context_instance()                ->  context_xxxx::instance()
    * get_context_instance_by_id()          ->  context::instance_by_id($id)
    * get_system_context()                  ->  context_system::instance()
    * context_moved()                       ->  context::update_moved()
    * preload_course_contexts()             ->  context_helper::preload_course()
    * context_instance_preload()            ->  context_helper::preload_from_record()
    * context_instance_preload_sql()        ->  context_helper::get_preload_record_columns_sql()
    * get_contextlevel_name()               ->  context_helper::get_level_name()
    * create_contexts()                     ->  context_helper::create_instances()
    * cleanup_contexts()                    ->  context_helper::cleanup_instances()
    * build_context_path()                  ->  context_helper::build_all_paths()
    * print_context_name()                  ->  $context->get_context_name()
    * mark_context_dirty()                  ->  $context->mark_dirty()
    * delete_context()                      ->  $context->delete_content() or context_helper::delete_instance()
    * get_context_url()                     ->  $context->get_url()
    * get_course_context()                  ->  $context->get_course_context()
    * get_parent_contexts()                 ->  $context->get_parent_context_ids()
    * get_parent_contextid()                ->  $context->get_parent_context()
    * get_child_contexts()                  ->  $context->get_child_contexts()
    * rebuild_contexts()                    ->  $context->reset_paths()
    * get_user_courses_bycap()              ->  enrol_get_users_courses()
    * get_courseid_from_context()           ->  $context->get_course_context(false)
    * get_role_context_caps()               ->  (no replacement)
    * load_temp_role()                      ->  (no replacement)
    * remove_temp_roles()                   ->  (no replacement)
    * get_related_contexts_string()         ->  $context->get_parent_context_ids(true)
    * get_recent_enrolments()               ->  (no replacement)

Enrollment:
    * get_course_participants()             -> get_enrolled_users()
    * is_course_participant()               -> is_enrolled()

Output:
    * current_theme()                       -> $PAGE->theme->name
    * skip_main_destination()               -> $OUTPUT->skip_link_target()
    * print_container()                     -> $OUTPUT->container()
    * print_container_start()               -> $OUTPUT->container_start()
    * print_container_end()                 -> $OUTPUT->container_end()
    * print_continue()                      -> $OUTPUT->continue_button()
    * print_header()                        -> $PAGE methods
    * print_header_simple()                 -> $PAGE methods
    * print_side_block()                    -> $OUTPUT->block()
    * print_arrow()                         -> $OUTPUT->arrow()
    * print_scale_menu_helpbutton()         -> $OUTPUT->help_icon_scale($courseid, $scale)
    * print_checkbox()                      -> html_writer::checkbox()

Navigation:
    * print_navigation()                    -> $OUTPUT->navbar()
    * build_navigation()                    -> $PAGE->navbar methods
    * navmenu()                             -> (no replacement)
    * settings_navigation::
          get_course_modules()              -> (no replacement)

Files and repositories:
    * stored_file::replace_content_with()   -> stored_file::replace_file_with()
    * stored_file::set_filesize()           -> stored_file::replace_file_with()
    * stored_file::get_referencelifetime()  -> (no replacement)
    * repository::sync_external_file()      -> see repository::sync_reference()
    * repository::get_file_by_reference()   -> repository::sync_reference()
    * repository::
          get_reference_file_lifetime()     -> (no replacement)
    * repository::sync_individual_file()    -> (no replacement)
    * repository::reset_caches()            -> (no replacement)

Calendar:
    * add_event()                           -> calendar_event::create()
    * update_event()                        -> calendar_event->update()
    * delete_event()                        -> calendar_event->delete()
    * hide_event()                          -> calendar_event->toggle_visibility(false)
    * show_event()                          -> calendar_event->toggle_visibility(true)

Misc:
    * filter_text()                         -> format_text(), format_string()...
    * httpsrequired()                       -> $PAGE->https_required()
    * detect_munged_arguments()             -> clean_param([...], PARAM_FILE)
    * mygroupid()                           -> groups_get_all_groups()
    * js_minify()                           -> core_minify::js_files()
    * css_minify_css()                      -> core_minify::css_files()
    * course_modinfo::build_section_cache() -> (no replacement)
    * generate_email_supportuser()          -> core_user::get_support_user()

Sessions:
    * session_get_instance()->xxx()         -> \core\session\manager::xxx()
    * session_kill_all()                    -> \core\session\manager::kill_all_sessions()
    * session_touch()                       -> \core\session\manager::touch_session()
    * session_kill()                        -> \core\session\manager::kill_session()
    * session_kill_user()                   -> \core\session\manager::kill_user_sessions()
    * session_gc()                          -> \core\session\manager::gc()
    * session_set_user()                    -> \core\session\manager::set_user()
    * session_is_loggedinas()               -> \core\session\manager::is_loggedinas()
    * session_get_realuser()                -> \core\session\manager::get_realuser()
    * session_loginas()                     -> \core\session\manager::loginas()

User-agent related functions:
    * check_browser_operating_system()      -> core_useragent::check_browser_operating_system()
    * check_browser_version()               -> core_useragent::check_browser_version()
    * get_device_type()                     -> core_useragent::get_device_type()
    * get_device_type_list()                -> core_useragent::get_device_type_list()
    * get_selected_theme_for_device_type()  -> core_useragent::get_device_type_theme()
    * get_device_cfg_var_name()             -> core_useragent::get_device_type_cfg_var_name()
    * set_user_device_type()                -> core_useragent::set_user_device_type()
    * get_user_device_type()                -> core_useragent::get_user_device_type()
    * get_browser_version_classes()         -> core_useragent::get_browser_version_classes()

YUI:
    * moodle-core-notification has been deprecated with a recommendation of
      using its subclasses instead. This is to allow for reduced page
      transport costs. Current subclasses include:
      * dialogue
      * alert
      * confirm
      * exception
      * ajaxexception

Event triggering and event handlers:
    * All existing events and event handlers should be replaced by new
      event classes and matching new event observers.
    * See https://docs.moodle.org/dev/Events_API for more information.
    * The following events will be entirely removed, though they can still
      be captured using handlers, but they should not be used any more.
      * groups_members_removed          -> \core\event\group_member_removed
      * groups_groupings_groups_removed -> (no replacement)
      * groups_groups_deleted           -> \core\event\group_deleted
      * groups_groupings_deleted        -> \core\event\grouping_deleted
    * edit_module_post_actions() does not trigger events any more.

=== 2.5.1 ===

* New get_course() function for use when obtaining the course record from database. Will
  reuse existing $COURSE or $SITE globals if possible to improve performance.

=== 2.5 ===

* The database drivers (moodle_database and subclasses) aren't using anymore the ::columns property
  for caching database metadata. MUC (databasemeta) is used instead. Any custom DB driver should
  apply for that change.
* The cron output has been changed to include time and memory usage (see cron_trace_time_and_memory()),
  so any custom utility relying on the old output may require modification.
* Function get_max_file_sizes now returns an option for (for example) "Course limit (500MB)" or
  "Site limit (200MB)" when appropriate with the option set to 0. This function no longer returns
  an option for 0 bytes. Existing code that was replacing the 0 option in the return
  from this function with a more sensible message, can now use the return from this function directly.
* Functions responsible for output in course/lib.php are deprecated, the code is moved to
  appropriate renderers: print_section(), print_section_add_menus(), get_print_section_cm_text(),
  make_editing_buttons()
  See functions' phpdocs in lib/deprecatedlib.php
* Function get_print_section_cm_text() is deprecated, replaced with methods in cm_info
* zip_packer may create empty zip archives, there is a new option to ignore
  problematic files when creating archive
* The function delete_course_module was deprecated and has been replaced with
  course_delete_module. The reason for this was because the function delete_course_module
  only partially deletes data, so wherever it was called extra code was needed to
  perform the whole deletion process. The function course_delete_module now takes care
  of the whole process.
* curl::setopt() does not accept constant values any more. As it never worked properly,
  we decided to make the type check stricter. Now, the keys of the array pass must be a string
  corresponding to the curl constant name.
* Function get_users_listing now return list of users except guest and deleted users. Previously
  deleted users were excluded by get_users_listing. As guest user is not expected while browsing users,
  and not included in get_user function, it will not be returned by get_users_listing.
* The add_* functions in course/dnduploadlib.php have been deprecated. Plugins should be using the
  MODNAME_dndupload_register callback instead.
* The signature of the add() method of classes implementing the parentable_part_of_admin_tree
  interface (such as admin_category) has been extended. The new parameter allows the caller
  to prepend the new node before an existing sibling in the admin tree.
* condition_info:get_condition_user_fields($formatoptions) now accepts the optional
  param $formatoptions, that will determine if the field names are processed by
  format_string() with the passed options.
* remove all references to $CFG->gdversion, GD PHP extension is now required
* Formslib will now throw a developer warning if a PARAM_ type hasn't been set for elements which
  need it. Please set PARAM_RAW explicitly if you do not want any cleaning.
* Functions responsible for managing and accessing course categories are moved to class coursecat
  in lib/coursecatlib.php, functions responsible for rendering courses and categories lists are
  moved to course/renderer.php. The following global functions are deprecated: make_categories_list(),
  category_delete_move(), category_delete_full(), move_category(), course_category_hide(),
  course_category_show(), get_course_category(), create_course_category(), get_all_subcategories(),
  get_child_categories(), get_categories(), print_my_moodle(), print_remote_course(),
  print_remote_host(), print_whole_category_list(), print_category_info(), get_course_category_tree(),
  print_courses(), print_course(), get_category_courses_array(), get_category_courses_array_recursively(),
  get_courses_wmanagers()
* $core_renderer->block_move_target() changed to support more verbose move-block-here descriptions.
* Additional (optional) param $onlyactive has been added to get_enrolled_users, count_enrolled_users
  functions to get information for only active (excluding suspended enrolments) users. Included two
  helper functions extract_suspended_users, get_suspended_userids to extract suspended user information.
* The core_plugin_manager class now provides two new helper methods for getting information
  about known plugins: get_plugins_of_type() and get_subplugins_of_plugin().
* The get_uninstall_url() method of all subclasses of \core\plugininfo\base class is now expected
  to always return moodle_url. Subclasses can use the new method is_uninstall_allowed()
  to control the availability of the 'Uninstall' link at the Plugins overview page (previously
  they would do it by get_uninstall_url() returning null). By default, URL to a new general plugin
  uninstall tool is returned. Unless the plugin type needs extra steps that can't be handled by
  plugininfo_xxx::uninstall() method or xmldb_xxx_uninstall() function, this default URL should
  satisfy all plugin types.

Database (DML) layer:
* $DB->sql_empty() is deprecated, you have to use sql parameters with empty values instead,
  please note hardcoding of empty strings in SQL queries breaks execution in Oracle database.
* Indexes must not be defined on the same columns as keys, this is now reported as fatal problem.
  Please note that internally we create indexes instead of foreign keys.

YUI changes:
* M.util.help_icon has been deprecated. Code should be updated to use moodle-core-popuphelp
  instead. To do so, remove any existing JS calls to M.util.help_icon from your PHP and ensure
  that your help link is placed in a span which has the class 'helplink'.

=== 2.4 ===

* Pagelib: Numerous deprecated functions were removed as classes page_base, page_course
  and page_generic_activity.
* use $CFG->googlemapkey3 instead of removed $CFG->googlemapkey and migrate to Google Maps API V3
* Function settings_navigation::add_course_editing_links() is completely removed
* function global_navigation::format_display_course_content() is removed completely (the
  functionality is moved to course format class)
* in the function global_navigation::load_generic_course_sections() the argument $courseformat is
  removed
* New component and itemid columns in groups_members table - this allows plugin to create protected
  group memberships using 'xx_yy_allow_group_member_remove' callback and there is also a new restore
  callback 'xx_yy_restore_group_member()'.
* New general role assignment restore plugin callback 'xx_yy_restore_role_assignment()'.
* functions get_generic_section_name(), get_all_sections(), add_mod_to_section(), get_all_mods()
  are deprecated. See their phpdocs in lib/deprecatedlib.php on how to replace them

YUI changes:
* moodle-enrol-notification has been renamed to moodle-core-notification
* YUI2 code must now use 2in3, see http://yuilibrary.com/yui/docs/yui/yui-yui2.html
* M.util.init_select_autosubmit() and M.util.init_url_select() have been deprecated. Code using this should be updated
  to use moodle-core-formautosubmit

Unit testing changes:
* output debugging() is not sent to standard output any more,
  use $this->assertDebuggingCalled(), $this->assertDebuggingNotCalled(),
  $this->getDebuggingMessages() or $this->assertResetDebugging() instead.

=== 2.3 ===

Database layer changes:
* objects are not allowed in paramters of DML functions, use explicit casting to strings if necessary

Note:
* DDL and DML methods which were deprecated in 2.0 have now been removed, they will no longer produce
debug messages and will produce fatal errors

API changes:

* send_stored_file() has changed its interface
* deleted several resourcelib_embed_* functions from resourcelib.php

=== 2.2 ===

removed unused libraries:
* odbc, base32, CodeSniffer, overlib, apd profiling, kses, Smarty, PEAR Console, swfobject, cssshover.htc, md5.js

API changes:
* new admin/tool plugin type
* new context API - old API is still available
* deleted users do not have context any more
* removed global search


=== 2.1 ===

API changes:
* basic suport for restore from 1.9
* new mobile devices API
* new questions API


=== 2.0 ===

API changes:
* new DML API - https://moodledev.io/docs/apis/core/dml
* new DDL API - https://moodledev.io/docs/apis/core/dml/ddl
* new file API - https://moodledev.io/docs/apis/subsystems/files
* new $PAGE and $OUTPUT API
* new navigation API
* new theme API
* new javascript API - https://moodledev.io/docs/guides/javascript
* new portfolio API
* new local plugin type
* new translation support - http://lang.moodle.org
* new web service API
* new cohorts API
* new messaging API
* new rating API
* new comment API
* new sessions API
* new enrolment API
* new backup/restore API
* new blocks API
* new filters API
* improved plugin support (aka Frankenstyle)
* new registration and hub API
* new course completion API
* new plagiarism API
* changed blog API
* new text editor API
* new my moodle and profiles API<|MERGE_RESOLUTION|>--- conflicted
+++ resolved
@@ -3,11 +3,8 @@
 
 === 4.5 ===
 
-<<<<<<< HEAD
 * Final deprecation and removal of the function core_text::reset_caches().
-=======
 * The previously deprecated function `search_generate_text_SQL` has been removed and can no longer be used.
->>>>>>> 6ca8fde7
 
 === 4.4 ===
 
