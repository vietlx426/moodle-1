--- conflicted
+++ resolved
@@ -41,15 +41,12 @@
 * Each plugin should include version information in version.php.
 * Module and block tables do not contain version column any more, use get_config('xx_yy', 'version') instead.
 * $USER->password field is intentionally unset so that session data does not contain password hashes.
-<<<<<<< HEAD
 * Use core_shutdown_manager::register_function() instead of register_shutdown_function().
-=======
 * New file packer for .tar.gz files; obtain by calling get_file_packer('application/x-gzip'). Intended initially
   for use in backup/restore only, as there are limitations on supported filenames. Also new packer for
   backups which supports both compression formats; get_file_packer('application/vnd.moodle.backup').
 * New optional parameter to stored_file::get_content_file_handle to open file handle with 'gzopen' instead
   of 'fopen' to read gzip-compressed files if required.
->>>>>>> 39e5102f
 
 DEPRECATIONS:
 Various previously deprecated functions have now been altered to throw DEBUG_DEVELOPER debugging notices
