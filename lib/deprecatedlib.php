<?php

// This file is part of Moodle - http://moodle.org/
//
// Moodle is free software: you can redistribute it and/or modify
// it under the terms of the GNU General Public License as published by
// the Free Software Foundation, either version 3 of the License, or
// (at your option) any later version.
//
// Moodle is distributed in the hope that it will be useful,
// but WITHOUT ANY WARRANTY; without even the implied warranty of
// MERCHANTABILITY or FITNESS FOR A PARTICULAR PURPOSE.  See the
// GNU General Public License for more details.
//
// You should have received a copy of the GNU General Public License
// along with Moodle.  If not, see <http://www.gnu.org/licenses/>.

/**
 * deprecatedlib.php - Old functions retained only for backward compatibility
 *
 * Old functions retained only for backward compatibility.  New code should not
 * use any of these functions.
 *
 * @package    core
 * @subpackage deprecated
 * @copyright  1999 onwards Martin Dougiamas  {@link http://moodle.com}
 * @license    http://www.gnu.org/copyleft/gpl.html GNU GPL v3 or later
 * @deprecated
 */

defined('MOODLE_INTERNAL') || die();

/**
 * Hack to find out the GD version by parsing phpinfo output
 *
 * @return int GD version (1, 2, or 0)
 */
function check_gd_version() {
    // TODO: delete function in Moodle 2.7
    debugging('check_gd_version() is deprecated, GD extension is always available now');

    $gdversion = 0;

    if (function_exists('gd_info')){
        $gd_info = gd_info();
        if (substr_count($gd_info['GD Version'], '2.')) {
            $gdversion = 2;
        } else if (substr_count($gd_info['GD Version'], '1.')) {
            $gdversion = 1;
        }

    } else {
        ob_start();
        phpinfo(INFO_MODULES);
        $phpinfo = ob_get_contents();
        ob_end_clean();

        $phpinfo = explode("\n", $phpinfo);


        foreach ($phpinfo as $text) {
            $parts = explode('</td>', $text);
            foreach ($parts as $key => $val) {
                $parts[$key] = trim(strip_tags($val));
            }
            if ($parts[0] == 'GD Version') {
                if (substr_count($parts[1], '2.0')) {
                    $parts[1] = '2.0';
                }
                $gdversion = intval($parts[1]);
            }
        }
    }

    return $gdversion;   // 1, 2 or 0
}

/**
 * Not used any more, the account lockout handling is now
 * part of authenticate_user_login().
 * @deprecated
 */
function update_login_count() {
    // TODO: delete function in Moodle 2.6
    debugging('update_login_count() is deprecated, all calls need to be removed');
}

/**
 * Not used any more, replaced by proper account lockout.
 * @deprecated
 */
function reset_login_count() {
    // TODO: delete function in Moodle 2.6
    debugging('reset_login_count() is deprecated, all calls need to be removed');
}

/**
 * Unsupported session id rewriting.
 * @deprecated
 * @param string $buffer
 */
function sid_ob_rewrite($buffer) {
    throw new coding_exception('$CFG->usesid support was removed completely and can not be used.');
}

/**
 * Insert or update log display entry. Entry may already exist.
 * $module, $action must be unique
 * @deprecated
 *
 * @param string $module
 * @param string $action
 * @param string $mtable
 * @param string $field
 * @return void
 *
 */
function update_log_display_entry($module, $action, $mtable, $field) {
    global $DB;

    debugging('The update_log_display_entry() is deprecated, please use db/log.php description file instead.');
}

/**
 * Given some text in HTML format, this function will pass it
 * through any filters that have been configured for this context.
 *
 * @deprecated use the text formatting in a standard way instead,
 *             this was abused mostly for embedding of attachments
 *
 * @param string $text The text to be passed through format filters
 * @param int $courseid The current course.
 * @return string the filtered string.
 */
function filter_text($text, $courseid = NULL) {
    global $CFG, $COURSE;

    if (!$courseid) {
        $courseid = $COURSE->id;
    }

    if (!$context = context_course::instance($courseid, IGNORE_MISSING)) {
        return $text;
    }

    return filter_manager::instance()->filter_text($text, $context);
}

/**
 * This function indicates that current page requires the https
 * when $CFG->loginhttps enabled.
 *
 * By using this function properly, we can ensure 100% https-ized pages
 * at our entire discretion (login, forgot_password, change_password)
 * @deprecated use $PAGE->https_required() instead
 */
function httpsrequired() {
    global $PAGE;
    $PAGE->https_required();
}

/**
 * Given a physical path to a file, returns the URL through which it can be reached in Moodle.
 *
 * @deprecated use moodle_url factory methods instead
 *
 * @param string $path Physical path to a file
 * @param array $options associative array of GET variables to append to the URL
 * @param string $type (questionfile|rssfile|httpscoursefile|coursefile)
 * @return string URL to file
 */
function get_file_url($path, $options=null, $type='coursefile') {
    global $CFG;

    $path = str_replace('//', '/', $path);
    $path = trim($path, '/'); // no leading and trailing slashes

    // type of file
    switch ($type) {
       case 'questionfile':
            $url = $CFG->wwwroot."/question/exportfile.php";
            break;
       case 'rssfile':
            $url = $CFG->wwwroot."/rss/file.php";
            break;
        case 'httpscoursefile':
            $url = $CFG->httpswwwroot."/file.php";
            break;
         case 'coursefile':
        default:
            $url = $CFG->wwwroot."/file.php";
    }

    if ($CFG->slasharguments) {
        $parts = explode('/', $path);
        foreach ($parts as $key => $part) {
        /// anchor dash character should not be encoded
            $subparts = explode('#', $part);
            $subparts = array_map('rawurlencode', $subparts);
            $parts[$key] = implode('#', $subparts);
        }
        $path  = implode('/', $parts);
        $ffurl = $url.'/'.$path;
        $separator = '?';
    } else {
        $path = rawurlencode('/'.$path);
        $ffurl = $url.'?file='.$path;
        $separator = '&amp;';
    }

    if ($options) {
        foreach ($options as $name=>$value) {
            $ffurl = $ffurl.$separator.$name.'='.$value;
            $separator = '&amp;';
        }
    }

    return $ffurl;
}

/**
 * If there has been an error uploading a file, print the appropriate error message
 * Numerical constants used as constant definitions not added until PHP version 4.2.0
 * @deprecated removed - use new file api
 */
function print_file_upload_error($filearray = '', $returnerror = false) {
    throw new coding_exception('print_file_upload_error() can not be used any more, please use new file API');
}

/**
 * Handy function for resolving file conflicts
 * @deprecated removed - use new file api
 */

function resolve_filename_collisions($destination,$files,$format='%s_%d.%s') {
    throw new coding_exception('resolve_filename_collisions() can not be used any more, please use new file API');
}

/**
 * Checks a file name for any conflicts
 * @deprecated removed - use new file api
 */
function check_potential_filename($destination,$filename,$files) {
    throw new coding_exception('check_potential_filename() can not be used any more, please use new file API');
}

/**
 * This function prints out a number of upload form elements.
 * @deprecated removed - use new file api
 */
function upload_print_form_fragment($numfiles=1, $names=null, $descriptions=null, $uselabels=false, $labelnames=null, $coursebytes=0, $modbytes=0, $return=false) {
    throw new coding_exception('upload_print_form_fragment() can not be used any more, please use new file API');
}

/**
 * Return the authentication plugin title
 *
 * @param string $authtype plugin type
 * @return string
 */
function auth_get_plugin_title($authtype) {
    debugging('Function auth_get_plugin_title() is deprecated, please use standard get_string("pluginname", "auth_'.$authtype.'")!');
    return get_string('pluginname', "auth_{$authtype}");
}



/**
 * Enrol someone without using the default role in a course
 * @deprecated
 */
function enrol_into_course($course, $user, $enrol) {
    error('Function enrol_into_course() was removed, please use new enrol plugins instead!');
}

/**
 * Returns a role object that is the default role for new enrolments in a given course
 *
 * @deprecated
 * @param object $course
 * @return object returns a role or NULL if none set
 */
function get_default_course_role($course) {
    debugging('Function get_default_course_role() is deprecated, please use individual enrol plugin settings instead!');

    $student = get_archetype_roles('student');
    $student = reset($student);

    return $student;
}

/**
 * Extremely slow enrolled courses query.
 * @deprecated
 */
function get_my_courses($userid, $sort='visible DESC,sortorder ASC', $fields=NULL, $doanything=false,$limit=0) {
    error('Function get_my_courses() was removed, please use new enrol_get_my_courses() or enrol_get_users_courses()!');
}

/**
 * Was returning list of translations, use new string_manager instead
 *
 * @deprecated
 * @param bool $refreshcache force refreshing of lang cache
 * @param bool $returnall ignore langlist, return all languages available
 * @return array An associative array with contents in the form of LanguageCode => LanguageName
 */
function get_list_of_languages($refreshcache=false, $returnall=false) {
    debugging('get_list_of_languages() is deprecated, please use get_string_manager()->get_list_of_translations() instead.');
    if ($refreshcache) {
        get_string_manager()->reset_caches();
    }
    return get_string_manager()->get_list_of_translations($returnall);
}

/**
 * Returns a list of currencies in the current language
 * @deprecated
 * @return array
 */
function get_list_of_currencies() {
    debugging('get_list_of_currencies() is deprecated, please use get_string_manager()->get_list_of_currencies() instead.');
    return get_string_manager()->get_list_of_currencies();
}

/**
 * Returns a list of all enabled country names in the current translation
 * @deprecated
 * @return array two-letter country code => translated name.
 */
function get_list_of_countries() {
    debugging('get_list_of_countries() is deprecated, please use get_string_manager()->get_list_of_countries() instead.');
    return get_string_manager()->get_list_of_countries(false);
}

/**
 * @deprecated
 */
function isteacher() {
    error('Function isteacher() was removed, please use capabilities instead!');
}

/**
 * @deprecated
 */
function isteacherinanycourse() {
    throw new coding_Exception('Function isteacherinanycourse() was removed, please use capabilities instead!');
}

/**
 * @deprecated
 */
function get_guest() {
    throw new coding_Exception('Function get_guest() was removed, please use capabilities instead!');
}

/**
 * @deprecated
 */
function isguest() {
    throw new coding_Exception('Function isguest() was removed, please use capabilities instead!');
}

/**
 * @deprecated
 */
function get_teacher() {
    throw new coding_Exception('Function get_teacher() was removed, please use capabilities instead!');
}

/**
 * Return all course participant for a given course
 *
 * @deprecated
 * @param integer $courseid
 * @return array of user
 */
function get_course_participants($courseid) {
    return get_enrolled_users(context_course::instance($courseid));
}

/**
 * Return true if the user is a participant for a given course
 *
 * @deprecated
 * @param integer $userid
 * @param integer $courseid
 * @return boolean
 */
function is_course_participant($userid, $courseid) {
    return is_enrolled(context_course::instance($courseid), $userid);
}

/**
 * Searches logs to find all enrolments since a certain date
 *
 * used to print recent activity
 *
 * @todo MDL-36993 this function is still used in block_recent_activity, deprecate properly
 * @global object
 * @uses CONTEXT_COURSE
 * @param int $courseid The course in question.
 * @param int $timestart The date to check forward of
 * @return object|false  {@link $USER} records or false if error.
 */
function get_recent_enrolments($courseid, $timestart) {
    global $DB;

    $context = context_course::instance($courseid);

    $sql = "SELECT u.id, u.firstname, u.lastname, MAX(l.time)
              FROM {user} u, {role_assignments} ra, {log} l
             WHERE l.time > ?
                   AND l.course = ?
                   AND l.module = 'course'
                   AND l.action = 'enrol'
                   AND ".$DB->sql_cast_char2int('l.info')." = u.id
                   AND u.id = ra.userid
                   AND ra.contextid ".get_related_contexts_string($context)."
          GROUP BY u.id, u.firstname, u.lastname
          ORDER BY MAX(l.time) ASC";
    $params = array($timestart, $courseid);
    return $DB->get_records_sql($sql, $params);
}


/**
 * Turn the ctx* fields in an objectlike record into a context subobject
 * This allows us to SELECT from major tables JOINing with
 * context at no cost, saving a ton of context lookups...
 *
 * Use context_instance_preload() instead.
 *
 * @deprecated since 2.0
 * @param object $rec
 * @return object
 */
function make_context_subobj($rec) {
    throw new coding_Exception('make_context_subobj() was removed, use new context preloading');
}

/**
 * Do some basic, quick checks to see whether $rec->context looks like a valid context object.
 *
 * Use context_instance_preload() instead.
 *
 * @deprecated since 2.0
 * @param object $rec a think that has a context, for example a course,
 *      course category, course modules, etc.
 * @param int $contextlevel the type of thing $rec is, one of the CONTEXT_... constants.
 * @return bool whether $rec->context looks like the correct context object
 *      for this thing.
 */
function is_context_subobj_valid($rec, $contextlevel) {
    throw new coding_Exception('is_context_subobj_valid() was removed, use new context preloading');
}

/**
 * Ensure that $rec->context is present and correct before you continue
 *
 * When you have a record (for example a $category, $course, $user or $cm that may,
 * or may not, have come from a place that does make_context_subobj, you can use
 * this method to ensure that $rec->context is present and correct before you continue.
 *
 * Use context_instance_preload() instead.
 *
 * @deprecated since 2.0
 * @param object $rec a thing that has an associated context.
 * @param integer $contextlevel the type of thing $rec is, one of the CONTEXT_... constants.
 */
function ensure_context_subobj_present(&$rec, $contextlevel) {
    throw new coding_Exception('ensure_context_subobj_present() was removed, use new context preloading');
}

########### FROM weblib.php ##########################################################################


/**
 * Print a message in a standard themed box.
 * This old function used to implement boxes using tables.  Now it uses a DIV, but the old
 * parameters remain.  If possible, $align, $width and $color should not be defined at all.
 * Preferably just use print_box() in weblib.php
 *
 * @deprecated
 * @param string $message The message to display
 * @param string $align alignment of the box, not the text (default center, left, right).
 * @param string $width width of the box, including units %, for example '100%'.
 * @param string $color background colour of the box, for example '#eee'.
 * @param int $padding padding in pixels, specified without units.
 * @param string $class space-separated class names.
 * @param string $id space-separated id names.
 * @param boolean $return return as string or just print it
 * @return string|void Depending on $return
 */
function print_simple_box($message, $align='', $width='', $color='', $padding=5, $class='generalbox', $id='', $return=false) {
    $output = '';
    $output .= print_simple_box_start($align, $width, $color, $padding, $class, $id, true);
    $output .= $message;
    $output .= print_simple_box_end(true);

    if ($return) {
        return $output;
    } else {
        echo $output;
    }
}



/**
 * This old function used to implement boxes using tables.  Now it uses a DIV, but the old
 * parameters remain.  If possible, $align, $width and $color should not be defined at all.
 * Even better, please use print_box_start() in weblib.php
 *
 * @param string $align alignment of the box, not the text (default center, left, right).   DEPRECATED
 * @param string $width width of the box, including % units, for example '100%'.            DEPRECATED
 * @param string $color background colour of the box, for example '#eee'.                   DEPRECATED
 * @param int $padding padding in pixels, specified without units.                          OBSOLETE
 * @param string $class space-separated class names.
 * @param string $id space-separated id names.
 * @param boolean $return return as string or just print it
 * @return string|void Depending on $return
 */
function print_simple_box_start($align='', $width='', $color='', $padding=5, $class='generalbox', $id='', $return=false) {
    debugging('print_simple_box(_start/_end) is deprecated. Please use $OUTPUT->box(_start/_end) instead', DEBUG_DEVELOPER);

    $output = '';

    $divclasses = 'box '.$class.' '.$class.'content';
    $divstyles  = '';

    if ($align) {
        $divclasses .= ' boxalign'.$align;    // Implement alignment using a class
    }
    if ($width) {    // Hopefully we can eliminate these in calls to this function (inline styles are bad)
        if (substr($width, -1, 1) == '%') {    // Width is a % value
            $width = (int) substr($width, 0, -1);    // Extract just the number
            if ($width < 40) {
                $divclasses .= ' boxwidthnarrow';    // Approx 30% depending on theme
            } else if ($width > 60) {
                $divclasses .= ' boxwidthwide';      // Approx 80% depending on theme
            } else {
                $divclasses .= ' boxwidthnormal';    // Approx 50% depending on theme
            }
        } else {
            $divstyles  .= ' width:'.$width.';';     // Last resort
        }
    }
    if ($color) {    // Hopefully we can eliminate these in calls to this function (inline styles are bad)
        $divstyles  .= ' background:'.$color.';';
    }
    if ($divstyles) {
        $divstyles = ' style="'.$divstyles.'"';
    }

    if ($id) {
        $id = ' id="'.$id.'"';
    }

    $output .= '<div'.$id.$divstyles.' class="'.$divclasses.'">';

    if ($return) {
        return $output;
    } else {
        echo $output;
    }
}


/**
 * Print the end portion of a standard themed box.
 * Preferably just use print_box_end() in weblib.php
 *
 * @param boolean $return return as string or just print it
 * @return string|void Depending on $return
 */
function print_simple_box_end($return=false) {
    $output = '</div>';
    if ($return) {
        return $output;
    } else {
        echo $output;
    }
}

/**
 * Given some text this function converted any URLs it found into HTML links
 *
 * This core function has been replaced with filter_urltolink since Moodle 2.0
 *
 * @param string $text Passed in by reference. The string to be searched for urls.
 */
function convert_urls_into_links($text) {
    debugging('convert_urls_into_links() has been deprecated and replaced by a new filter');
}

/**
 * Used to be called from help.php to inject a list of smilies into the
 * emoticons help file.
 *
 * @return string HTML
 */
function get_emoticons_list_for_help_file() {
    debugging('get_emoticons_list_for_help_file() has been deprecated, see the new emoticon_manager API');
    return '';
}

/**
 * Was used to replace all known smileys in the text with image equivalents
 *
 * This core function has been replaced with filter_emoticon since Moodle 2.0
 */
function replace_smilies(&$text) {
    debugging('replace_smilies() has been deprecated and replaced with the new filter_emoticon');
}

/**
 * deprecated - use clean_param($string, PARAM_FILE); instead
 * Check for bad characters ?
 *
 * @todo Finish documenting this function - more detail needed in description as well as details on arguments
 *
 * @param string $string ?
 * @param int $allowdots ?
 * @return bool
 */
function detect_munged_arguments($string, $allowdots=1) {
    if (substr_count($string, '..') > $allowdots) {   // Sometimes we allow dots in references
        return true;
    }
    if (preg_match('/[\|\`]/', $string)) {  // check for other bad characters
        return true;
    }
    if (empty($string) or $string == '/') {
        return true;
    }

    return false;
}


/**
 * Unzip one zip file to a destination dir
 * Both parameters must be FULL paths
 * If destination isn't specified, it will be the
 * SAME directory where the zip file resides.
 *
 * @global object
 * @param string $zipfile The zip file to unzip
 * @param string $destination The location to unzip to
 * @param bool $showstatus_ignored Unused
 */
function unzip_file($zipfile, $destination = '', $showstatus_ignored = true) {
    global $CFG;

    //Extract everything from zipfile
    $path_parts = pathinfo(cleardoubleslashes($zipfile));
    $zippath = $path_parts["dirname"];       //The path of the zip file
    $zipfilename = $path_parts["basename"];  //The name of the zip file
    $extension = $path_parts["extension"];    //The extension of the file

    //If no file, error
    if (empty($zipfilename)) {
        return false;
    }

    //If no extension, error
    if (empty($extension)) {
        return false;
    }

    //Clear $zipfile
    $zipfile = cleardoubleslashes($zipfile);

    //Check zipfile exists
    if (!file_exists($zipfile)) {
        return false;
    }

    //If no destination, passed let's go with the same directory
    if (empty($destination)) {
        $destination = $zippath;
    }

    //Clear $destination
    $destpath = rtrim(cleardoubleslashes($destination), "/");

    //Check destination path exists
    if (!is_dir($destpath)) {
        return false;
    }

    $packer = get_file_packer('application/zip');

    $result = $packer->extract_to_pathname($zipfile, $destpath);

    if ($result === false) {
        return false;
    }

    foreach ($result as $status) {
        if ($status !== true) {
            return false;
        }
    }

    return true;
}

/**
 * Zip an array of files/dirs to a destination zip file
 * Both parameters must be FULL paths to the files/dirs
 *
 * @global object
 * @param array $originalfiles Files to zip
 * @param string $destination The destination path
 * @return bool Outcome
 */
function zip_files ($originalfiles, $destination) {
    global $CFG;

    //Extract everything from destination
    $path_parts = pathinfo(cleardoubleslashes($destination));
    $destpath = $path_parts["dirname"];       //The path of the zip file
    $destfilename = $path_parts["basename"];  //The name of the zip file
    $extension = $path_parts["extension"];    //The extension of the file

    //If no file, error
    if (empty($destfilename)) {
        return false;
    }

    //If no extension, add it
    if (empty($extension)) {
        $extension = 'zip';
        $destfilename = $destfilename.'.'.$extension;
    }

    //Check destination path exists
    if (!is_dir($destpath)) {
        return false;
    }

    //Check destination path is writable. TODO!!

    //Clean destination filename
    $destfilename = clean_filename($destfilename);

    //Now check and prepare every file
    $files = array();
    $origpath = NULL;

    foreach ($originalfiles as $file) {  //Iterate over each file
        //Check for every file
        $tempfile = cleardoubleslashes($file); // no doubleslashes!
        //Calculate the base path for all files if it isn't set
        if ($origpath === NULL) {
            $origpath = rtrim(cleardoubleslashes(dirname($tempfile)), "/");
        }
        //See if the file is readable
        if (!is_readable($tempfile)) {  //Is readable
            continue;
        }
        //See if the file/dir is in the same directory than the rest
        if (rtrim(cleardoubleslashes(dirname($tempfile)), "/") != $origpath) {
            continue;
        }
        //Add the file to the array
        $files[] = $tempfile;
    }

    $zipfiles = array();
    $start = strlen($origpath)+1;
    foreach($files as $file) {
        $zipfiles[substr($file, $start)] = $file;
    }

    $packer = get_file_packer('application/zip');

    return $packer->archive_to_pathname($zipfiles, $destpath . '/' . $destfilename);
}

/////////////////////////////////////////////////////////////
/// Old functions not used anymore - candidates for removal
/////////////////////////////////////////////////////////////


/** various deprecated groups function **/


/**
 * Get the IDs for the user's groups in the given course.
 *
 * @global object
 * @param int $courseid The course being examined - the 'course' table id field.
 * @return array|bool An _array_ of groupids, or false
 * (Was return $groupids[0] - consequences!)
 */
function mygroupid($courseid) {
    global $USER;
    if ($groups = groups_get_all_groups($courseid, $USER->id)) {
        return array_keys($groups);
    } else {
        return false;
    }
}


/**
 * Returns the current group mode for a given course or activity module
 *
 * Could be false, SEPARATEGROUPS or VISIBLEGROUPS    (<-- Martin)
 *
 * @param object $course Course Object
 * @param object $cm Course Manager Object
 * @return mixed $course->groupmode
 */
function groupmode($course, $cm=null) {

    if (isset($cm->groupmode) && empty($course->groupmodeforce)) {
        return $cm->groupmode;
    }
    return $course->groupmode;
}

/**
 * Sets the current group in the session variable
 * When $SESSION->currentgroup[$courseid] is set to 0 it means, show all groups.
 * Sets currentgroup[$courseid] in the session variable appropriately.
 * Does not do any permission checking.
 *
 * @global object
 * @param int $courseid The course being examined - relates to id field in
 * 'course' table.
 * @param int $groupid The group being examined.
 * @return int Current group id which was set by this function
 */
function set_current_group($courseid, $groupid) {
    global $SESSION;
    return $SESSION->currentgroup[$courseid] = $groupid;
}


/**
 * Gets the current group - either from the session variable or from the database.
 *
 * @global object
 * @param int $courseid The course being examined - relates to id field in
 * 'course' table.
 * @param bool $full If true, the return value is a full record object.
 * If false, just the id of the record.
 * @return int|bool
 */
function get_current_group($courseid, $full = false) {
    global $SESSION;

    if (isset($SESSION->currentgroup[$courseid])) {
        if ($full) {
            return groups_get_group($SESSION->currentgroup[$courseid]);
        } else {
            return $SESSION->currentgroup[$courseid];
        }
    }

    $mygroupid = mygroupid($courseid);
    if (is_array($mygroupid)) {
        $mygroupid = array_shift($mygroupid);
        set_current_group($courseid, $mygroupid);
        if ($full) {
            return groups_get_group($mygroupid);
        } else {
            return $mygroupid;
        }
    }

    if ($full) {
        return false;
    } else {
        return 0;
    }
}


/**
 * Inndicates fatal error. This function was originally printing the
 * error message directly, since 2.0 it is throwing exception instead.
 * The error printing is handled in default exception handler.
 *
 * Old method, don't call directly in new code - use print_error instead.
 *
 * @param string $message The message to display to the user about the error.
 * @param string $link The url where the user will be prompted to continue. If no url is provided the user will be directed to the site index page.
 * @return void, always throws moodle_exception
 */
function error($message, $link='') {
    throw new moodle_exception('notlocalisederrormessage', 'error', $link, $message, 'error() is a deprecated function, please call print_error() instead of error()');
}


//////////////////////////
/// removed functions ////
//////////////////////////

/**
 * @deprecated
 * @param mixed $name
 * @param mixed $editorhidebuttons
 * @param mixed $id
 * @return void Throws an error and does nothing
 */
function use_html_editor($name='', $editorhidebuttons='', $id='') {
    error('use_html_editor() not available anymore');
}

/**
 * The old method that was used to include JavaScript libraries.
 * Please use $PAGE->requires->js_module() instead.
 *
 * @param mixed $lib The library or libraries to load (a string or array of strings)
 *      There are three way to specify the library:
 *      1. a shorname like 'yui_yahoo'. This translates into a call to $PAGE->requires->yui2_lib('yahoo');
 *      2. the path to the library relative to wwwroot, for example 'lib/javascript-static.js'
 *      3. (legacy) a full URL like $CFG->wwwroot . '/lib/javascript-static.js'.
 *      2. and 3. lead to a call $PAGE->requires->js('/lib/javascript-static.js').
 */
function require_js($lib) {
    throw new coding_exception('require_js() was removed, use new JS api');
}

/**
 * Makes an upload directory for a particular module.
 *
 * This function has been deprecated by the file API changes in Moodle 2.0.
 *
 * @deprecated
 * @param int $courseid The id of the course in question - maps to id field of 'course' table.
 * @return string|false Returns full path to directory if successful, false if not
 */
function make_mod_upload_directory($courseid) {
    throw new coding_exception('make_mod_upload_directory has been deprecated by the file API changes in Moodle 2.0.');
}

/**
 * Used to be used for setting up the theme. No longer used by core code, and
 * should not have been used elsewhere.
 *
 * The theme is now automatically initialised before it is first used. If you really need
 * to force this to happen, just reference $PAGE->theme.
 *
 * To force a particular theme on a particular page, you can use $PAGE->force_theme(...).
 * However, I can't think of any valid reason to do that outside the theme selector UI.
 *
 * @deprecated
 * @param string $theme The theme to use defaults to current theme
 * @param array $params An array of parameters to use
 */
function theme_setup($theme = '', $params=NULL) {
    throw new coding_exception('The function theme_setup is no longer required, and should no longer be used. ' .
            'The current theme gets initialised automatically before it is first used.');
}

/**
 * @deprecated use $PAGE->theme->name instead.
 * @return string the name of the current theme.
 */
function current_theme() {
    global $PAGE;
    // TODO, uncomment this once we have eliminated all references to current_theme in core code.
    // debugging('current_theme is deprecated, use $PAGE->theme->name instead', DEBUG_DEVELOPER);
    return $PAGE->theme->name;
}

/**
 * Prints some red text using echo
 *
 * @deprecated
 * @param string $error The text to be displayed in red
 */
function formerr($error) {
    debugging('formerr() has been deprecated. Please change your code to use $OUTPUT->error_text($string).');
    global $OUTPUT;
    echo $OUTPUT->error_text($error);
}

/**
 * Return the markup for the destination of the 'Skip to main content' links.
 * Accessibility improvement for keyboard-only users.
 *
 * Used in course formats, /index.php and /course/index.php
 *
 * @deprecated use $OUTPUT->skip_link_target() in instead.
 * @return string HTML element.
 */
function skip_main_destination() {
    global $OUTPUT;
    return $OUTPUT->skip_link_target();
}

/**
 * Prints a string in a specified size  (retained for backward compatibility)
 *
 * @deprecated
 * @param string $text The text to be displayed
 * @param int $size The size to set the font for text display.
 * @param bool $return If set to true output is returned rather than echoed Default false
 * @return string|void String if return is true
 */
function print_headline($text, $size=2, $return=false) {
    global $OUTPUT;
    debugging('print_headline() has been deprecated. Please change your code to use $OUTPUT->heading().');
    $output = $OUTPUT->heading($text, $size);
    if ($return) {
        return $output;
    } else {
        echo $output;
    }
}

/**
 * Prints text in a format for use in headings.
 *
 * @deprecated
 * @param string $text The text to be displayed
 * @param string $deprecated No longer used. (Use to do alignment.)
 * @param int $size The size to set the font for text display.
 * @param string $class
 * @param bool $return If set to true output is returned rather than echoed, default false
 * @param string $id The id to use in the element
 * @return string|void String if return=true nothing otherwise
 */
function print_heading($text, $deprecated = '', $size = 2, $class = 'main', $return = false, $id = '') {
    global $OUTPUT;
    debugging('print_heading() has been deprecated. Please change your code to use $OUTPUT->heading().');
    if (!empty($deprecated)) {
        debugging('Use of deprecated align attribute of print_heading. ' .
                'Please do not specify styling in PHP code like that.', DEBUG_DEVELOPER);
    }
    $output = $OUTPUT->heading($text, $size, $class, $id);
    if ($return) {
        return $output;
    } else {
        echo $output;
    }
}

/**
 * Output a standard heading block
 *
 * @deprecated
 * @param string $heading The text to write into the heading
 * @param string $class An additional Class Attr to use for the heading
 * @param bool $return If set to true output is returned rather than echoed, default false
 * @return string|void HTML String if return=true nothing otherwise
 */
function print_heading_block($heading, $class='', $return=false) {
    global $OUTPUT;
    debugging('print_heading_with_block() has been deprecated. Please change your code to use $OUTPUT->heading().');
    $output = $OUTPUT->heading($heading, 2, 'headingblock header ' . renderer_base::prepare_classes($class));
    if ($return) {
        return $output;
    } else {
        echo $output;
    }
}

/**
 * Print a message in a standard themed box.
 * Replaces print_simple_box (see deprecatedlib.php)
 *
 * @deprecated
 * @param string $message, the content of the box
 * @param string $classes, space-separated class names.
 * @param string $ids
 * @param boolean $return, return as string or just print it
 * @return string|void mixed string or void
 */
function print_box($message, $classes='generalbox', $ids='', $return=false) {
    global $OUTPUT;
    debugging('print_box() has been deprecated. Please change your code to use $OUTPUT->box().');
    $output = $OUTPUT->box($message, $classes, $ids);
    if ($return) {
        return $output;
    } else {
        echo $output;
    }
}

/**
 * Starts a box using divs
 * Replaces print_simple_box_start (see deprecatedlib.php)
 *
 * @deprecated
 * @param string $classes, space-separated class names.
 * @param string $ids
 * @param boolean $return, return as string or just print it
 * @return string|void  string or void
 */
function print_box_start($classes='generalbox', $ids='', $return=false) {
    global $OUTPUT;
    debugging('print_box_start() has been deprecated. Please change your code to use $OUTPUT->box_start().');
    $output = $OUTPUT->box_start($classes, $ids);
    if ($return) {
        return $output;
    } else {
        echo $output;
    }
}

/**
 * Simple function to end a box (see above)
 * Replaces print_simple_box_end (see deprecatedlib.php)
 *
 * @deprecated
 * @param boolean $return, return as string or just print it
 * @return string|void Depending on value of return
 */
function print_box_end($return=false) {
    global $OUTPUT;
    debugging('print_box_end() has been deprecated. Please change your code to use $OUTPUT->box_end().');
    $output = $OUTPUT->box_end();
    if ($return) {
        return $output;
    } else {
        echo $output;
    }
}

/**
 * Print a message in a standard themed container.
 *
 * @deprecated
 * @param string $message, the content of the container
 * @param boolean $clearfix clear both sides
 * @param string $classes, space-separated class names.
 * @param string $idbase
 * @param boolean $return, return as string or just print it
 * @return string|void Depending on value of $return
 */
function print_container($message, $clearfix=false, $classes='', $idbase='', $return=false) {
    global $OUTPUT;
    if ($clearfix) {
        $classes .= ' clearfix';
    }
    $output = $OUTPUT->container($message, $classes, $idbase);
    if ($return) {
        return $output;
    } else {
        echo $output;
    }
}

/**
 * Starts a container using divs
 *
 * @deprecated
 * @param boolean $clearfix clear both sides
 * @param string $classes, space-separated class names.
 * @param string $idbase
 * @param boolean $return, return as string or just print it
 * @return string|void Based on value of $return
 */
function print_container_start($clearfix=false, $classes='', $idbase='', $return=false) {
    global $OUTPUT;
    if ($clearfix) {
        $classes .= ' clearfix';
    }
    $output = $OUTPUT->container_start($classes, $idbase);
    if ($return) {
        return $output;
    } else {
        echo $output;
    }
}

/**
 * Deprecated, now handled automatically in themes
 */
function check_theme_arrows() {
    debugging('check_theme_arrows() has been deprecated, do not use it anymore, it is now automatic.');
}

/**
 * Simple function to end a container (see above)
 *
 * @deprecated
 * @param boolean $return, return as string or just print it
 * @return string|void Based on $return
 */
function print_container_end($return=false) {
    global $OUTPUT;
    $output = $OUTPUT->container_end();
    if ($return) {
        return $output;
    } else {
        echo $output;
    }
}

/**
 * Print a bold message in an optional color.
 *
 * @deprecated use $OUTPUT->notification instead.
 * @param string $message The message to print out
 * @param string $style Optional style to display message text in
 * @param string $align Alignment option
 * @param bool $return whether to return an output string or echo now
 * @return string|bool Depending on $result
 */
function notify($message, $classes = 'notifyproblem', $align = 'center', $return = false) {
    global $OUTPUT;

    if ($classes == 'green') {
        debugging('Use of deprecated class name "green" in notify. Please change to "notifysuccess".', DEBUG_DEVELOPER);
        $classes = 'notifysuccess'; // Backward compatible with old color system
    }

    $output = $OUTPUT->notification($message, $classes);
    if ($return) {
        return $output;
    } else {
        echo $output;
    }
}

/**
 * Print a continue button that goes to a particular URL.
 *
 * @deprecated since Moodle 2.0
 *
 * @param string $link The url to create a link to.
 * @param bool $return If set to true output is returned rather than echoed, default false
 * @return string|void HTML String if return=true nothing otherwise
 */
function print_continue($link, $return = false) {
    global $CFG, $OUTPUT;

    if ($link == '') {
        if (!empty($_SERVER['HTTP_REFERER'])) {
            $link = $_SERVER['HTTP_REFERER'];
            $link = str_replace('&', '&amp;', $link); // make it valid XHTML
        } else {
            $link = $CFG->wwwroot .'/';
        }
    }

    $output = $OUTPUT->continue_button($link);
    if ($return) {
        return $output;
    } else {
        echo $output;
    }
}

/**
 * Print a standard header
 *
 * @param string  $title Appears at the top of the window
 * @param string  $heading Appears at the top of the page
 * @param string  $navigation Array of $navlinks arrays (keys: name, link, type) for use as breadcrumbs links
 * @param string  $focus Indicates form element to get cursor focus on load eg  inputform.password
 * @param string  $meta Meta tags to be added to the header
 * @param boolean $cache Should this page be cacheable?
 * @param string  $button HTML code for a button (usually for module editing)
 * @param string  $menu HTML code for a popup menu
 * @param boolean $usexml use XML for this page
 * @param string  $bodytags This text will be included verbatim in the <body> tag (useful for onload() etc)
 * @param bool    $return If true, return the visible elements of the header instead of echoing them.
 * @return string|void If return=true then string else void
 */
function print_header($title='', $heading='', $navigation='', $focus='',
                      $meta='', $cache=true, $button='&nbsp;', $menu=null,
                      $usexml=false, $bodytags='', $return=false) {
    global $PAGE, $OUTPUT;

    $PAGE->set_title($title);
    $PAGE->set_heading($heading);
    $PAGE->set_cacheable($cache);
    if ($button == '') {
        $button = '&nbsp;';
    }
    $PAGE->set_button($button);
    $PAGE->set_headingmenu($menu);

    // TODO $menu

    if ($meta) {
        throw new coding_exception('The $meta parameter to print_header is no longer supported. '.
                'You should be able to do everything you want with $PAGE->requires and other such mechanisms.');
    }
    if ($usexml) {
        throw new coding_exception('The $usexml parameter to print_header is no longer supported.');
    }
    if ($bodytags) {
        throw new coding_exception('The $bodytags parameter to print_header is no longer supported.');
    }

    $output = $OUTPUT->header();

    if ($return) {
        return $output;
    } else {
        echo $output;
    }
}

/**
 * This version of print_header is simpler because the course name does not have to be
 * provided explicitly in the strings. It can be used on the site page as in courses
 * Eventually all print_header could be replaced by print_header_simple
 *
 * @deprecated since Moodle 2.0
 * @param string $title Appears at the top of the window
 * @param string $heading Appears at the top of the page
 * @param string $navigation Premade navigation string (for use as breadcrumbs links)
 * @param string $focus Indicates form element to get cursor focus on load eg  inputform.password
 * @param string $meta Meta tags to be added to the header
 * @param boolean $cache Should this page be cacheable?
 * @param string $button HTML code for a button (usually for module editing)
 * @param string $menu HTML code for a popup menu
 * @param boolean $usexml use XML for this page
 * @param string $bodytags This text will be included verbatim in the <body> tag (useful for onload() etc)
 * @param bool   $return If true, return the visible elements of the header instead of echoing them.
 * @return string|void If $return=true the return string else nothing
 */
function print_header_simple($title='', $heading='', $navigation='', $focus='', $meta='',
                       $cache=true, $button='&nbsp;', $menu='', $usexml=false, $bodytags='', $return=false) {

    global $COURSE, $CFG, $PAGE, $OUTPUT;

    if ($meta) {
        throw new coding_exception('The $meta parameter to print_header is no longer supported. '.
                'You should be able to do everything you want with $PAGE->requires and other such mechanisms.');
    }
    if ($usexml) {
        throw new coding_exception('The $usexml parameter to print_header is no longer supported.');
    }
    if ($bodytags) {
        throw new coding_exception('The $bodytags parameter to print_header is no longer supported.');
    }

    $PAGE->set_title($title);
    $PAGE->set_heading($heading);
    $PAGE->set_cacheable(true);
    $PAGE->set_button($button);

    $output = $OUTPUT->header();

    if ($return) {
        return $output;
    } else {
        echo $output;
    }
}

function print_footer($course = NULL, $usercourse = NULL, $return = false) {
    global $PAGE, $OUTPUT;
    debugging('print_footer() has been deprecated. Please change your code to use $OUTPUT->footer().');
    // TODO check arguments.
    if (is_string($course)) {
        debugging("Magic values like 'home', 'empty' passed to print_footer no longer have any effect. " .
                'To achieve a similar effect, call $PAGE->set_pagelayout before you call print_header.', DEBUG_DEVELOPER);
    } else if (!empty($course->id) && $course->id != $PAGE->course->id) {
        throw new coding_exception('The $course object you passed to print_footer does not match $PAGE->course.');
    }
    if (!is_null($usercourse)) {
        debugging('The second parameter ($usercourse) to print_footer is no longer supported. ' .
                '(I did not think it was being used anywhere.)', DEBUG_DEVELOPER);
    }
    $output = $OUTPUT->footer();
    if ($return) {
        return $output;
    } else {
        echo $output;
    }
}

/**
 * Returns text to be displayed to the user which reflects their login status
 *
 * @global object
 * @global object
 * @global object
 * @global object
 * @uses CONTEXT_COURSE
 * @param course $course {@link $COURSE} object containing course information
 * @param user $user {@link $USER} object containing user information
 * @return string HTML
 */
function user_login_string($course='ignored', $user='ignored') {
    debugging('user_login_info() has been deprecated. User login info is now handled via themes layouts.');
    return '';
}

/**
 * Prints a nice side block with an optional header.  The content can either
 * be a block of HTML or a list of text with optional icons.
 *
 * @todo Finish documenting this function. Show example of various attributes, etc.
 *
 * @static int $block_id Increments for each call to the function
 * @param string $heading HTML for the heading. Can include full HTML or just
 *   plain text - plain text will automatically be enclosed in the appropriate
 *   heading tags.
 * @param string $content HTML for the content
 * @param array $list an alternative to $content, it you want a list of things with optional icons.
 * @param array $icons optional icons for the things in $list.
 * @param string $footer Extra HTML content that gets output at the end, inside a &lt;div class="footer">
 * @param array $attributes an array of attribute => value pairs that are put on the
 * outer div of this block. If there is a class attribute ' block' gets appended to it. If there isn't
 * already a class, class='block' is used.
 * @param string $title Plain text title, as embedded in the $heading.
 * @deprecated
 */
function print_side_block($heading='', $content='', $list=NULL, $icons=NULL, $footer='', $attributes = array(), $title='') {
    global $OUTPUT;

    // We don't use $heading, becuse it often contains HTML that we don't want.
    // However, sometimes $title is not set, but $heading is.
    if (empty($title)) {
        $title = strip_tags($heading);
    }

    // Render list contents to HTML if required.
    if (empty($content) && $list) {
        $content = $OUTPUT->list_block_contents($icons, $list);
    }

    $bc = new block_contents();
    $bc->content = $content;
    $bc->footer = $footer;
    $bc->title = $title;

    if (isset($attributes['id'])) {
        $bc->id = $attributes['id'];
        unset($attributes['id']);
    }
    $bc->attributes = $attributes;

    echo $OUTPUT->block($bc, BLOCK_POS_LEFT); // POS LEFT may be wrong, but no way to get a better guess here.
}

/**
 * Starts a nice side block with an optional header.
 *
 * @todo Finish documenting this function
 *
 * @global object
 * @global object
 * @param string $heading HTML for the heading. Can include full HTML or just
 *   plain text - plain text will automatically be enclosed in the appropriate
 *   heading tags.
 * @param array $attributes HTML attributes to apply if possible
 * @deprecated
 */
function print_side_block_start($heading='', $attributes = array()) {
    throw new coding_exception('print_side_block_start has been deprecated. Please change your code to use $OUTPUT->block().');
}

/**
 * Print table ending tags for a side block box.
 *
 * @global object
 * @global object
 * @param array $attributes HTML attributes to apply if possible [id]
 * @param string $title
 * @deprecated
 */
function print_side_block_end($attributes = array(), $title='') {
    throw new coding_exception('print_side_block_end has been deprecated. Please change your code to use $OUTPUT->block().');
}

/**
 * This was used by old code to see whether a block region had anything in it,
 * and hence wether that region should be printed.
 *
 * We don't ever want old code to print blocks, so we now always return false.
 * The function only exists to avoid fatal errors in old code.
 *
 * @deprecated since Moodle 2.0. always returns false.
 *
 * @param object $blockmanager
 * @param string $region
 * @return bool
 */
function blocks_have_content(&$blockmanager, $region) {
    debugging('The function blocks_have_content should no longer be used. Blocks are now printed by the theme.');
    return false;
}

/**
 * This was used by old code to print the blocks in a region.
 *
 * We don't ever want old code to print blocks, so this is now a no-op.
 * The function only exists to avoid fatal errors in old code.
 *
 * @deprecated since Moodle 2.0. does nothing.
 *
 * @param object $page
 * @param object $blockmanager
 * @param string $region
 */
function blocks_print_group($page, $blockmanager, $region) {
    debugging('The function blocks_print_group should no longer be used. Blocks are now printed by the theme.');
}

/**
 * This used to be the old entry point for anyone that wants to use blocks.
 * Since we don't want people people dealing with blocks this way any more,
 * just return a suitable empty array.
 *
 * @deprecated since Moodle 2.0.
 *
 * @param object $page
 * @return array
 */
function blocks_setup(&$page, $pinned = BLOCKS_PINNED_FALSE) {
    debugging('The function blocks_print_group should no longer be used. Blocks are now printed by the theme.');
    return array(BLOCK_POS_LEFT => array(), BLOCK_POS_RIGHT => array());
}

/**
 * This iterates over an array of blocks and calculates the preferred width
 * Parameter passed by reference for speed; it's not modified.
 *
 * @deprecated since Moodle 2.0. Layout is now controlled by the theme.
 *
 * @param mixed $instances
 */
function blocks_preferred_width($instances) {
    debugging('The function blocks_print_group should no longer be used. Blocks are now printed by the theme.');
    $width = 210;
}

/**
 * @deprecated since Moodle 2.0. See the replacements in blocklib.php.
 *
 * @param object $page The page object
 * @param object $blockmanager The block manager object
 * @param string $blockaction One of [config, add, delete]
 * @param int|object $instanceorid The instance id or a block_instance object
 * @param bool $pinned
 * @param bool $redirect To redirect or not to that is the question but you should stick with true
 */
function blocks_execute_action($page, &$blockmanager, $blockaction, $instanceorid, $pinned=false, $redirect=true) {
    throw new coding_exception('blocks_execute_action is no longer used. The way blocks work has been changed. See the new code in blocklib.php.');
}

/**
 * You can use this to get the blocks to respond to URL actions without much hassle
 *
 * @deprecated since Moodle 2.0. Blocks have been changed. {@link block_manager::process_url_actions} is the closest replacement.
 *
 * @param object $PAGE
 * @param object $blockmanager
 * @param bool $pinned
 */
function blocks_execute_url_action(&$PAGE, &$blockmanager,$pinned=false) {
    throw new coding_exception('blocks_execute_url_action is no longer used. It has been replaced by methods of block_manager.');
}

/**
 * This shouldn't be used externally at all, it's here for use by blocks_execute_action()
 * in order to reduce code repetition.
 *
 * @deprecated since Moodle 2.0. See the replacements in blocklib.php.
 *
 * @param $instance
 * @param $newpos
 * @param string|int $newweight
 * @param bool $pinned
 */
function blocks_execute_repositioning(&$instance, $newpos, $newweight, $pinned=false) {
    throw new coding_exception('blocks_execute_repositioning is no longer used. The way blocks work has been changed. See the new code in blocklib.php.');
}


/**
 * Moves a block to the new position (column) and weight (sort order).
 *
 * @deprecated since Moodle 2.0. See the replacements in blocklib.php.
 *
 * @param object $instance The block instance to be moved.
 * @param string $destpos BLOCK_POS_LEFT or BLOCK_POS_RIGHT. The destination column.
 * @param string $destweight The destination sort order. If NULL, we add to the end
 *                    of the destination column.
 * @param bool $pinned Are we moving pinned blocks? We can only move pinned blocks
 *                to a new position withing the pinned list. Likewise, we
 *                can only moved non-pinned blocks to a new position within
 *                the non-pinned list.
 * @return boolean success or failure
 */
function blocks_move_block($page, &$instance, $destpos, $destweight=NULL, $pinned=false) {
    throw new coding_exception('blocks_move_block is no longer used. The way blocks work has been changed. See the new code in blocklib.php.');
}

/**
 * Print a nicely formatted table.
 *
 * @deprecated since Moodle 2.0
 *
 * @param array $table is an object with several properties.
 */
function print_table($table, $return=false) {
    global $OUTPUT;
    // TODO MDL-19755 turn debugging on once we migrate the current core code to use the new API
    debugging('print_table() has been deprecated. Please change your code to use html_writer::table().');
    $newtable = new html_table();
    foreach ($table as $property => $value) {
        if (property_exists($newtable, $property)) {
            $newtable->{$property} = $value;
        }
    }
    if (isset($table->class)) {
        $newtable->attributes['class'] = $table->class;
    }
    if (isset($table->rowclass) && is_array($table->rowclass)) {
        debugging('rowclass[] has been deprecated for html_table and should be replaced by rowclasses[]. please fix the code.');
        $newtable->rowclasses = $table->rowclass;
    }
    $output = html_writer::table($newtable);
    if ($return) {
        return $output;
    } else {
        echo $output;
        return true;
    }
}

/**
 * Creates and displays (or returns) a link to a popup window
 *
 * @deprecated since Moodle 2.0
 *
 * @param string $url Web link. Either relative to $CFG->wwwroot, or a full URL.
 * @param string $name Name to be assigned to the popup window (this is used by
 *   client-side scripts to "talk" to the popup window)
 * @param string $linkname Text to be displayed as web link
 * @param int $height Height to assign to popup window
 * @param int $width Height to assign to popup window
 * @param string $title Text to be displayed as popup page title
 * @param string $options List of additional options for popup window
 * @param bool $return If true, return as a string, otherwise print
 * @param string $id id added to the element
 * @param string $class class added to the element
 * @return string html code to display a link to a popup window.
 */
function link_to_popup_window ($url, $name=null, $linkname=null, $height=400, $width=500, $title=null, $options=null, $return=false) {
    debugging('link_to_popup_window() has been removed. Please change your code to use $OUTPUT->action_link(). Please note popups are discouraged for accessibility reasons');

    return html_writer::link($url, $name);
}

/**
 * Creates and displays (or returns) a buttons to a popup window.
 *
 * @deprecated since Moodle 2.0
 *
 * @param string $url Web link. Either relative to $CFG->wwwroot, or a full URL.
 * @param string $name Name to be assigned to the popup window (this is used by
 *   client-side scripts to "talk" to the popup window)
 * @param string $linkname Text to be displayed as web link
 * @param int $height Height to assign to popup window
 * @param int $width Height to assign to popup window
 * @param string $title Text to be displayed as popup page title
 * @param string $options List of additional options for popup window
 * @param bool $return If true, return as a string, otherwise print
 * @param string $id id added to the element
 * @param string $class class added to the element
 * @return string html code to display a link to a popup window.
 */
function button_to_popup_window ($url, $name=null, $linkname=null,
                                 $height=400, $width=500, $title=null, $options=null, $return=false,
                                 $id=null, $class=null) {
    global $OUTPUT;

    debugging('button_to_popup_window() has been deprecated. Please change your code to use $OUTPUT->single_button().');

    if ($options == 'none') {
        $options = null;
    }

    if (empty($linkname)) {
        throw new coding_exception('A link must have a descriptive text value! See $OUTPUT->action_link() for usage.');
    }

    // Create a single_button object
    $form = new single_button($url, $linkname, 'post');
    $form->button->title = $title;
    $form->button->id = $id;

    // Parse the $options string
    $popupparams = array();
    if (!empty($options)) {
        $optionsarray = explode(',', $options);
        foreach ($optionsarray as $option) {
            if (strstr($option, '=')) {
                $parts = explode('=', $option);
                if ($parts[1] == '0') {
                    $popupparams[$parts[0]] = false;
                } else {
                    $popupparams[$parts[0]] = $parts[1];
                }
            } else {
                $popupparams[$option] = true;
            }
        }
    }

    if (!empty($height)) {
        $popupparams['height'] = $height;
    }
    if (!empty($width)) {
        $popupparams['width'] = $width;
    }

    $form->button->add_action(new popup_action('click', $url, $name, $popupparams));
    $output = $OUTPUT->render($form);

    if ($return) {
        return $output;
    } else {
        echo $output;
    }
}

/**
 * Print a self contained form with a single submit button.
 *
 * @deprecated since Moodle 2.0
 *
 * @param string $link used as the action attribute on the form, so the URL that will be hit if the button is clicked.
 * @param array $options these become hidden form fields, so these options get passed to the script at $link.
 * @param string $label the caption that appears on the button.
 * @param string $method HTTP method used on the request of the button is clicked. 'get' or 'post'.
 * @param string $notusedanymore no longer used.
 * @param boolean $return if false, output the form directly, otherwise return the HTML as a string.
 * @param string $tooltip a tooltip to add to the button as a title attribute.
 * @param boolean $disabled if true, the button will be disabled.
 * @param string $jsconfirmmessage if not empty then display a confirm dialogue with this string as the question.
 * @param string $formid The id attribute to use for the form
 * @return string|void Depending on the $return paramter.
 */
function print_single_button($link, $options, $label='OK', $method='get', $notusedanymore='',
        $return=false, $tooltip='', $disabled = false, $jsconfirmmessage='', $formid = '') {
    global $OUTPUT;

    debugging('print_single_button() has been deprecated. Please change your code to use $OUTPUT->single_button().');

    // Cast $options to array
    $options = (array) $options;

    $button = new single_button(new moodle_url($link, $options), $label, $method, array('disabled'=>$disabled, 'title'=>$tooltip, 'id'=>$formid));

    if ($jsconfirmmessage) {
        $button->button->add_confirm_action($jsconfirmmessage);
    }

    $output = $OUTPUT->render($button);

    if ($return) {
        return $output;
    } else {
        echo $output;
    }
}

/**
 * Print a spacer image with the option of including a line break.
 *
 * @deprecated since Moodle 2.0
 *
 * @global object
 * @param int $height The height in pixels to make the spacer
 * @param int $width The width in pixels to make the spacer
 * @param boolean $br If set to true a BR is written after the spacer
 */
function print_spacer($height=1, $width=1, $br=true, $return=false) {
    global $CFG, $OUTPUT;

    debugging('print_spacer() has been deprecated. Please change your code to use $OUTPUT->spacer().');

    $output = $OUTPUT->spacer(array('height'=>$height, 'width'=>$width, 'br'=>$br));

    if ($return) {
        return $output;
    } else {
        echo $output;
    }
}

/**
 * Given the path to a picture file in a course, or a URL,
 * this function includes the picture in the page.
 *
 * @deprecated since Moodle 2.0
 */
function print_file_picture($path, $courseid=0, $height='', $width='', $link='', $return=false) {
    throw new coding_exception('print_file_picture() has been deprecated since Moodle 2.0. Please use $OUTPUT->action_icon() instead.');
}

/**
 * Print the specified user's avatar.
 *
 * @deprecated since Moodle 2.0
 *
 * @global object
 * @global object
 * @param mixed $user Should be a $user object with at least fields id, picture, imagealt, firstname, lastname, email
 *      If any of these are missing, or if a userid is passed, the the database is queried. Avoid this
 *      if at all possible, particularly for reports. It is very bad for performance.
 * @param int $courseid The course id. Used when constructing the link to the user's profile.
 * @param boolean $picture The picture to print. By default (or if NULL is passed) $user->picture is used.
 * @param int $size Size in pixels. Special values are (true/1 = 100px) and (false/0 = 35px) for backward compatibility
 * @param boolean $return If false print picture to current page, otherwise return the output as string
 * @param boolean $link enclose printed image in a link the user's profile (default true).
 * @param string $target link target attribute. Makes the profile open in a popup window.
 * @param boolean $alttext add non-blank alt-text to the image. (Default true, set to false for purely
 *      decorative images, or where the username will be printed anyway.)
 * @return string|void String or nothing, depending on $return.
 */
function print_user_picture($user, $courseid, $picture=NULL, $size=0, $return=false, $link=true, $target='', $alttext=true) {
    global $OUTPUT;

    debugging('print_user_picture() has been deprecated. Please change your code to use $OUTPUT->user_picture($user, array(\'courseid\'=>$courseid).');

    if (!is_object($user)) {
        $userid = $user;
        $user = new stdClass();
        $user->id = $userid;
    }

    if (empty($user->picture) and $picture) {
        $user->picture = $picture;
    }

    $options = array('size'=>$size, 'link'=>$link, 'alttext'=>$alttext, 'courseid'=>$courseid, 'popup'=>!empty($target));

    $output = $OUTPUT->user_picture($user, $options);

    if ($return) {
        return $output;
    } else {
        echo $output;
    }
}

/**
 * Print a png image.
 *
 * @deprecated since Moodle 2.0: no replacement
 *
 */
function print_png() {
    throw new coding_exception('print_png() has been deprecated since Moodle 2.0. Please use $OUTPUT->pix_icon() instead.');
}


/**
 * Prints a basic textarea field.
 *
 * @deprecated since Moodle 2.0
 *
 * When using this function, you should
 *
 * @global object
 * @param bool $usehtmleditor Enables the use of the htmleditor for this field.
 * @param int $rows Number of rows to display  (minimum of 10 when $height is non-null)
 * @param int $cols Number of columns to display (minimum of 65 when $width is non-null)
 * @param null $width (Deprecated) Width of the element; if a value is passed, the minimum value for $cols will be 65. Value is otherwise ignored.
 * @param null $height (Deprecated) Height of the element; if a value is passe, the minimum value for $rows will be 10. Value is otherwise ignored.
 * @param string $name Name to use for the textarea element.
 * @param string $value Initial content to display in the textarea.
 * @param int $obsolete deprecated
 * @param bool $return If false, will output string. If true, will return string value.
 * @param string $id CSS ID to add to the textarea element.
 * @return string|void depending on the value of $return
 */
function print_textarea($usehtmleditor, $rows, $cols, $width, $height, $name, $value='', $obsolete=0, $return=false, $id='') {
    /// $width and height are legacy fields and no longer used as pixels like they used to be.
    /// However, you can set them to zero to override the mincols and minrows values below.

    // Disabling because there is not yet a viable $OUTPUT option for cases when mforms can't be used
    // debugging('print_textarea() has been deprecated. You should be using mforms and the editor element.');

    global $CFG;

    $mincols = 65;
    $minrows = 10;
    $str = '';

    if ($id === '') {
        $id = 'edit-'.$name;
    }

    if ($usehtmleditor) {
        if ($height && ($rows < $minrows)) {
            $rows = $minrows;
        }
        if ($width && ($cols < $mincols)) {
            $cols = $mincols;
        }
    }

    if ($usehtmleditor) {
        editors_head_setup();
        $editor = editors_get_preferred_editor(FORMAT_HTML);
        $editor->use_editor($id, array('legacy'=>true));
    } else {
        $editorclass = '';
    }

    $str .= "\n".'<textarea class="form-textarea" id="'. $id .'" name="'. $name .'" rows="'. $rows .'" cols="'. $cols .'" spellcheck="true">'."\n";
    if ($usehtmleditor) {
        $str .= htmlspecialchars($value); // needed for editing of cleaned text!
    } else {
        $str .= s($value);
    }
    $str .= '</textarea>'."\n";

    if ($return) {
        return $str;
    }
    echo $str;
}


/**
 * Print a help button.
 *
 * @deprecated since Moodle 2.0
 */
function helpbutton($page, $title, $module='moodle', $image=true, $linktext=false, $text='', $return=false, $imagetext='') {
    throw new coding_exception('helpbutton() can not be used any more, please see $OUTPUT->help_icon().');
}

/**
 * Print a help button.
 *
 * Prints a special help button that is a link to the "live" emoticon popup
 *
 * @todo Finish documenting this function
 *
 * @global object
 * @global object
 * @param string $form ?
 * @param string $field ?
 * @param boolean $return If true then the output is returned as a string, if false it is printed to the current page.
 * @return string|void Depending on value of $return
 */
function emoticonhelpbutton($form, $field, $return = false) {
    /// TODO: MDL-21215

    debugging('emoticonhelpbutton() was removed, new text editors will implement this feature');
}

/**
 * Returns a string of html with an image of a help icon linked to a help page on a number of help topics.
 * Should be used only with htmleditor or textarea.
 *
 * @global object
 * @global object
 * @param mixed $helptopics variable amount of params accepted. Each param may be a string or an array of arguments for
 *                  helpbutton.
 * @return string Link to help button
 */
function editorhelpbutton(){
    return '';

    /// TODO: MDL-21215
}

/**
 * Print a help button.
 *
 * Prints a special help button for html editors (htmlarea in this case)
 *
 * @todo Write code into this function! detect current editor and print correct info
 * @global object
 * @return string Only returns an empty string at the moment
 */
function editorshortcutshelpbutton() {
    /// TODO: MDL-21215

    global $CFG;
    //TODO: detect current editor and print correct info
    return '';
}


/**
 * Returns an image of an up or down arrow, used for column sorting. To avoid unnecessary DB accesses, please
 * provide this function with the language strings for sortasc and sortdesc.
 *
 * @deprecated since Moodle 2.0
 *
 * TODO migrate to outputlib
 * If no sort string is associated with the direction, an arrow with no alt text will be printed/returned.
 *
 * @global object
 * @param string $direction 'up' or 'down'
 * @param string $strsort The language string used for the alt attribute of this image
 * @param bool $return Whether to print directly or return the html string
 * @return string|void depending on $return
 *
 */
function print_arrow($direction='up', $strsort=null, $return=false) {
    // debugging('print_arrow() has been deprecated. Please change your code to use $OUTPUT->arrow().');

    global $OUTPUT;

    if (!in_array($direction, array('up', 'down', 'right', 'left', 'move'))) {
        return null;
    }

    $return = null;

    switch ($direction) {
        case 'up':
            $sortdir = 'asc';
            break;
        case 'down':
            $sortdir = 'desc';
            break;
        case 'move':
            $sortdir = 'asc';
            break;
        default:
            $sortdir = null;
            break;
    }

    // Prepare language string
    $strsort = '';
    if (empty($strsort) && !empty($sortdir)) {
        $strsort  = get_string('sort' . $sortdir, 'grades');
    }

    $return = ' <img src="'.$OUTPUT->pix_url('t/' . $direction) . '" alt="'.$strsort.'" /> ';

    if ($return) {
        return $return;
    } else {
        echo $return;
    }
}

/**
 * Returns a string containing a link to the user documentation.
 * Also contains an icon by default. Shown to teachers and admin only.
 *
 * @deprecated since Moodle 2.0
 */
function doc_link($path='', $text='', $iconpath='ignored') {
    throw new coding_exception('doc_link() can not be used any more, please see $OUTPUT->doc_link().');
}

/**
 * Prints a single paging bar to provide access to other pages  (usually in a search)
 *
 * @deprecated since Moodle 2.0
 *
 * @param int $totalcount Thetotal number of entries available to be paged through
 * @param int $page The page you are currently viewing
 * @param int $perpage The number of entries that should be shown per page
 * @param mixed $baseurl If this  is a string then it is the url which will be appended with $pagevar, an equals sign and the page number.
 *                          If this is a moodle_url object then the pagevar param will be replaced by the page no, for each page.
 * @param string $pagevar This is the variable name that you use for the page number in your code (ie. 'tablepage', 'blogpage', etc)
 * @param bool $nocurr do not display the current page as a link (dropped, link is never displayed for the current page)
 * @param bool $return whether to return an output string or echo now
 * @return bool|string depending on $result
 */
function print_paging_bar($totalcount, $page, $perpage, $baseurl, $pagevar='page',$nocurr=false, $return=false) {
    global $OUTPUT;

    debugging('print_paging_bar() has been deprecated. Please change your code to use $OUTPUT->render($pagingbar).');

    if (empty($nocurr)) {
        debugging('the feature of parameter $nocurr has been removed from the paging_bar');
    }

    $pagingbar = new paging_bar($totalcount, $page, $perpage, $baseurl);
    $pagingbar->pagevar = $pagevar;
    $output = $OUTPUT->render($pagingbar);

    if ($return) {
        return $output;
    }

    echo $output;
    return true;
}

/**
 * Print a message along with "Yes" and "No" links for the user to continue.
 *
 * @deprecated since Moodle 2.0
 *
 * @global object
 * @param string $message The text to display
 * @param string $linkyes The link to take the user to if they choose "Yes"
 * @param string $linkno The link to take the user to if they choose "No"
 * @param string $optionyes The yes option to show on the notice
 * @param string $optionsno The no option to show
 * @param string $methodyes Form action method to use if yes [post, get]
 * @param string $methodno Form action method to use if no [post, get]
 * @return void Output is echo'd
 */
function notice_yesno($message, $linkyes, $linkno, $optionsyes=NULL, $optionsno=NULL, $methodyes='post', $methodno='post') {

    debugging('notice_yesno() has been deprecated. Please change your code to use $OUTPUT->confirm($message, $buttoncontinue, $buttoncancel).');

    global $OUTPUT;

    $buttoncontinue = new single_button(new moodle_url($linkyes, $optionsyes), get_string('yes'), $methodyes);
    $buttoncancel   = new single_button(new moodle_url($linkno, $optionsno), get_string('no'), $methodno);

    echo $OUTPUT->confirm($message, $buttoncontinue, $buttoncancel);
}

/**
 * Prints a scale menu (as part of an existing form) including help button
 * @deprecated since Moodle 2.0
 */
function print_scale_menu() {
    throw new coding_exception('print_scale_menu() has been deprecated since the Jurassic period. Get with the times!.');
}

/**
 * Given an array of values, output the HTML for a select element with those options.
 *
 * @deprecated since Moodle 2.0
 *
 * Normally, you only need to use the first few parameters.
 *
 * @param array $options The options to offer. An array of the form
 *      $options[{value}] = {text displayed for that option};
 * @param string $name the name of this form control, as in &lt;select name="..." ...
 * @param string $selected the option to select initially, default none.
 * @param string $nothing The label for the 'nothing is selected' option. Defaults to get_string('choose').
 *      Set this to '' if you don't want a 'nothing is selected' option.
 * @param string $script if not '', then this is added to the &lt;select> element as an onchange handler.
 * @param string $nothingvalue The value corresponding to the $nothing option. Defaults to 0.
 * @param boolean $return if false (the default) the the output is printed directly, If true, the
 *      generated HTML is returned as a string.
 * @param boolean $disabled if true, the select is generated in a disabled state. Default, false.
 * @param int $tabindex if give, sets the tabindex attribute on the &lt;select> element. Default none.
 * @param string $id value to use for the id attribute of the &lt;select> element. If none is given,
 *      then a suitable one is constructed.
 * @param mixed $listbox if false, display as a dropdown menu. If true, display as a list box.
 *      By default, the list box will have a number of rows equal to min(10, count($options)), but if
 *      $listbox is an integer, that number is used for size instead.
 * @param boolean $multiple if true, enable multiple selections, else only 1 item can be selected. Used
 *      when $listbox display is enabled
 * @param string $class value to use for the class attribute of the &lt;select> element. If none is given,
 *      then a suitable one is constructed.
 * @return string|void If $return=true returns string, else echo's and returns void
 */
function choose_from_menu ($options, $name, $selected='', $nothing='choose', $script='',
                           $nothingvalue='0', $return=false, $disabled=false, $tabindex=0,
                           $id='', $listbox=false, $multiple=false, $class='') {

    global $OUTPUT;
    debugging('choose_from_menu() has been deprecated. Please change your code to use html_writer::select().');

    if ($script) {
        debugging('The $script parameter has been deprecated. You must use component_actions instead', DEBUG_DEVELOPER);
    }
    $attributes = array();
    $attributes['disabled'] = $disabled ? 'disabled' : null;
    $attributes['tabindex'] = $tabindex ? $tabindex : null;
    $attributes['multiple'] = $multiple ? $multiple : null;
    $attributes['class'] = $class ? $class : null;
    $attributes['id'] = $id ? $id : null;

    $output = html_writer::select($options, $name, $selected, array($nothingvalue=>$nothing), $attributes);

    if ($return) {
        return $output;
    } else {
        echo $output;
    }
}

/**
 * Choose value 0 or 1 from a menu with options 'No' and 'Yes'.
 * Other options like choose_from_menu.
 *
 * @deprecated since Moodle 2.0
 *
 * Calls {@link choose_from_menu()} with preset arguments
 * @see choose_from_menu()
 *
 * @param string $name the name of this form control, as in &lt;select name="..." ...
 * @param string $selected the option to select initially, default none.
 * @param string $script if not '', then this is added to the &lt;select> element as an onchange handler.
 * @param boolean $return Whether this function should return a string or output it (defaults to false)
 * @param boolean $disabled (defaults to false)
 * @param int $tabindex
 * @return string|void If $return=true returns string, else echo's and returns void
 */
function choose_from_menu_yesno($name, $selected, $script = '', $return = false, $disabled = false, $tabindex = 0) {
    debugging('choose_from_menu_yesno() has been deprecated. Please change your code to use html_writer.');
    global $OUTPUT;

    if ($script) {
        debugging('The $script parameter has been deprecated. You must use component_actions instead', DEBUG_DEVELOPER);
    }

    $output = html_writer::select_yes_no($name, $selected, array('disabled'=>($disabled ? 'disabled' : null), 'tabindex'=>$tabindex));

    if ($return) {
        return $output;
    } else {
        echo $output;
    }
}

/**
 * Just like choose_from_menu, but takes a nested array (2 levels) and makes a dropdown menu
 * including option headings with the first level.
 *
 * @deprecated since Moodle 2.0
 *
 * This function is very similar to {@link choose_from_menu_yesno()}
 * and {@link choose_from_menu()}
 *
 * @todo Add datatype handling to make sure $options is an array
 *
 * @param array $options An array of objects to choose from
 * @param string $name The XHTML field name
 * @param string $selected The value to select by default
 * @param string $nothing The label for the 'nothing is selected' option.
 *                        Defaults to get_string('choose').
 * @param string $script If not '', then this is added to the &lt;select> element
 *                       as an onchange handler.
 * @param string $nothingvalue The value for the first `nothing` option if $nothing is set
 * @param bool $return Whether this function should return a string or output
 *                     it (defaults to false)
 * @param bool $disabled Is the field disabled by default
 * @param int|string $tabindex Override the tabindex attribute [numeric]
 * @return string|void If $return=true returns string, else echo's and returns void
 */
function choose_from_menu_nested($options,$name,$selected='',$nothing='choose',$script = '',
                                 $nothingvalue=0,$return=false,$disabled=false,$tabindex=0) {

    debugging('choose_from_menu_nested() has been removed. Please change your code to use html_writer::select().');
    global $OUTPUT;
}

/**
 * Prints a help button about a scale
 *
 * @deprecated since Moodle 2.0
 *
 * @global object
 * @param id $courseid
 * @param object $scale
 * @param boolean $return If set to true returns rather than echo's
 * @return string|bool Depending on value of $return
 */
function print_scale_menu_helpbutton($courseid, $scale, $return=false) {
    // debugging('print_scale_menu_helpbutton() has been deprecated. Please change your code to use $OUTPUT->help_scale($courseid, $scale).');
    global $OUTPUT;

    $output = $OUTPUT->help_icon_scale($courseid, $scale);

    if ($return) {
        return $output;
    } else {
        echo $output;
    }
}


/**
 * Prints time limit value selector
 *
 * @deprecated since Moodle 2.0
 *
 * Uses {@link choose_from_menu()} to generate HTML
 * @see choose_from_menu()
 *
 * @global object
 * @param int $timelimit default
 * @param string $unit
 * @param string $name
 * @param boolean $return If set to true returns rather than echo's
 * @return string|bool Depending on value of $return
 */
function print_timer_selector($timelimit = 0, $unit = '', $name = 'timelimit', $return=false) {
    throw new coding_exception('print_timer_selector is completely removed. Please use html_writer instead');
}

/**
 * Prints form items with the names $hour and $minute
 *
 * @deprecated since Moodle 2.0
 *
 * @param string $hour  fieldname
 * @param string $minute  fieldname
 * @param int $currenttime A default timestamp in GMT
 * @param int $step minute spacing
 * @param boolean $return If set to true returns rather than echo's
 * @return string|bool Depending on value of $return
 */
function print_time_selector($hour, $minute, $currenttime=0, $step=5, $return=false) {
    debugging('print_time_selector() has been deprecated. Please change your code to use html_writer.');

    $hourselector = html_writer::select_time('hours', $hour, $currenttime);
    $minuteselector = html_writer::select_time('minutes', $minute, $currenttime, $step);

    $output = $hourselector . $$minuteselector;

    if ($return) {
        return $output;
    } else {
        echo $output;
    }
}

/**
 * Prints form items with the names $day, $month and $year
 *
 * @deprecated since Moodle 2.0
 *
 * @param string $day   fieldname
 * @param string $month  fieldname
 * @param string $year  fieldname
 * @param int $currenttime A default timestamp in GMT
 * @param boolean $return If set to true returns rather than echo's
 * @return string|bool Depending on value of $return
 */
function print_date_selector($day, $month, $year, $currenttime=0, $return=false) {
    debugging('print_date_selector() has been deprecated. Please change your code to use html_writer.');

    $dayselector = html_writer::select_time('days', $day, $currenttime);
    $monthselector = html_writer::select_time('months', $month, $currenttime);
    $yearselector = html_writer::select_time('years', $year, $currenttime);

    $output = $dayselector . $monthselector . $yearselector;

    if ($return) {
        return $output;
    } else {
        echo $output;
    }
}

/**
 * Implements a complete little form with a dropdown menu.
 *
 * @deprecated since Moodle 2.0
 */
function popup_form($baseurl, $options, $formid, $selected='', $nothing='choose', $help='', $helptext='', $return=false,
    $targetwindow='self', $selectlabel='', $optionsextra=NULL, $submitvalue='', $disabled=false, $showbutton=false) {
        throw new coding_exception('popup_form() can not be used any more, please see $OUTPUT->single_select or $OUTPUT->url_select().');
}

/**
 * Prints a simple button to close a window
 *
 * @deprecated since Moodle 2.0
 *
 * @global object
 * @param string $name Name of the window to close
 * @param boolean $return whether this function should return a string or output it.
 * @param boolean $reloadopener if true, clicking the button will also reload
 *      the page that opend this popup window.
 * @return string|void if $return is true, void otherwise
 */
function close_window_button($name='closewindow', $return=false, $reloadopener = false) {
    global $OUTPUT;

    debugging('close_window_button() has been deprecated. Please change your code to use $OUTPUT->close_window_button().');
    $output = $OUTPUT->close_window_button(get_string($name));

    if ($return) {
        return $output;
    } else {
        echo $output;
    }
}

/**
 * Given an array of values, creates a group of radio buttons to be part of a form
 *
 * @deprecated since Moodle 2.0
 *
 * @staticvar int $idcounter
 * @param array  $options  An array of value-label pairs for the radio group (values as keys)
 * @param string $name     Name of the radiogroup (unique in the form)
 * @param string $checked  The value that is already checked
 * @param bool $return Whether this function should return a string or output
 *                     it (defaults to false)
 * @return string|void If $return=true returns string, else echo's and returns void
 */
function choose_from_radio ($options, $name, $checked='', $return=false) {
    debugging('choose_from_radio() has been removed. Please change your code to use html_writer.');
}

/**
 * Display an standard html checkbox with an optional label
 *
 * @deprecated since Moodle 2.0
 *
 * @staticvar int $idcounter
 * @param string $name    The name of the checkbox
 * @param string $value   The valus that the checkbox will pass when checked
 * @param bool $checked The flag to tell the checkbox initial state
 * @param string $label   The label to be showed near the checkbox
 * @param string $alt     The info to be inserted in the alt tag
 * @param string $script If not '', then this is added to the checkbox element
 *                       as an onchange handler.
 * @param bool $return Whether this function should return a string or output
 *                     it (defaults to false)
 * @return string|void If $return=true returns string, else echo's and returns void
 */
function print_checkbox($name, $value, $checked = true, $label = '', $alt = '', $script='', $return=false) {

    // debugging('print_checkbox() has been deprecated. Please change your code to use html_writer::checkbox().');
    global $OUTPUT;

    if (!empty($script)) {
        debugging('The use of the $script param in print_checkbox has not been migrated into html_writer::checkbox().', DEBUG_DEVELOPER);
    }

    $output = html_writer::checkbox($name, $value, $checked, $label);

    if (empty($return)) {
        echo $output;
    } else {
        return $output;
    }

}


/**
 * Display an standard html text field with an optional label
 *
 * @deprecated since Moodle 2.0
 *
 * @param string $name    The name of the text field
 * @param string $value   The value of the text field
 * @param string $alt     The info to be inserted in the alt tag
 * @param int $size Sets the size attribute of the field. Defaults to 50
 * @param int $maxlength Sets the maxlength attribute of the field. Not set by default
 * @param bool $return Whether this function should return a string or output
 *                     it (defaults to false)
 * @return string|void If $return=true returns string, else echo's and returns void
 */
function print_textfield($name, $value, $alt = '', $size=50, $maxlength=0, $return=false) {
    debugging('print_textfield() has been deprecated. Please use mforms or html_writer.');

    if ($alt === '') {
        $alt = null;
    }

    $style = "width: {$size}px;";
    $attributes = array('type'=>'text', 'name'=>$name, 'alt'=>$alt, 'style'=>$style, 'value'=>$value);
    if ($maxlength) {
        $attributes['maxlength'] = $maxlength;
    }

    $output = html_writer::empty_tag('input', $attributes);

    if (empty($return)) {
        echo $output;
    } else {
        return $output;
    }
}


/**
 * Centered heading with attached help button (same title text)
 * and optional icon attached
 *
 * @deprecated since Moodle 2.0
 *
 * @param string $text The text to be displayed
 * @param string $helppage The help page to link to
 * @param string $module The module whose help should be linked to
 * @param string $icon Image to display if needed
 * @param bool $return If set to true output is returned rather than echoed, default false
 * @return string|void String if return=true nothing otherwise
 */
function print_heading_with_help($text, $helppage, $module='moodle', $icon=false, $return=false) {

    debugging('print_heading_with_help() has been deprecated. Please change your code to use $OUTPUT->heading().');

    global $OUTPUT;

    // Extract the src from $icon if it exists
    if (preg_match('/src="([^"]*)"/', $icon, $matches)) {
        $icon = $matches[1];
        $icon = new moodle_url($icon);
    } else {
        $icon = '';
    }

    $output = $OUTPUT->heading_with_help($text, $helppage, $module, $icon);

    if ($return) {
        return $output;
    } else {
        echo $output;
    }
}

/**
 * Returns a turn edit on/off button for course in a self contained form.
 * Used to be an icon, but it's now a simple form button
 * @deprecated since Moodle 2.0
 */
function update_mymoodle_icon() {
    throw new coding_exception('update_mymoodle_icon() has been completely deprecated.');
}

/**
 * Returns a turn edit on/off button for tag in a self contained form.
 * @deprecated since Moodle 2.0
 * @param string $tagid The ID attribute
 * @return string
 */
function update_tag_button($tagid) {
    global $OUTPUT;
    debugging('update_tag_button() has been deprecated. Please change your code to use $OUTPUT->edit_button(moodle_url).');
    return $OUTPUT->edit_button(new moodle_url('/tag/index.php', array('id' => $tagid)));
}


/**
 * Prints the 'update this xxx' button that appears on module pages.
 *
 * @deprecated since Moodle 2.0
 *
 * @param string $cmid the course_module id.
 * @param string $ignored not used any more. (Used to be courseid.)
 * @param string $string the module name - get_string('modulename', 'xxx')
 * @return string the HTML for the button, if this user has permission to edit it, else an empty string.
 */
function update_module_button($cmid, $ignored, $string) {
    global $CFG, $OUTPUT;

    // debugging('update_module_button() has been deprecated. Please change your code to use $OUTPUT->update_module_button().');

    //NOTE: DO NOT call new output method because it needs the module name we do not have here!

    if (has_capability('moodle/course:manageactivities', context_module::instance($cmid))) {
        $string = get_string('updatethis', '', $string);

        $url = new moodle_url("$CFG->wwwroot/course/mod.php", array('update' => $cmid, 'return' => true, 'sesskey' => sesskey()));
        return $OUTPUT->single_button($url, $string);
    } else {
        return '';
    }
}

/**
 * Prints the editing button on search results listing
 * For bulk move courses to another category
 * @deprecated since Moodle 2.0
 */
function update_categories_search_button($search,$page,$perpage) {
    throw new coding_exception('update_categories_search_button() has been completely deprecated.');
}

/**
 * Prints a summary of a user in a nice little box.
 * @deprecated since Moodle 2.0
 */
function print_user($user, $course, $messageselect=false, $return=false) {
    throw new coding_exception('print_user() has been completely deprecated. See user/index.php for new usage.');
}

/**
 * Returns a turn edit on/off button for course in a self contained form.
 * Used to be an icon, but it's now a simple form button
 *
 * Note that the caller is responsible for capchecks.
 *
 * @global object
 * @global object
 * @param int $courseid The course  to update by id as found in 'course' table
 * @return string
 */
function update_course_icon($courseid) {
    global $CFG, $OUTPUT;

    debugging('update_course_button() has been deprecated. Please change your code to use $OUTPUT->edit_button(moodle_url).');

    return $OUTPUT->edit_button(new moodle_url('/course/view.php', array('id' => $courseid)));
}

/**
 * Prints breadcrumb trail of links, called in theme/-/header.html
 *
 * This function has now been deprecated please use output's navbar method instead
 * as shown below
 *
 * <code php>
 * echo $OUTPUT->navbar();
 * </code>
 *
 * @deprecated since 2.0
 * @param mixed $navigation deprecated
 * @param string $separator OBSOLETE, and now deprecated
 * @param boolean $return False to echo the breadcrumb string (default), true to return it.
 * @return string|void String or null, depending on $return.
 */
function print_navigation ($navigation, $separator=0, $return=false) {
    global $OUTPUT,$PAGE;

    # debugging('print_navigation has been deprecated please update your theme to use $OUTPUT->navbar() instead', DEBUG_DEVELOPER);

    $output = $OUTPUT->navbar();

    if ($return) {
        return $output;
    } else {
        echo $output;
    }
}

/**
 * This function will build the navigation string to be used by print_header
 * and others.
 *
 * It automatically generates the site and course level (if appropriate) links.
 *
 * If you pass in a $cm object, the method will also generate the activity (e.g. 'Forums')
 * and activityinstances (e.g. 'General Developer Forum') navigation levels.
 *
 * If you want to add any further navigation links after the ones this function generates,
 * the pass an array of extra link arrays like this:
 * array(
 *     array('name' => $linktext1, 'link' => $url1, 'type' => $linktype1),
 *     array('name' => $linktext2, 'link' => $url2, 'type' => $linktype2)
 * )
 * The normal case is to just add one further link, for example 'Editing forum' after
 * 'General Developer Forum', with no link.
 * To do that, you need to pass
 * array(array('name' => $linktext, 'link' => '', 'type' => 'title'))
 * However, becuase this is a very common case, you can use a shortcut syntax, and just
 * pass the string 'Editing forum', instead of an array as $extranavlinks.
 *
 * At the moment, the link types only have limited significance. Type 'activity' is
 * recognised in order to implement the $CFG->hideactivitytypenavlink feature. Types
 * that are known to appear are 'home', 'course', 'activity', 'activityinstance' and 'title'.
 * This really needs to be documented better. In the mean time, try to be consistent, it will
 * enable people to customise the navigation more in future.
 *
 * When passing a $cm object, the fields used are $cm->modname, $cm->name and $cm->course.
 * If you get the $cm object using the function get_coursemodule_from_instance or
 * get_coursemodule_from_id (as recommended) then this will be done for you automatically.
 * If you don't have $cm->modname or $cm->name, this fuction will attempt to find them using
 * the $cm->module and $cm->instance fields, but this takes extra database queries, so a
 * warning is printed in developer debug mode.
 *
 * @deprecated since 2.0
 * @param mixed $extranavlinks - Normally an array of arrays, keys: name, link, type. If you
 *      only want one extra item with no link, you can pass a string instead. If you don't want
 *      any extra links, pass an empty string.
 * @param mixed $cm deprecated
 * @return array Navigation array
 */
function build_navigation($extranavlinks, $cm = null) {
    global $CFG, $COURSE, $DB, $SITE, $PAGE;

    if (is_array($extranavlinks) && count($extranavlinks)>0) {
        # debugging('build_navigation() has been deprecated, please replace with $PAGE->navbar methods', DEBUG_DEVELOPER);
        foreach ($extranavlinks as $nav) {
            if (array_key_exists('name', $nav)) {
                if (array_key_exists('link', $nav) && !empty($nav['link'])) {
                    $link = $nav['link'];
                } else {
                    $link = null;
                }
                $PAGE->navbar->add($nav['name'],$link);
            }
        }
    }

    return(array('newnav' => true, 'navlinks' => array()));
}

/**
 * Returns a small popup menu of course activity modules
 *
 * Given a course and a (current) coursemodule
 * his function returns a small popup menu with all the
 * course activity modules in it, as a navigation menu
 * The data is taken from the serialised array stored in
 * the course record
 *
 * @global object
 * @global object
 * @global object
 * @global object
 * @uses CONTEXT_COURSE
 * @param object $course A {@link $COURSE} object.
 * @param object $cm A {@link $COURSE} object.
 * @param string $targetwindow The target window attribute to us
 * @return string
 */
function navmenu($course, $cm=NULL, $targetwindow='self') {
    // This function has been deprecated with the creation of the global nav in
    // moodle 2.0

    return '';
}

/**
 * Returns a little popup menu for switching roles
 *
 * @deprecated in Moodle 2.0
 * @param int $courseid The course  to update by id as found in 'course' table
 * @return string
 */
function switchroles_form($courseid) {
    debugging('switchroles_form() has been deprecated and replaced by an item in the global settings block');
    return '';
}

/**
 * Print header for admin page
 * @deprecated since Moodle 20. Please use normal $OUTPUT->header() instead
 * @param string $focus focus element
 */
function admin_externalpage_print_header($focus='') {
    global $OUTPUT;

    debugging('admin_externalpage_print_header is deprecated. Please $OUTPUT->header() instead.', DEBUG_DEVELOPER);

    echo $OUTPUT->header();
}

/**
 * @deprecated since Moodle 1.9. Please use normal $OUTPUT->footer() instead
 */
function admin_externalpage_print_footer() {
// TODO Still 103 referernces in core code. Don't do debugging output yet.
    debugging('admin_externalpage_print_footer is deprecated. Please $OUTPUT->footer() instead.', DEBUG_DEVELOPER);
    global $OUTPUT;
    echo $OUTPUT->footer();
}

/// CALENDAR MANAGEMENT  ////////////////////////////////////////////////////////////////


/**
 * Call this function to add an event to the calendar table and to call any calendar plugins
 *
 * @param object $event An object representing an event from the calendar table.
 * The event will be identified by the id field. The object event should include the following:
 *  <ul>
 *    <li><b>$event->name</b> - Name for the event
 *    <li><b>$event->description</b> - Description of the event (defaults to '')
 *    <li><b>$event->format</b> - Format for the description (using formatting types defined at the top of weblib.php)
 *    <li><b>$event->courseid</b> - The id of the course this event belongs to (0 = all courses)
 *    <li><b>$event->groupid</b> - The id of the group this event belongs to (0 = no group)
 *    <li><b>$event->userid</b> - The id of the user this event belongs to (0 = no user)
 *    <li><b>$event->modulename</b> - Name of the module that creates this event
 *    <li><b>$event->instance</b> - Instance of the module that owns this event
 *    <li><b>$event->eventtype</b> - The type info together with the module info could
 *             be used by calendar plugins to decide how to display event
 *    <li><b>$event->timestart</b>- Timestamp for start of event
 *    <li><b>$event->timeduration</b> - Duration (defaults to zero)
 *    <li><b>$event->visible</b> - 0 if the event should be hidden (e.g. because the activity that created it is hidden)
 *  </ul>
 * @return int|false The id number of the resulting record or false if failed
 */
 function add_event($event) {
    global $CFG;
    require_once($CFG->dirroot.'/calendar/lib.php');
    $event = calendar_event::create($event);
    if ($event !== false) {
        return $event->id;
    }
    return false;
}

/**
 * Call this function to update an event in the calendar table
 * the event will be identified by the id field of the $event object.
 *
 * @param object $event An object representing an event from the calendar table. The event will be identified by the id field.
 * @return bool Success
 */
function update_event($event) {
    global $CFG;
    require_once($CFG->dirroot.'/calendar/lib.php');
    $event = (object)$event;
    $calendarevent = calendar_event::load($event->id);
    return $calendarevent->update($event);
}

/**
 * Call this function to delete the event with id $id from calendar table.
 *
 * @param int $id The id of an event from the 'event' table.
 * @return bool
 */
function delete_event($id) {
    global $CFG;
    require_once($CFG->dirroot.'/calendar/lib.php');
    $event = calendar_event::load($id);
    return $event->delete();
}

/**
 * Call this function to hide an event in the calendar table
 * the event will be identified by the id field of the $event object.
 *
 * @param object $event An object representing an event from the calendar table. The event will be identified by the id field.
 * @return true
 */
function hide_event($event) {
    global $CFG;
    require_once($CFG->dirroot.'/calendar/lib.php');
    $event = new calendar_event($event);
    return $event->toggle_visibility(false);
}

/**
 * Call this function to unhide an event in the calendar table
 * the event will be identified by the id field of the $event object.
 *
 * @param object $event An object representing an event from the calendar table. The event will be identified by the id field.
 * @return true
 */
function show_event($event) {
    global $CFG;
    require_once($CFG->dirroot.'/calendar/lib.php');
    $event = new calendar_event($event);
    return $event->toggle_visibility(true);
}

/**
 * Converts string to lowercase using most compatible function available.
 *
 * @deprecated Use textlib::strtolower($text) instead.
 *
 * @param string $string The string to convert to all lowercase characters.
 * @param string $encoding The encoding on the string.
 * @return string
 */
function moodle_strtolower($string, $encoding='') {

    debugging('moodle_strtolower() is deprecated. Please use textlib::strtolower() instead.', DEBUG_DEVELOPER);

    //If not specified use utf8
    if (empty($encoding)) {
        $encoding = 'UTF-8';
    }
    //Use text services
    return textlib::strtolower($string, $encoding);
}

/**
 * Original singleton helper function, please use static methods instead,
 * ex: textlib::convert()
 *
 * @deprecated since Moodle 2.2 use textlib::xxxx() instead
 * @see textlib
 * @return textlib instance
 */
function textlib_get_instance() {

    debugging('textlib_get_instance() is deprecated. Please use static calling textlib::functioname() instead.', DEBUG_DEVELOPER);

    return new textlib();
}

/**
 * Gets the generic section name for a courses section
 *
 * The global function is deprecated. Each course format can define their own generic section name
 *
 * @deprecated since 2.4
 * @see get_section_name()
 * @see format_base::get_section_name()
 *
 * @param string $format Course format ID e.g. 'weeks' $course->format
 * @param stdClass $section Section object from database
 * @return Display name that the course format prefers, e.g. "Week 2"
 */
function get_generic_section_name($format, stdClass $section) {
    debugging('get_generic_section_name() is deprecated. Please use appropriate functionality from class format_base', DEBUG_DEVELOPER);
    return get_string('sectionname', "format_$format") . ' ' . $section->section;
}

/**
 * Returns an array of sections for the requested course id
 *
 * It is usually not recommended to display the list of sections used
 * in course because the course format may have it's own way to do it.
 *
 * If you need to just display the name of the section please call:
 * get_section_name($course, $section)
 * {@link get_section_name()}
 * from 2.4 $section may also be just the field course_sections.section
 *
 * If you need the list of all sections it is more efficient to get this data by calling
 * $modinfo = get_fast_modinfo($courseorid);
 * $sections = $modinfo->get_section_info_all()
 * {@link get_fast_modinfo()}
 * {@link course_modinfo::get_section_info_all()}
 *
 * Information about one section (instance of section_info):
 * get_fast_modinfo($courseorid)->get_sections_info($section)
 * {@link course_modinfo::get_section_info()}
 *
 * @deprecated since 2.4
 *
 * @param int $courseid
 * @return array Array of section_info objects
 */
function get_all_sections($courseid) {
    global $DB;
    debugging('get_all_sections() is deprecated. See phpdocs for this function', DEBUG_DEVELOPER);
    return get_fast_modinfo($courseid)->get_section_info_all();
}

/**
 * Given a full mod object with section and course already defined, adds this module to that section.
 *
 * This function is deprecated, please use {@link course_add_cm_to_section()}
 * Note that course_add_cm_to_section() also updates field course_modules.section and
 * calls rebuild_course_cache()
 *
 * @deprecated since 2.4
 *
 * @param object $mod
 * @param int $beforemod An existing ID which we will insert the new module before
 * @return int The course_sections ID where the mod is inserted
 */
function add_mod_to_section($mod, $beforemod = null) {
    debugging('Function add_mod_to_section() is deprecated, please use course_add_cm_to_section()', DEBUG_DEVELOPER);
    global $DB;
    return course_add_cm_to_section($mod->course, $mod->coursemodule, $mod->section, $beforemod);
}

/**
 * Returns a number of useful structures for course displays
 *
 * Function get_all_mods() is deprecated in 2.4
 * Instead of:
 * <code>
 * get_all_mods($courseid, $mods, $modnames, $modnamesplural, $modnamesused);
 * </code>
 * please use:
 * <code>
 * $mods = get_fast_modinfo($courseorid)->get_cms();
 * $modnames = get_module_types_names();
 * $modnamesplural = get_module_types_names(true);
 * $modnamesused = get_fast_modinfo($courseorid)->get_used_module_names();
 * </code>
 *
 * @deprecated since 2.4
 *
 * @param int $courseid id of the course to get info about
 * @param array $mods (return) list of course modules
 * @param array $modnames (return) list of names of all module types installed and available
 * @param array $modnamesplural (return) list of names of all module types installed and available in the plural form
 * @param array $modnamesused (return) list of names of all module types used in the course
 */
function get_all_mods($courseid, &$mods, &$modnames, &$modnamesplural, &$modnamesused) {
    debugging('Function get_all_mods() is deprecated. Use get_fast_modinfo() and get_module_types_names() instead. See phpdocs for details', DEBUG_DEVELOPER);

    global $COURSE;
    $modnames      = get_module_types_names();
    $modnamesplural= get_module_types_names(true);
    $modinfo = get_fast_modinfo($courseid);
    $mods = $modinfo->get_cms();
    $modnamesused = $modinfo->get_used_module_names();
}

/**
 * Returns course section - creates new if does not exist yet
 *
 * This function is deprecated. To create a course section call:
 * course_create_sections_if_missing($courseorid, $sections);
 * to get the section call:
 * get_fast_modinfo($courseorid)->get_section_info($sectionnum);
 *
 * @see course_create_sections_if_missing()
 * @see get_fast_modinfo()
 * @deprecated since 2.4
 *
 * @param int $section relative section number (field course_sections.section)
 * @param int $courseid
 * @return stdClass record from table {course_sections}
 */
function get_course_section($section, $courseid) {
    global $DB;
    debugging('Function get_course_section() is deprecated. Please use course_create_sections_if_missing() and get_fast_modinfo() instead.', DEBUG_DEVELOPER);

    if ($cw = $DB->get_record("course_sections", array("section"=>$section, "course"=>$courseid))) {
        return $cw;
    }
    $cw = new stdClass();
    $cw->course   = $courseid;
    $cw->section  = $section;
    $cw->summary  = "";
    $cw->summaryformat = FORMAT_HTML;
    $cw->sequence = "";
    $id = $DB->insert_record("course_sections", $cw);
    rebuild_course_cache($courseid, true);
    return $DB->get_record("course_sections", array("id"=>$id));
}

/**
 * Return the start and end date of the week in Weekly course format
 *
 * It is not recommended to use this function outside of format_weeks plugin
 *
 * @deprecated since 2.4
 * @see format_weeks::get_section_dates()
 *
 * @param stdClass $section The course_section entry from the DB
 * @param stdClass $course The course entry from DB
 * @return stdClass property start for startdate, property end for enddate
 */
function format_weeks_get_section_dates($section, $course) {
    debugging('Function format_weeks_get_section_dates() is deprecated. It is not recommended to'.
            ' use it outside of format_weeks plugin', DEBUG_DEVELOPER);
    if (isset($course->format) && $course->format === 'weeks') {
        return course_get_format($course)->get_section_dates($section);
    }
    return null;
}

/**
 * Obtains shared data that is used in print_section when displaying a
 * course-module entry.
 *
 * Deprecated. Instead of:
 * list($content, $name) = get_print_section_cm_text($cm, $course);
 * use:
 * $content = $cm->get_formatted_content(array('overflowdiv' => true, 'noclean' => true));
 * $name = $cm->get_formatted_name();
 *
 * @deprecated since 2.5
 * @see cm_info::get_formatted_content()
 * @see cm_info::get_formatted_name()
 *
 * This data is also used in other areas of the code.
 * @param cm_info $cm Course-module data (must come from get_fast_modinfo)
 * @param object $course (argument not used)
 * @return array An array with the following values in this order:
 *   $content (optional extra content for after link),
 *   $instancename (text of link)
 */
function get_print_section_cm_text(cm_info $cm, $course) {
    debugging('Function get_print_section_cm_text() is deprecated. Please use '.
            'cm_info::get_formatted_content() and cm_info::get_formatted_name()',
            DEBUG_DEVELOPER);
    return array($cm->get_formatted_content(array('overflowdiv' => true, 'noclean' => true)),
        $cm->get_formatted_name());
}

/**
 * Prints the menus to add activities and resources.
 *
 * Deprecated. Please use:
 * $courserenderer = $PAGE->get_renderer('core', 'course');
 * $output = $courserenderer->course_section_add_cm_control($course, $section, $sectionreturn,
 *    array('inblock' => $vertical));
 * echo $output; // if $return argument in print_section_add_menus() set to false
 *
 * @deprecated since 2.5
 * @see core_course_renderer::course_section_add_cm_control()
 *
 * @param stdClass $course course object, must be the same as set on the page
 * @param int $section relative section number (field course_sections.section)
 * @param null|array $modnames (argument ignored) get_module_types_names() is used instead of argument
 * @param bool $vertical Vertical orientation
 * @param bool $return Return the menus or send them to output
 * @param int $sectionreturn The section to link back to
 * @return void|string depending on $return
 */
function print_section_add_menus($course, $section, $modnames = null, $vertical=false, $return=false, $sectionreturn=null) {
    global $PAGE;
    debugging('Function print_section_add_menus() is deprecated. Please use course renderer '.
            'function course_section_add_cm_control()', DEBUG_DEVELOPER);
    $output = '';
    $courserenderer = $PAGE->get_renderer('core', 'course');
    $output = $courserenderer->course_section_add_cm_control($course, $section, $sectionreturn,
            array('inblock' => $vertical));
    if ($return) {
        return $output;
    } else {
        echo $output;
        return !empty($output);
    }
}

/**
 * Produces the editing buttons for a module
 *
 * Deprecated. Please use:
 * $courserenderer = $PAGE->get_renderer('core', 'course');
 * $actions = course_get_cm_edit_actions($mod, $indent, $section);
 * return ' ' . $courserenderer->course_section_cm_edit_actions($actions);
 *
 * @deprecated since 2.5
 * @see course_get_cm_edit_actions()
 * @see core_course_renderer->course_section_cm_edit_actions()
 *
 * @param stdClass $mod The module to produce editing buttons for
 * @param bool $absolute_ignored (argument ignored) - all links are absolute
 * @param bool $moveselect (argument ignored)
 * @param int $indent The current indenting
 * @param int $section The section to link back to
 * @return string XHTML for the editing buttons
 */
function make_editing_buttons(stdClass $mod, $absolute_ignored = true, $moveselect = true, $indent=-1, $section=null) {
    global $PAGE;
    debugging('Function make_editing_buttons() is deprecated, please see PHPdocs in '.
            'lib/deprecatedlib.php on how to replace it', DEBUG_DEVELOPER);
    if (!($mod instanceof cm_info)) {
        $modinfo = get_fast_modinfo($mod->course);
        $mod = $modinfo->get_cm($mod->id);
    }
    $actions = course_get_cm_edit_actions($mod, $indent, $section);

    $courserenderer = $PAGE->get_renderer('core', 'course');
    // The space added before the <span> is a ugly hack but required to set the CSS property white-space: nowrap
    // and having it to work without attaching the preceding text along with it. Hopefully the refactoring of
    // the course page HTML will allow this to be removed.
    return ' ' . $courserenderer->course_section_cm_edit_actions($actions);
}

/**
 * Prints a section full of activity modules
 *
 * Deprecated. Please use:
 * $courserenderer = $PAGE->get_renderer('core', 'course');
 * echo $courserenderer->course_section_cm_list($course, $section, $sectionreturn,
 *     array('hidecompletion' => $hidecompletion));
 *
 * @deprecated since 2.5
 * @see core_course_renderer::course_section_cm_list()
 *
 * @param stdClass $course The course
 * @param stdClass|section_info $section The section object containing properties id and section
 * @param array $mods (argument not used)
 * @param array $modnamesused (argument not used)
 * @param bool $absolute (argument not used)
 * @param string $width (argument not used)
 * @param bool $hidecompletion Hide completion status
 * @param int $sectionreturn The section to return to
 * @return void
 */
function print_section($course, $section, $mods, $modnamesused, $absolute=false, $width="100%", $hidecompletion=false, $sectionreturn=null) {
    global $PAGE;
    debugging('Function print_section() is deprecated. Please use course renderer function '.
            'course_section_cm_list() instead.', DEBUG_DEVELOPER);
    $displayoptions = array('hidecompletion' => $hidecompletion);
    $courserenderer = $PAGE->get_renderer('core', 'course');
    echo $courserenderer->course_section_cm_list($course, $section, $sectionreturn, $displayoptions);
}

/**
 * Displays the list of courses with user notes
 *
 * This function is not used in core. It was replaced by block course_overview
 *
 * @deprecated since 2.5
 *
 * @param array $courses
 * @param array $remote_courses
 */
function print_overview($courses, array $remote_courses=array()) {
    global $CFG, $USER, $DB, $OUTPUT;
    debugging('Function print_overview() is deprecated. Use block course_overview to display this information', DEBUG_DEVELOPER);

    $htmlarray = array();
    if ($modules = $DB->get_records('modules')) {
        foreach ($modules as $mod) {
            if (file_exists(dirname(dirname(__FILE__)).'/mod/'.$mod->name.'/lib.php')) {
                include_once(dirname(dirname(__FILE__)).'/mod/'.$mod->name.'/lib.php');
                $fname = $mod->name.'_print_overview';
                if (function_exists($fname)) {
                    $fname($courses,$htmlarray);
                }
            }
        }
    }
    foreach ($courses as $course) {
        $fullname = format_string($course->fullname, true, array('context' => context_course::instance($course->id)));
        echo $OUTPUT->box_start('coursebox');
        $attributes = array('title' => s($fullname));
        if (empty($course->visible)) {
            $attributes['class'] = 'dimmed';
        }
        echo $OUTPUT->heading(html_writer::link(
            new moodle_url('/course/view.php', array('id' => $course->id)), $fullname, $attributes), 3);
        if (array_key_exists($course->id,$htmlarray)) {
            foreach ($htmlarray[$course->id] as $modname => $html) {
                echo $html;
            }
        }
        echo $OUTPUT->box_end();
    }

    if (!empty($remote_courses)) {
        echo $OUTPUT->heading(get_string('remotecourses', 'mnet'));
    }
    foreach ($remote_courses as $course) {
        echo $OUTPUT->box_start('coursebox');
        $attributes = array('title' => s($course->fullname));
        echo $OUTPUT->heading(html_writer::link(
            new moodle_url('/auth/mnet/jump.php', array('hostid' => $course->hostid, 'wantsurl' => '/course/view.php?id='.$course->remoteid)),
            format_string($course->shortname),
            $attributes) . ' (' . format_string($course->hostname) . ')', 3);
        echo $OUTPUT->box_end();
    }
}

/**
 * This function trawls through the logs looking for
 * anything new since the user's last login
 *
 * This function was only used to print the content of block recent_activity
 * All functionality is moved into class {@link block_recent_activity}
 * and renderer {@link block_recent_activity_renderer}
 *
 * @deprecated since 2.5
 * @param stdClass $course
 */
function print_recent_activity($course) {
    // $course is an object
    global $CFG, $USER, $SESSION, $DB, $OUTPUT;
    debugging('Function print_recent_activity() is deprecated. It is not recommended to'.
            ' use it outside of block_recent_activity', DEBUG_DEVELOPER);

    $context = context_course::instance($course->id);

    $viewfullnames = has_capability('moodle/site:viewfullnames', $context);

    $timestart = round(time() - COURSE_MAX_RECENT_PERIOD, -2); // better db caching for guests - 100 seconds

    if (!isguestuser()) {
        if (!empty($USER->lastcourseaccess[$course->id])) {
            if ($USER->lastcourseaccess[$course->id] > $timestart) {
                $timestart = $USER->lastcourseaccess[$course->id];
            }
        }
    }

    echo '<div class="activitydate">';
    echo get_string('activitysince', '', userdate($timestart));
    echo '</div>';
    echo '<div class="activityhead">';

    echo '<a href="'.$CFG->wwwroot.'/course/recent.php?id='.$course->id.'">'.get_string('recentactivityreport').'</a>';

    echo "</div>\n";

    $content = false;

/// Firstly, have there been any new enrolments?

    $users = get_recent_enrolments($course->id, $timestart);

    //Accessibility: new users now appear in an <OL> list.
    if ($users) {
        echo '<div class="newusers">';
        echo $OUTPUT->heading(get_string("newusers").':', 3);
        $content = true;
        echo "<ol class=\"list\">\n";
        foreach ($users as $user) {
            $fullname = fullname($user, $viewfullnames);
            echo '<li class="name"><a href="'."$CFG->wwwroot/user/view.php?id=$user->id&amp;course=$course->id\">$fullname</a></li>\n";
        }
        echo "</ol>\n</div>\n";
    }

/// Next, have there been any modifications to the course structure?

    $modinfo = get_fast_modinfo($course);

    $changelist = array();

    $logs = $DB->get_records_select('log', "time > ? AND course = ? AND
                                            module = 'course' AND
                                            (action = 'add mod' OR action = 'update mod' OR action = 'delete mod')",
                                    array($timestart, $course->id), "id ASC");

    if ($logs) {
        $actions  = array('add mod', 'update mod', 'delete mod');
        $newgones = array(); // added and later deleted items
        foreach ($logs as $key => $log) {
            if (!in_array($log->action, $actions)) {
                continue;
            }
            $info = explode(' ', $log->info);

            // note: in most cases I replaced hardcoding of label with use of
            // $cm->has_view() but it was not possible to do this here because
            // we don't necessarily have the $cm for it
            if ($info[0] == 'label') {     // Labels are ignored in recent activity
                continue;
            }

            if (count($info) != 2) {
                debugging("Incorrect log entry info: id = ".$log->id, DEBUG_DEVELOPER);
                continue;
            }

            $modname    = $info[0];
            $instanceid = $info[1];

            if ($log->action == 'delete mod') {
                // unfortunately we do not know if the mod was visible
                if (!array_key_exists($log->info, $newgones)) {
                    $strdeleted = get_string('deletedactivity', 'moodle', get_string('modulename', $modname));
                    $changelist[$log->info] = array ('operation' => 'delete', 'text' => $strdeleted);
                }
            } else {
                if (!isset($modinfo->instances[$modname][$instanceid])) {
                    if ($log->action == 'add mod') {
                        // do not display added and later deleted activities
                        $newgones[$log->info] = true;
                    }
                    continue;
                }
                $cm = $modinfo->instances[$modname][$instanceid];
                if (!$cm->uservisible) {
                    continue;
                }

                if ($log->action == 'add mod') {
                    $stradded = get_string('added', 'moodle', get_string('modulename', $modname));
                    $changelist[$log->info] = array('operation' => 'add', 'text' => "$stradded:<br /><a href=\"$CFG->wwwroot/mod/$cm->modname/view.php?id={$cm->id}\">".format_string($cm->name, true)."</a>");

                } else if ($log->action == 'update mod' and empty($changelist[$log->info])) {
                    $strupdated = get_string('updated', 'moodle', get_string('modulename', $modname));
                    $changelist[$log->info] = array('operation' => 'update', 'text' => "$strupdated:<br /><a href=\"$CFG->wwwroot/mod/$cm->modname/view.php?id={$cm->id}\">".format_string($cm->name, true)."</a>");
                }
            }
        }
    }

    if (!empty($changelist)) {
        echo $OUTPUT->heading(get_string("courseupdates").':', 3);
        $content = true;
        foreach ($changelist as $changeinfo => $change) {
            echo '<p class="activity">'.$change['text'].'</p>';
        }
    }

/// Now display new things from each module

    $usedmodules = array();
    foreach($modinfo->cms as $cm) {
        if (isset($usedmodules[$cm->modname])) {
            continue;
        }
        if (!$cm->uservisible) {
            continue;
        }
        $usedmodules[$cm->modname] = $cm->modname;
    }

    foreach ($usedmodules as $modname) {      // Each module gets it's own logs and prints them
        if (file_exists($CFG->dirroot.'/mod/'.$modname.'/lib.php')) {
            include_once($CFG->dirroot.'/mod/'.$modname.'/lib.php');
            $print_recent_activity = $modname.'_print_recent_activity';
            if (function_exists($print_recent_activity)) {
                // NOTE: original $isteacher (second parameter below) was replaced with $viewfullnames!
                $content = $print_recent_activity($course, $viewfullnames, $timestart) || $content;
            }
        } else {
            debugging("Missing lib.php in lib/{$modname} - please reinstall files or uninstall the module");
        }
    }

    if (! $content) {
        echo '<p class="message">'.get_string('nothingnew').'</p>';
    }
}

/**
 * Delete a course module and any associated data at the course level (events)
 * Until 1.5 this function simply marked a deleted flag ... now it
 * deletes it completely.
 *
 * @deprecated since 2.5
 *
 * @param int $id the course module id
 * @return boolean true on success, false on failure
 */
function delete_course_module($id) {
    debugging('Function delete_course_module() is deprecated. Please use course_delete_module() instead.', DEBUG_DEVELOPER);

    global $CFG, $DB;

    require_once($CFG->libdir.'/gradelib.php');
    require_once($CFG->dirroot.'/blog/lib.php');

    if (!$cm = $DB->get_record('course_modules', array('id'=>$id))) {
        return true;
    }
    $modulename = $DB->get_field('modules', 'name', array('id'=>$cm->module));
    //delete events from calendar
    if ($events = $DB->get_records('event', array('instance'=>$cm->instance, 'modulename'=>$modulename))) {
        foreach($events as $event) {
            delete_event($event->id);
        }
    }
    //delete grade items, outcome items and grades attached to modules
    if ($grade_items = grade_item::fetch_all(array('itemtype'=>'mod', 'itemmodule'=>$modulename,
                                                   'iteminstance'=>$cm->instance, 'courseid'=>$cm->course))) {
        foreach ($grade_items as $grade_item) {
            $grade_item->delete('moddelete');
        }
    }
    // Delete completion and availability data; it is better to do this even if the
    // features are not turned on, in case they were turned on previously (these will be
    // very quick on an empty table)
    $DB->delete_records('course_modules_completion', array('coursemoduleid' => $cm->id));
    $DB->delete_records('course_modules_availability', array('coursemoduleid'=> $cm->id));
    $DB->delete_records('course_completion_criteria', array('moduleinstance' => $cm->id,
                                                            'criteriatype' => COMPLETION_CRITERIA_TYPE_ACTIVITY));

    delete_context(CONTEXT_MODULE, $cm->id);
    return $DB->delete_records('course_modules', array('id'=>$cm->id));
}

/**
 * Prints the turn editing on/off button on course/index.php or course/category.php.
 *
 * @deprecated since 2.5
 *
 * @param integer $categoryid The id of the category we are showing, or 0 for system context.
 * @return string HTML of the editing button, or empty string, if this user is not allowed
 *      to see it.
 */
function update_category_button($categoryid = 0) {
    global $CFG, $PAGE, $OUTPUT;
    debugging('Function update_category_button() is deprecated. Pages to view '.
            'and edit courses are now separate and no longer depend on editing mode.',
            DEBUG_DEVELOPER);

    // Check permissions.
    if (!can_edit_in_category($categoryid)) {
        return '';
    }

    // Work out the appropriate action.
    if ($PAGE->user_is_editing()) {
        $label = get_string('turneditingoff');
        $edit = 'off';
    } else {
        $label = get_string('turneditingon');
        $edit = 'on';
    }

    // Generate the button HTML.
    $options = array('categoryedit' => $edit, 'sesskey' => sesskey());
    if ($categoryid) {
        $options['id'] = $categoryid;
        $page = 'category.php';
    } else {
        $page = 'index.php';
    }
    return $OUTPUT->single_button(new moodle_url('/course/' . $page, $options), $label, 'get');
}

/**
 * This function recursively travels the categories, building up a nice list
 * for display. It also makes an array that list all the parents for each
 * category.
 *
 * For example, if you have a tree of categories like:
 *   Miscellaneous (id = 1)
 *      Subcategory (id = 2)
 *         Sub-subcategory (id = 4)
 *   Other category (id = 3)
 * Then after calling this function you will have
 * $list = array(1 => 'Miscellaneous', 2 => 'Miscellaneous / Subcategory',
 *      4 => 'Miscellaneous / Subcategory / Sub-subcategory',
 *      3 => 'Other category');
 * $parents = array(2 => array(1), 4 => array(1, 2));
 *
 * If you specify $requiredcapability, then only categories where the current
 * user has that capability will be added to $list, although all categories
 * will still be added to $parents, and if you only have $requiredcapability
 * in a child category, not the parent, then the child catgegory will still be
 * included.
 *
 * If you specify the option $excluded, then that category, and all its children,
 * are omitted from the tree. This is useful when you are doing something like
 * moving categories, where you do not want to allow people to move a category
 * to be the child of itself.
 *
 * This function is deprecated! For list of categories use
 * coursecat::make_all_categories($requiredcapability, $excludeid, $separator)
 * For parents of one particular category use
 * coursecat::get($id)->get_parents()
 *
 * @deprecated since 2.5
 *
 * @param array $list For output, accumulates an array categoryid => full category path name
 * @param array $parents For output, accumulates an array categoryid => list of parent category ids.
 * @param string/array $requiredcapability if given, only categories where the current
 *      user has this capability will be added to $list. Can also be an array of capabilities,
 *      in which case they are all required.
 * @param integer $excludeid Omit this category and its children from the lists built.
 * @param object $category Not used
 * @param string $path Not used
 */
function make_categories_list(&$list, &$parents, $requiredcapability = '',
        $excludeid = 0, $category = NULL, $path = "") {
    global $CFG, $DB;
    require_once($CFG->libdir.'/coursecatlib.php');

    debugging('Global function make_categories_list() is deprecated. Please use '.
            'coursecat::make_categories_list() and coursecat::get_parents()',
            DEBUG_DEVELOPER);

    // For categories list use just this one function:
    if (empty($list)) {
        $list = array();
    }
    $list += coursecat::make_categories_list($requiredcapability, $excludeid);

    // Building the list of all parents of all categories in the system is highly undesirable and hardly ever needed.
    // Usually user needs only parents for one particular category, in which case should be used:
    // coursecat::get($categoryid)->get_parents()
    if (empty($parents)) {
        $parents = array();
    }
    $all = $DB->get_records_sql('SELECT id, parent FROM {course_categories} ORDER BY sortorder');
    foreach ($all as $record) {
        if ($record->parent) {
            $parents[$record->id] = array_merge($parents[$record->parent], array($record->parent));
        } else {
            $parents[$record->id] = array();
        }
    }
}

/**
 * Delete category, but move contents to another category.
 *
 * This function is deprecated. Please use
 * coursecat::get($category->id)->delete_move($newparentid, $showfeedback);
 *
 * @see coursecat::delete_move()
 * @deprecated since 2.5
 *
 * @param object $category
 * @param int $newparentid category id
 * @return bool status
 */
function category_delete_move($category, $newparentid, $showfeedback=true) {
    global $CFG;
    require_once($CFG->libdir.'/coursecatlib.php');

    debugging('Function category_delete_move() is deprecated. Please use coursecat::delete_move() instead.');

    return coursecat::get($category->id)->delete_move($newparentid, $showfeedback);
}

/**
 * Recursively delete category including all subcategories and courses.
 *
 * This function is deprecated. Please use
 * coursecat::get($category->id)->delete_full($showfeedback);
 *
 * @see coursecat::delete_full()
 * @deprecated since 2.5
 *
 * @param stdClass $category
 * @param boolean $showfeedback display some notices
 * @return array return deleted courses
 */
function category_delete_full($category, $showfeedback=true) {
    global $CFG, $DB;
    require_once($CFG->libdir.'/coursecatlib.php');

    debugging('Function category_delete_full() is deprecated. Please use coursecat::delete_full() instead.');

    return coursecat::get($category->id)->delete_full($showfeedback);
}

/**
 * Efficiently moves a category - NOTE that this can have
 * a huge impact access-control-wise...
 *
 * This function is deprecated. Please use
 * $coursecat = coursecat::get($category->id);
 * if ($coursecat->can_change_parent($newparentcat->id)) {
 *     $coursecat->change_parent($newparentcat->id);
 * }
 *
 * Alternatively you can use
 * $coursecat->update(array('parent' => $newparentcat->id));
 *
 * Function update() also updates field course_categories.timemodified
 *
 * @see coursecat::change_parent()
 * @see coursecat::update()
 * @deprecated since 2.5
 *
 * @param stdClass|coursecat $category
 * @param stdClass|coursecat $newparentcat
 */
function move_category($category, $newparentcat) {
    global $CFG;
    require_once($CFG->libdir.'/coursecatlib.php');

    debugging('Function move_category() is deprecated. Please use coursecat::change_parent() instead.');

    return coursecat::get($category->id)->change_parent($newparentcat->id);
}

/**
 * Hide course category and child course and subcategories
 *
 * This function is deprecated. Please use
 * coursecat::get($category->id)->hide();
 *
 * @see coursecat::hide()
 * @deprecated since 2.5
 *
 * @param stdClass $category
 * @return void
 */
function course_category_hide($category) {
    global $CFG;
    require_once($CFG->libdir.'/coursecatlib.php');

    debugging('Function course_category_hide() is deprecated. Please use coursecat::hide() instead.');

    coursecat::get($category->id)->hide();
}

/**
 * Show course category and child course and subcategories
 *
 * This function is deprecated. Please use
 * coursecat::get($category->id)->show();
 *
 * @see coursecat::show()
 * @deprecated since 2.5
 *
 * @param stdClass $category
 * @return void
 */
function course_category_show($category) {
    global $CFG;
    require_once($CFG->libdir.'/coursecatlib.php');

    debugging('Function course_category_show() is deprecated. Please use coursecat::show() instead.');

    coursecat::get($category->id)->show();
}

/**
 * Return specified category, default if given does not exist
 *
 * This function is deprecated.
 * To get the category with the specified it please use:
 * coursecat::get($catid, IGNORE_MISSING);
 * or
 * coursecat::get($catid, MUST_EXIST);
 *
 * To get the first available category please use
 * coursecat::get_default();
 *
 * class coursecat will also make sure that at least one category exists in DB
 *
 * @deprecated since 2.5
 * @see coursecat::get()
 * @see coursecat::get_default()
 *
 * @param int $catid course category id
 * @return object caregory
 */
function get_course_category($catid=0) {
    global $DB;

    debugging('Function get_course_category() is deprecated. Please use coursecat::get(), see phpdocs for more details');

    $category = false;

    if (!empty($catid)) {
        $category = $DB->get_record('course_categories', array('id'=>$catid));
    }

    if (!$category) {
        // the first category is considered default for now
        if ($category = $DB->get_records('course_categories', null, 'sortorder', '*', 0, 1)) {
            $category = reset($category);

        } else {
            $cat = new stdClass();
            $cat->name         = get_string('miscellaneous');
            $cat->depth        = 1;
            $cat->sortorder    = MAX_COURSES_IN_CATEGORY;
            $cat->timemodified = time();
            $catid = $DB->insert_record('course_categories', $cat);
            // make sure category context exists
            context_coursecat::instance($catid);
            mark_context_dirty('/'.SYSCONTEXTID);
            fix_course_sortorder(); // Required to build course_categories.depth and .path.
            $category = $DB->get_record('course_categories', array('id'=>$catid));
        }
    }

    return $category;
}

/**
 * Create a new course category and marks the context as dirty
 *
 * This function does not set the sortorder for the new category and
 * {@link fix_course_sortorder()} should be called after creating a new course
 * category
 *
 * Please note that this function does not verify access control.
 *
 * This function is deprecated. It is replaced with the method create() in class coursecat.
 * {@link coursecat::create()} also verifies the data, fixes sortorder and logs the action
 *
 * @deprecated since 2.5
 *
 * @param object $category All of the data required for an entry in the course_categories table
 * @return object new course category
 */
function create_course_category($category) {
    global $DB;

    debugging('Function create_course_category() is deprecated. Please use coursecat::create(), see phpdocs for more details', DEBUG_DEVELOPER);

    $category->timemodified = time();
    $category->id = $DB->insert_record('course_categories', $category);
    $category = $DB->get_record('course_categories', array('id' => $category->id));

    // We should mark the context as dirty
    $category->context = context_coursecat::instance($category->id);
    $category->context->mark_dirty();

    return $category;
}

/**
 * Returns an array of category ids of all the subcategories for a given
 * category.
 *
 * This function is deprecated.
 *
 * To get visible children categories of the given category use:
 * coursecat::get($categoryid)->get_children();
 * This function will return the array or coursecat objects, on each of them
 * you can call get_children() again
 *
 * @see coursecat::get()
 * @see coursecat::get_children()
 *
 * @deprecated since 2.5
 *
 * @global object
 * @param int $catid - The id of the category whose subcategories we want to find.
 * @return array of category ids.
 */
function get_all_subcategories($catid) {
    global $DB;

    debugging('Function get_all_subcategories() is deprecated. Please use appropriate methods() of coursecat class. See phpdocs for more details',
            DEBUG_DEVELOPER);

    $subcats = array();

    if ($categories = $DB->get_records('course_categories', array('parent' => $catid))) {
        foreach ($categories as $cat) {
            array_push($subcats, $cat->id);
            $subcats = array_merge($subcats, get_all_subcategories($cat->id));
        }
    }
    return $subcats;
}

/**
 * Gets the child categories of a given courses category
 *
 * This function is deprecated. Please use functions in class coursecat:
 * - coursecat::get($parentid)->has_children()
 * tells if the category has children (visible or not to the current user)
 *
 * - coursecat::get($parentid)->get_children()
 * returns an array of coursecat objects, each of them represents a children category visible
 * to the current user (i.e. visible=1 or user has capability to view hidden categories)
 *
 * - coursecat::get($parentid)->get_children_count()
 * returns number of children categories visible to the current user
 *
 * - coursecat::count_all()
 * returns total count of all categories in the system (both visible and not)
 *
 * - coursecat::get_default()
 * returns the first category (usually to be used if count_all() == 1)
 *
 * @deprecated since 2.5
 *
 * @param int $parentid the id of a course category.
 * @return array all the child course categories.
 */
function get_child_categories($parentid) {
    global $DB;
    debugging('Function get_child_categories() is deprecated. Use coursecat::get_children() or see phpdocs for more details.',
            DEBUG_DEVELOPER);

    $rv = array();
    $sql = context_helper::get_preload_record_columns_sql('ctx');
    $records = $DB->get_records_sql("SELECT c.*, $sql FROM {course_categories} c ".
            "JOIN {context} ctx on ctx.instanceid = c.id AND ctx.contextlevel = ? WHERE c.parent = ? ORDER BY c.sortorder",
            array(CONTEXT_COURSECAT, $parentid));
    foreach ($records as $category) {
        context_helper::preload_from_record($category);
        if (!$category->visible && !has_capability('moodle/category:viewhiddencategories', context_coursecat::instance($category->id))) {
            continue;
        }
        $rv[] = $category;
    }
    return $rv;
}

/**
 * Returns a sorted list of categories.
 *
 * When asking for $parent='none' it will return all the categories, regardless
 * of depth. Wheen asking for a specific parent, the default is to return
 * a "shallow" resultset. Pass false to $shallow and it will return all
 * the child categories as well.
 *
 * @deprecated since 2.5
 *
 * This function is deprecated. Use appropriate functions from class coursecat.
 * Examples:
 *
 * coursecat::get($categoryid)->get_children()
 * - returns all children of the specified category as instances of class
 * coursecat, which means on each of them method get_children() can be called again
 *
 * coursecat::get($categoryid)->get_children(array('recursive' => true))
 * - returns all children of the specified category and all subcategories
 *
 * coursecat::get(0)->get_children(array('recursive' => true))
 * - returns all categories defined in the system
 *
 * Sort fields can be specified, see phpdocs to {@link coursecat::get_children()}
 *
 * Also see functions {@link coursecat::get_children_count()}, {@link coursecat::count_all()},
 * {@link coursecat::get_default()}
 *
 * The code of this deprecated function is left as it is because coursecat::get_children()
 * returns categories as instances of coursecat and not stdClass
 *
 * @param string $parent The parent category if any
 * @param string $sort the sortorder
 * @param bool   $shallow - set to false to get the children too
 * @return array of categories
 */
function get_categories($parent='none', $sort=NULL, $shallow=true) {
    global $DB;

    debugging('Function get_categories() is deprecated. Please use coursecat::get_children(). See phpdocs for more details',
            DEBUG_DEVELOPER);

    if ($sort === NULL) {
        $sort = 'ORDER BY cc.sortorder ASC';
    } elseif ($sort ==='') {
        // leave it as empty
    } else {
        $sort = "ORDER BY $sort";
    }

    list($ccselect, $ccjoin) = context_instance_preload_sql('cc.id', CONTEXT_COURSECAT, 'ctx');

    if ($parent === 'none') {
        $sql = "SELECT cc.* $ccselect
                  FROM {course_categories} cc
               $ccjoin
                $sort";
        $params = array();

    } elseif ($shallow) {
        $sql = "SELECT cc.* $ccselect
                  FROM {course_categories} cc
               $ccjoin
                 WHERE cc.parent=?
                $sort";
        $params = array($parent);

    } else {
        $sql = "SELECT cc.* $ccselect
                  FROM {course_categories} cc
               $ccjoin
                  JOIN {course_categories} ccp
                       ON ((cc.parent = ccp.id) OR (cc.path LIKE ".$DB->sql_concat('ccp.path',"'/%'")."))
                 WHERE ccp.id=?
                $sort";
        $params = array($parent);
    }
    $categories = array();

    $rs = $DB->get_recordset_sql($sql, $params);
    foreach($rs as $cat) {
        context_instance_preload($cat);
        $catcontext = context_coursecat::instance($cat->id);
        if ($cat->visible || has_capability('moodle/category:viewhiddencategories', $catcontext)) {
            $categories[$cat->id] = $cat;
        }
    }
    $rs->close();
    return $categories;
}

/**
* Displays a course search form
*
* This function is deprecated, please use course renderer:
* $renderer = $PAGE->get_renderer('core', 'course');
* echo $renderer->course_search_form($value, $format);
*
* @deprecated since 2.5
*
* @param string $value default value to populate the search field
* @param bool $return if true returns the value, if false - outputs
* @param string $format display format - 'plain' (default), 'short' or 'navbar'
* @return null|string
*/
function print_course_search($value="", $return=false, $format="plain") {
    global $PAGE;
    debugging('Function print_course_search() is deprecated, please use course renderer', DEBUG_DEVELOPER);
    $renderer = $PAGE->get_renderer('core', 'course');
    if ($return) {
        return $renderer->course_search_form($value, $format);
    } else {
        echo $renderer->course_search_form($value, $format);
    }
}

/**
 * Prints custom user information on the home page
 *
 * This function is deprecated, please use:
 * $renderer = $PAGE->get_renderer('core', 'course');
 * echo $renderer->frontpage_my_courses()
 *
 * @deprecated since 2.5
 */
function print_my_moodle() {
    global $PAGE;
    debugging('Function print_my_moodle() is deprecated, please use course renderer function frontpage_my_courses()', DEBUG_DEVELOPER);

    $renderer = $PAGE->get_renderer('core', 'course');
    echo $renderer->frontpage_my_courses();
}

/**
 * Prints information about one remote course
 *
 * This function is deprecated, it is replaced with protected function
 * {@link core_course_renderer::frontpage_remote_course()}
 * It is only used from function {@link core_course_renderer::frontpage_my_courses()}
 *
 * @deprecated since 2.5
 */
function print_remote_course($course, $width="100%") {
    global $CFG, $USER;
    debugging('Function print_remote_course() is deprecated, please use course renderer', DEBUG_DEVELOPER);

    $linkcss = '';

    $url = "{$CFG->wwwroot}/auth/mnet/jump.php?hostid={$course->hostid}&amp;wantsurl=/course/view.php?id={$course->remoteid}";

    echo '<div class="coursebox remotecoursebox clearfix">';
    echo '<div class="info">';
    echo '<div class="name"><a title="'.get_string('entercourse').'"'.
         $linkcss.' href="'.$url.'">'
        .  format_string($course->fullname) .'</a><br />'
        . format_string($course->hostname) . ' : '
        . format_string($course->cat_name) . ' : '
        . format_string($course->shortname). '</div>';
    echo '</div><div class="summary">';
    $options = new stdClass();
    $options->noclean = true;
    $options->para = false;
    $options->overflowdiv = true;
    echo format_text($course->summary, $course->summaryformat, $options);
    echo '</div>';
    echo '</div>';
}

/**
 * Prints information about one remote host
 *
 * This function is deprecated, it is replaced with protected function
 * {@link core_course_renderer::frontpage_remote_host()}
 * It is only used from function {@link core_course_renderer::frontpage_my_courses()}
 *
 * @deprecated since 2.5
 */
function print_remote_host($host, $width="100%") {
    global $OUTPUT;
    debugging('Function print_remote_host() is deprecated, please use course renderer', DEBUG_DEVELOPER);

    $linkcss = '';

    echo '<div class="coursebox clearfix">';
    echo '<div class="info">';
    echo '<div class="name">';
    echo '<img src="'.$OUTPUT->pix_url('i/mnethost') . '" class="icon" alt="'.get_string('course').'" />';
    echo '<a title="'.s($host['name']).'" href="'.s($host['url']).'">'
        . s($host['name']).'</a> - ';
    echo $host['count'] . ' ' . get_string('courses');
    echo '</div>';
    echo '</div>';
    echo '</div>';
}

/**
 * Recursive function to print out all the categories in a nice format
 * with or without courses included
 *
 * @deprecated since 2.5
 *
 * See http://docs.moodle.org/dev/Courses_lists_upgrade_to_2.5
 */
function print_whole_category_list($category=NULL, $displaylist=NULL, $parentslist=NULL, $depth=-1, $showcourses = true, $categorycourses=NULL) {
    global $PAGE;
    debugging('Function print_whole_category_list() is deprecated, please use course renderer', DEBUG_DEVELOPER);

    $renderer = $PAGE->get_renderer('core', 'course');
    if ($showcourses && $category) {
        echo $renderer->course_category($category);
    } else if ($showcourses) {
        echo $renderer->frontpage_combo_list();
    } else {
        echo $renderer->frontpage_categories_list();
    }
}

/**
 * Prints the category information.
 *
 * @deprecated since 2.5
 *
 * This function was only used by {@link print_whole_category_list()} but now
 * all course category rendering is moved to core_course_renderer.
 *
 * @param stdClass $category
 * @param int $depth The depth of the category.
 * @param bool $showcourses If set to true course information will also be printed.
 * @param array|null $courses An array of courses belonging to the category, or null if you don't have it yet.
 */
function print_category_info($category, $depth = 0, $showcourses = false, array $courses = null) {
    global $PAGE;
    debugging('Function print_category_info() is deprecated, please use course renderer', DEBUG_DEVELOPER);

    $renderer = $PAGE->get_renderer('core', 'course');
    echo $renderer->course_category($category);
}

/**
 * This function generates a structured array of courses and categories.
 *
 * @deprecated since 2.5
 *
 * This function is not used any more in moodle core and course renderer does not have render function for it.
 * Combo list on the front page is displayed as:
 * $renderer = $PAGE->get_renderer('core', 'course');
 * echo $renderer->frontpage_combo_list()
 *
 * The new class {@link coursecat} stores the information about course category tree
 * To get children categories use:
 * coursecat::get($id)->get_children()
 * To get list of courses use:
 * coursecat::get($id)->get_courses()
 *
 * See http://docs.moodle.org/dev/Courses_lists_upgrade_to_2.5
 *
 * @param int $id
 * @param int $depth
 */
function get_course_category_tree($id = 0, $depth = 0) {
    global $DB, $CFG;
    if (!$depth) {
        debugging('Function get_course_category_tree() is deprecated, please use course renderer or coursecat class, see function phpdocs for more info', DEBUG_DEVELOPER);
    }

    $categories = array();
    $categoryids = array();
    $sql = context_helper::get_preload_record_columns_sql('ctx');
    $records = $DB->get_records_sql("SELECT c.*, $sql FROM {course_categories} c ".
            "JOIN {context} ctx on ctx.instanceid = c.id AND ctx.contextlevel = ? WHERE c.parent = ? ORDER BY c.sortorder",
            array(CONTEXT_COURSECAT, $id));
    foreach ($records as $category) {
        context_helper::preload_from_record($category);
        if (!$category->visible && !has_capability('moodle/category:viewhiddencategories', context_coursecat::instance($category->id))) {
            continue;
        }
        $categories[] = $category;
        $categoryids[$category->id] = $category;
        if (empty($CFG->maxcategorydepth) || $depth <= $CFG->maxcategorydepth) {
            list($category->categories, $subcategories) = get_course_category_tree($category->id, $depth+1);
            foreach ($subcategories as $subid=>$subcat) {
                $categoryids[$subid] = $subcat;
            }
            $category->courses = array();
        }
    }

    if ($depth > 0) {
        // This is a recursive call so return the required array
        return array($categories, $categoryids);
    }

    if (empty($categoryids)) {
        // No categories available (probably all hidden).
        return array();
    }

    // The depth is 0 this function has just been called so we can finish it off

    list($ccselect, $ccjoin) = context_instance_preload_sql('c.id', CONTEXT_COURSE, 'ctx');
    list($catsql, $catparams) = $DB->get_in_or_equal(array_keys($categoryids));
    $sql = "SELECT
            c.id,c.sortorder,c.visible,c.fullname,c.shortname,c.summary,c.category
            $ccselect
            FROM {course} c
            $ccjoin
            WHERE c.category $catsql ORDER BY c.sortorder ASC";
    if ($courses = $DB->get_records_sql($sql, $catparams)) {
        // loop throught them
        foreach ($courses as $course) {
            if ($course->id == SITEID) {
                continue;
            }
            context_instance_preload($course);
            if (!empty($course->visible) || has_capability('moodle/course:viewhiddencourses', context_course::instance($course->id))) {
                $categoryids[$course->category]->courses[$course->id] = $course;
            }
        }
    }
    return $categories;
}

/**
 * Print courses in category. If category is 0 then all courses are printed.
 *
 * @deprecated since 2.5
 *
 * To print a generic list of courses use:
 * $renderer = $PAGE->get_renderer('core', 'course');
 * echo $renderer->courses_list($courses);
 *
 * To print list of all courses:
 * $renderer = $PAGE->get_renderer('core', 'course');
 * echo $renderer->frontpage_available_courses();
 *
 * To print list of courses inside category:
 * $renderer = $PAGE->get_renderer('core', 'course');
 * echo $renderer->course_category($category); // this will also print subcategories
 *
 * @param int|stdClass $category category object or id.
 * @return bool true if courses found and printed, else false.
 */
function print_courses($category) {
    global $CFG, $OUTPUT, $PAGE;
    require_once($CFG->libdir. '/coursecatlib.php');
    debugging('Function print_courses() is deprecated, please use course renderer', DEBUG_DEVELOPER);

    if (!is_object($category) && $category==0) {
        $courses = coursecat::get(0)->get_courses(array('recursive' => true, 'summary' => true, 'coursecontacts' => true));
    } else {
        $courses = coursecat::get($category->id)->get_courses(array('summary' => true, 'coursecontacts' => true));
    }

    if ($courses) {
        $renderer = $PAGE->get_renderer('core', 'course');
        echo $renderer->courses_list($courses);
    } else {
        echo $OUTPUT->heading(get_string("nocoursesyet"));
        $context = context_system::instance();
        if (has_capability('moodle/course:create', $context)) {
            $options = array();
            if (!empty($category->id)) {
                $options['category'] = $category->id;
            } else {
                $options['category'] = $CFG->defaultrequestcategory;
            }
            echo html_writer::start_tag('div', array('class'=>'addcoursebutton'));
            echo $OUTPUT->single_button(new moodle_url('/course/edit.php', $options), get_string("addnewcourse"));
            echo html_writer::end_tag('div');
            return false;
        }
    }
    return true;
}

/**
 * Print a description of a course, suitable for browsing in a list.
 *
 * @deprecated since 2.5
 *
 * Please use course renderer to display a course information box.
 * $renderer = $PAGE->get_renderer('core', 'course');
 * echo $renderer->courses_list($courses); // will print list of courses
 * echo $renderer->course_info_box($course); // will print one course wrapped in div.generalbox
 *
 * @param object $course the course object.
 * @param string $highlightterms Ignored in this deprecated function!
 */
function print_course($course, $highlightterms = '') {
    global $PAGE;

    debugging('Function print_course() is deprecated, please use course renderer', DEBUG_DEVELOPER);
    $renderer = $PAGE->get_renderer('core', 'course');
    // Please note, correct would be to use $renderer->coursecat_coursebox() but this function is protected.
    // To print list of courses use $renderer->courses_list();
    echo $renderer->course_info_box($course);
}

/**
 * Gets an array whose keys are category ids and whose values are arrays of courses in the corresponding category.
 *
 * @deprecated since 2.5
 *
 * This function is not used any more in moodle core and course renderer does not have render function for it.
 * Combo list on the front page is displayed as:
 * $renderer = $PAGE->get_renderer('core', 'course');
 * echo $renderer->frontpage_combo_list()
 *
 * The new class {@link coursecat} stores the information about course category tree
 * To get children categories use:
 * coursecat::get($id)->get_children()
 * To get list of courses use:
 * coursecat::get($id)->get_courses()
 *
 * See http://docs.moodle.org/dev/Courses_lists_upgrade_to_2.5
 *
 * @param int $categoryid
 * @return array
 */
function get_category_courses_array($categoryid = 0) {
    debugging('Function get_category_courses_array() is deprecated, please use methods of coursecat class', DEBUG_DEVELOPER);
    $tree = get_course_category_tree($categoryid);
    $flattened = array();
    foreach ($tree as $category) {
        get_category_courses_array_recursively($flattened, $category);
    }
    return $flattened;
}

/**
 * Recursive function to help flatten the course category tree.
 *
 * @deprecated since 2.5
 *
 * Was intended to be called from {@link get_category_courses_array()}
 *
 * @param array &$flattened An array passed by reference in which to store courses for each category.
 * @param stdClass $category The category to get courses for.
 */
function get_category_courses_array_recursively(array &$flattened, $category) {
    debugging('Function get_category_courses_array_recursively() is deprecated, please use methods of coursecat class', DEBUG_DEVELOPER);
    $flattened[$category->id] = $category->courses;
    foreach ($category->categories as $childcategory) {
        get_category_courses_array_recursively($flattened, $childcategory);
    }
}

/**
 * Returns a URL based on the context of the current page.
 * This URL points to blog/index.php and includes filter parameters appropriate for the current page.
 *
 * @param stdclass $context
 * @deprecated since Moodle 2.5 MDL-27814 - please do not use this function any more.
 * @todo Remove this in 2.7
 * @return string
 */
function blog_get_context_url($context=null) {
    global $CFG;

    debugging('Function  blog_get_context_url() is deprecated, getting params from context is not reliable for blogs.', DEBUG_DEVELOPER);
    $viewblogentriesurl = new moodle_url('/blog/index.php');

    if (empty($context)) {
        global $PAGE;
        $context = $PAGE->context;
    }

    // Change contextlevel to SYSTEM if viewing the site course
    if ($context->contextlevel == CONTEXT_COURSE && $context->instanceid == SITEID) {
        $context = context_system::instance();
    }

    $filterparam = '';
    $strlevel = '';

    switch ($context->contextlevel) {
        case CONTEXT_SYSTEM:
        case CONTEXT_BLOCK:
        case CONTEXT_COURSECAT:
            break;
        case CONTEXT_COURSE:
            $filterparam = 'courseid';
            $strlevel = get_string('course');
            break;
        case CONTEXT_MODULE:
            $filterparam = 'modid';
            $strlevel = print_context_name($context);
            break;
        case CONTEXT_USER:
            $filterparam = 'userid';
            $strlevel = get_string('user');
            break;
    }

    if (!empty($filterparam)) {
        $viewblogentriesurl->param($filterparam, $context->instanceid);
    }

    return $viewblogentriesurl;
}

/**
 * Retrieve course records with the course managers and other related records
 * that we need for print_course(). This allows print_courses() to do its job
 * in a constant number of DB queries, regardless of the number of courses,
 * role assignments, etc.
 *
 * The returned array is indexed on c.id, and each course will have
 * - $course->managers - array containing RA objects that include a $user obj
 *                       with the minimal fields needed for fullname()
 *
 * @deprecated since 2.5
 *
 * To get list of all courses with course contacts ('managers') use
 * coursecat::get(0)->get_courses(array('recursive' => true, 'coursecontacts' => true));
 *
 * To get list of courses inside particular category use
 * coursecat::get($id)->get_courses(array('coursecontacts' => true));
 *
 * Additionally you can specify sort order, offset and maximum number of courses,
 * see {@link coursecat::get_courses()}
 *
 * Please note that code of this function is not changed to use coursecat class because
 * coursecat::get_courses() returns result in slightly different format. Also note that
 * get_courses_wmanagers() DOES NOT check that users are enrolled in the course and
 * coursecat::get_courses() does.
 *
 * @global object
 * @global object
 * @global object
 * @uses CONTEXT_COURSE
 * @uses CONTEXT_SYSTEM
 * @uses CONTEXT_COURSECAT
 * @uses SITEID
 * @param int|string $categoryid Either the categoryid for the courses or 'all'
 * @param string $sort A SQL sort field and direction
 * @param array $fields An array of additional fields to fetch
 * @return array
 */
function get_courses_wmanagers($categoryid=0, $sort="c.sortorder ASC", $fields=array()) {
    /*
     * The plan is to
     *
     * - Grab the courses JOINed w/context
     *
     * - Grab the interesting course-manager RAs
     *   JOINed with a base user obj and add them to each course
     *
     * So as to do all the work in 2 DB queries. The RA+user JOIN
     * ends up being pretty expensive if it happens over _all_
     * courses on a large site. (Are we surprised!?)
     *
     * So this should _never_ get called with 'all' on a large site.
     *
     */
    global $USER, $CFG, $DB;
    debugging('Function get_courses_wmanagers() is deprecated, please use coursecat::get_courses()', DEBUG_DEVELOPER);

    $params = array();
    $allcats = false; // bool flag
    if ($categoryid === 'all') {
        $categoryclause   = '';
        $allcats = true;
    } elseif (is_numeric($categoryid)) {
        $categoryclause = "c.category = :catid";
        $params['catid'] = $categoryid;
    } else {
        debugging("Could not recognise categoryid = $categoryid");
        $categoryclause = '';
    }

    $basefields = array('id', 'category', 'sortorder',
                        'shortname', 'fullname', 'idnumber',
                        'startdate', 'visible',
                        'newsitems', 'groupmode', 'groupmodeforce');

    if (!is_null($fields) && is_string($fields)) {
        if (empty($fields)) {
            $fields = $basefields;
        } else {
            // turn the fields from a string to an array that
            // get_user_courses_bycap() will like...
            $fields = explode(',',$fields);
            $fields = array_map('trim', $fields);
            $fields = array_unique(array_merge($basefields, $fields));
        }
    } elseif (is_array($fields)) {
        $fields = array_merge($basefields,$fields);
    }
    $coursefields = 'c.' .join(',c.', $fields);

    if (empty($sort)) {
        $sortstatement = "";
    } else {
        $sortstatement = "ORDER BY $sort";
    }

    $where = 'WHERE c.id != ' . SITEID;
    if ($categoryclause !== ''){
        $where = "$where AND $categoryclause";
    }

    // pull out all courses matching the cat
    list($ccselect, $ccjoin) = context_instance_preload_sql('c.id', CONTEXT_COURSE, 'ctx');
    $sql = "SELECT $coursefields $ccselect
              FROM {course} c
           $ccjoin
               $where
               $sortstatement";

    $catpaths = array();
    $catpath  = NULL;
    if ($courses = $DB->get_records_sql($sql, $params)) {
        // loop on courses materialising
        // the context, and prepping data to fetch the
        // managers efficiently later...
        foreach ($courses as $k => $course) {
            context_instance_preload($course);
            $coursecontext = context_course::instance($course->id);
            $courses[$k] = $course;
            $courses[$k]->managers = array();
            if ($allcats === false) {
                // single cat, so take just the first one...
                if ($catpath === NULL) {
                    $catpath = preg_replace(':/\d+$:', '', $coursecontext->path);
                }
            } else {
                // chop off the contextid of the course itself
                // like dirname() does...
                $catpaths[] = preg_replace(':/\d+$:', '', $coursecontext->path);
            }
        }
    } else {
        return array(); // no courses!
    }

    $CFG->coursecontact = trim($CFG->coursecontact);
    if (empty($CFG->coursecontact)) {
        return $courses;
    }

    $managerroles = explode(',', $CFG->coursecontact);
    $catctxids = '';
    if (count($managerroles)) {
        if ($allcats === true) {
            $catpaths  = array_unique($catpaths);
            $ctxids = array();
            foreach ($catpaths as $cpath) {
                $ctxids = array_merge($ctxids, explode('/',substr($cpath,1)));
            }
            $ctxids = array_unique($ctxids);
            $catctxids = implode( ',' , $ctxids);
            unset($catpaths);
            unset($cpath);
        } else {
            // take the ctx path from the first course
            // as all categories will be the same...
            $catpath = substr($catpath,1);
            $catpath = preg_replace(':/\d+$:','',$catpath);
            $catctxids = str_replace('/',',',$catpath);
        }
        if ($categoryclause !== '') {
            $categoryclause = "AND $categoryclause";
        }
        /*
         * Note: Here we use a LEFT OUTER JOIN that can
         * "optionally" match to avoid passing a ton of context
         * ids in an IN() clause. Perhaps a subselect is faster.
         *
         * In any case, this SQL is not-so-nice over large sets of
         * courses with no $categoryclause.
         *
         */
        $sql = "SELECT ctx.path, ctx.instanceid, ctx.contextlevel,
                       r.id AS roleid, r.name AS rolename, r.shortname AS roleshortname,
                       rn.name AS rolecoursealias, u.id AS userid, u.firstname, u.lastname
                  FROM {role_assignments} ra
                  JOIN {context} ctx ON ra.contextid = ctx.id
                  JOIN {user} u ON ra.userid = u.id
                  JOIN {role} r ON ra.roleid = r.id
             LEFT JOIN {role_names} rn ON (rn.contextid = ctx.id AND rn.roleid = r.id)
                  LEFT OUTER JOIN {course} c
                       ON (ctx.instanceid=c.id AND ctx.contextlevel=".CONTEXT_COURSE.")
                WHERE ( c.id IS NOT NULL";
        // under certain conditions, $catctxids is NULL
        if($catctxids == NULL){
            $sql .= ") ";
        }else{
            $sql .= " OR ra.contextid  IN ($catctxids) )";
        }

        $sql .= "AND ra.roleid IN ({$CFG->coursecontact})
                      $categoryclause
                ORDER BY r.sortorder ASC, ctx.contextlevel ASC, ra.sortorder ASC";
        $rs = $DB->get_recordset_sql($sql, $params);

        // This loop is fairly stupid as it stands - might get better
        // results doing an initial pass clustering RAs by path.
        foreach($rs as $ra) {
            $user = new stdClass;
            $user->id        = $ra->userid;    unset($ra->userid);
            $user->firstname = $ra->firstname; unset($ra->firstname);
            $user->lastname  = $ra->lastname;  unset($ra->lastname);
            $ra->user = $user;
            if ($ra->contextlevel == CONTEXT_SYSTEM) {
                foreach ($courses as $k => $course) {
                    $courses[$k]->managers[] = $ra;
                }
            } else if ($ra->contextlevel == CONTEXT_COURSECAT) {
                if ($allcats === false) {
                    // It always applies
                    foreach ($courses as $k => $course) {
                        $courses[$k]->managers[] = $ra;
                    }
                } else {
                    foreach ($courses as $k => $course) {
                        $coursecontext = context_course::instance($course->id);
                        // Note that strpos() returns 0 as "matched at pos 0"
                        if (strpos($coursecontext->path, $ra->path.'/') === 0) {
                            // Only add it to subpaths
                            $courses[$k]->managers[] = $ra;
                        }
                    }
                }
            } else { // course-level
                if (!array_key_exists($ra->instanceid, $courses)) {
                    //this course is not in a list, probably a frontpage course
                    continue;
                }
                $courses[$ra->instanceid]->managers[] = $ra;
            }
        }
        $rs->close();
    }

    return $courses;
}

<<<<<<< HEAD
/**
 * Converts a nested array tree into HTML ul:li [recursive]
 *
 * @deprecated since 2.5
 *
 * @param array $tree A tree array to convert
 * @param int $row Used in identifying the iteration level and in ul classes
 * @return string HTML structure
 */
function convert_tree_to_html($tree, $row=0) {
    debugging('Function convert_tree_to_html() is deprecated since Moodle 2.5. Consider using class tabtree and core_renderer::render_tabtree()', DEBUG_DEVELOPER);

    $str = "\n".'<ul class="tabrow'.$row.'">'."\n";

    $first = true;
    $count = count($tree);

    foreach ($tree as $tab) {
        $count--;   // countdown to zero

        $liclass = '';

        if ($first && ($count == 0)) {   // Just one in the row
            $liclass = 'first last';
            $first = false;
        } else if ($first) {
            $liclass = 'first';
            $first = false;
        } else if ($count == 0) {
            $liclass = 'last';
        }

        if ((empty($tab->subtree)) && (!empty($tab->selected))) {
            $liclass .= (empty($liclass)) ? 'onerow' : ' onerow';
        }

        if ($tab->inactive || $tab->active || $tab->selected) {
            if ($tab->selected) {
                $liclass .= (empty($liclass)) ? 'here selected' : ' here selected';
            } else if ($tab->active) {
                $liclass .= (empty($liclass)) ? 'here active' : ' here active';
            }
        }

        $str .= (!empty($liclass)) ? '<li class="'.$liclass.'">' : '<li>';

        if ($tab->inactive || $tab->active || ($tab->selected && !$tab->linkedwhenselected)) {
            // The a tag is used for styling
            $str .= '<a class="nolink"><span>'.$tab->text.'</span></a>';
        } else {
            $str .= '<a href="'.$tab->link.'" title="'.$tab->title.'"><span>'.$tab->text.'</span></a>';
        }

        if (!empty($tab->subtree)) {
            $str .= convert_tree_to_html($tab->subtree, $row+1);
        } else if ($tab->selected) {
            $str .= '<div class="tabrow'.($row+1).' empty">&nbsp;</div>'."\n";
        }

        $str .= ' </li>'."\n";
    }
    $str .= '</ul>'."\n";

    return $str;
}

/**
 * Convert nested tabrows to a nested array
 *
 * @deprecated since 2.5
 *
 * @param array $tabrows A [nested] array of tab row objects
 * @param string $selected The tabrow to select (by id)
 * @param array $inactive An array of tabrow id's to make inactive
 * @param array $activated An array of tabrow id's to make active
 * @return array The nested array
 */
function convert_tabrows_to_tree($tabrows, $selected, $inactive, $activated) {

    debugging('Function convert_tabrows_to_tree() is deprecated since Moodle 2.5. Consider using class tabtree', DEBUG_DEVELOPER);

    // Work backwards through the rows (bottom to top) collecting the tree as we go.
    $tabrows = array_reverse($tabrows);

    $subtree = array();

    foreach ($tabrows as $row) {
        $tree = array();

        foreach ($row as $tab) {
            $tab->inactive = in_array((string)$tab->id, $inactive);
            $tab->active = in_array((string)$tab->id, $activated);
            $tab->selected = (string)$tab->id == $selected;

            if ($tab->active || $tab->selected) {
                if ($subtree) {
                    $tab->subtree = $subtree;
                }
            }
            $tree[] = $tab;
        }
        $subtree = $tree;
    }

    return $subtree;
}
=======
>>>>>>> f42d2a22
<|MERGE_RESOLUTION|>--- conflicted
+++ resolved
@@ -4570,7 +4570,6 @@
     return $courses;
 }
 
-<<<<<<< HEAD
 /**
  * Converts a nested array tree into HTML ul:li [recursive]
  *
@@ -4676,6 +4675,4 @@
     }
 
     return $subtree;
-}
-=======
->>>>>>> f42d2a22
+}