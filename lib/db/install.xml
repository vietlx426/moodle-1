--- conflicted
+++ resolved
@@ -1,9 +1,5 @@
 <?xml version="1.0" encoding="UTF-8" ?>
-<<<<<<< HEAD
-<XMLDB PATH="lib/db" VERSION="20220524" COMMENT="XMLDB file for core Moodle tables"
-=======
-<XMLDB PATH="lib/db" VERSION="20220530" COMMENT="XMLDB file for core Moodle tables"
->>>>>>> f984566b
+<XMLDB PATH="lib/db" VERSION="20220531" COMMENT="XMLDB file for core Moodle tables"
     xmlns:xsi="http://www.w3.org/2001/XMLSchema-instance"
     xsi:noNamespaceSchemaLocation="../../lib/xmldb/xmldb.xsd"
 >
