<?php
// This file is part of Moodle - http://moodle.org/
//
// Moodle is free software: you can redistribute it and/or modify
// it under the terms of the GNU General Public License as published by
// the Free Software Foundation, either version 3 of the License, or
// (at your option) any later version.
//
// Moodle is distributed in the hope that it will be useful,
// but WITHOUT ANY WARRANTY; without even the implied warranty of
// MERCHANTABILITY or FITNESS FOR A PARTICULAR PURPOSE.  See the
// GNU General Public License for more details.
//
// You should have received a copy of the GNU General Public License
// along with Moodle.  If not, see <http://www.gnu.org/licenses/>.

/**
 * This file keeps track of upgrades to Moodle.
 *
 * Sometimes, changes between versions involve
 * alterations to database structures and other
 * major things that may break installations.
 *
 * The upgrade function in this file will attempt
 * to perform all the necessary actions to upgrade
 * your older installation to the current version.
 *
 * If there's something it cannot do itself, it
 * will tell you what you need to do.
 *
 * The commands in here will all be database-neutral,
 * using the methods of database_manager class
 *
 * Please do not forget to use upgrade_set_timeout()
 * before any action that may take longer time to finish.
 *
 * @package   core_install
 * @category  upgrade
 * @copyright 2006 onwards Martin Dougiamas  http://dougiamas.com
 * @license   http://www.gnu.org/copyleft/gpl.html GNU GPL v3 or later
 */

defined('MOODLE_INTERNAL') || die();

/**
 * Main upgrade tasks to be executed on Moodle version bump
 *
 * This function is automatically executed after one bump in the Moodle core
 * version is detected. It's in charge of performing the required tasks
 * to raise core from the previous version to the next one.
 *
 * It's a collection of ordered blocks of code, named "upgrade steps",
 * each one performing one isolated (from the rest of steps) task. Usually
 * tasks involve creating new DB objects or performing manipulation of the
 * information for cleanup/fixup purposes.
 *
 * Each upgrade step has a fixed structure, that can be summarised as follows:
 *
 * if ($oldversion < XXXXXXXXXX.XX) {
 *     // Explanation of the update step, linking to issue in the Tracker if necessary
 *     upgrade_set_timeout(XX); // Optional for big tasks
 *     // Code to execute goes here, usually the XMLDB Editor will
 *     // help you here. See {@link http://docs.moodle.org/dev/XMLDB_editor}.
 *     upgrade_main_savepoint(true, XXXXXXXXXX.XX);
 * }
 *
 * All plugins within Moodle (modules, blocks, reports...) support the existence of
 * their own upgrade.php file, using the "Frankenstyle" component name as
 * defined at {@link http://docs.moodle.org/dev/Frankenstyle}, for example:
 *     - {@link xmldb_page_upgrade($oldversion)}. (modules don't require the plugintype ("mod_") to be used.
 *     - {@link xmldb_auth_manual_upgrade($oldversion)}.
 *     - {@link xmldb_workshopform_accumulative_upgrade($oldversion)}.
 *     - ....
 *
 * In order to keep the contents of this file reduced, it's allowed to create some helper
 * functions to be used here in the {@link upgradelib.php} file at the same directory. Note
 * that such a file must be manually included from upgrade.php, and there are some restrictions
 * about what can be used within it.
 *
 * For more information, take a look to the documentation available:
 *     - Data definition API: {@link http://docs.moodle.org/dev/Data_definition_API}
 *     - Upgrade API: {@link http://docs.moodle.org/dev/Upgrade_API}
 *
 * @param int $oldversion
 * @return bool always true
 */
function xmldb_main_upgrade($oldversion) {
    global $CFG, $USER, $DB, $OUTPUT, $SITE;

    require_once($CFG->libdir.'/db/upgradelib.php'); // Core Upgrade-related functions

    $dbman = $DB->get_manager(); // loads ddl manager and xmldb classes

    if ($oldversion < 2011120500) {
        // just in case somebody hacks upgrade scripts or env, we really can not continue
        echo("You need to upgrade to 2.2.x first!\n");
        exit(1);
        // Note this savepoint is 100% unreachable, but needed to pass the upgrade checks
        upgrade_main_savepoint(true, 2011120500);
    }

    // Moodle v2.2.0 release upgrade line
    // Put any upgrade step following this

    if ($oldversion < 2011120500.02) {

        upgrade_set_timeout(60*20); // This may take a while
        // MDL-28180. Some missing restrictions in certain backup & restore operations
        // were causing incorrect duplicates in the course_completion_aggr_methd table.
        // This upgrade step takes rid of them.
        $sql = 'SELECT course, criteriatype, MIN(id) AS minid
                  FROM {course_completion_aggr_methd}
              GROUP BY course, criteriatype
                HAVING COUNT(*) > 1';
        $duprs = $DB->get_recordset_sql($sql);
        foreach ($duprs as $duprec) {
            // We need to handle NULLs in criteriatype diferently
            if (is_null($duprec->criteriatype)) {
                $where = 'course = ? AND criteriatype IS NULL AND id > ?';
                $params = array($duprec->course, $duprec->minid);
            } else {
                $where = 'course = ? AND criteriatype = ? AND id > ?';
                $params = array($duprec->course, $duprec->criteriatype, $duprec->minid);
            }
            $DB->delete_records_select('course_completion_aggr_methd', $where, $params);
        }
        $duprs->close();

        // Main savepoint reached
        upgrade_main_savepoint(true, 2011120500.02);
    }

    if ($oldversion < 2011120500.03) {

        // Changing precision of field value on table user_preferences to (1333)
        $table = new xmldb_table('user_preferences');
        $field = new xmldb_field('value', XMLDB_TYPE_CHAR, '1333', null, XMLDB_NOTNULL, null, null, 'name');

        // Launch change of precision for field value
        $dbman->change_field_precision($table, $field);

        // Main savepoint reached
        upgrade_main_savepoint(true, 2011120500.03);
    }

    if ($oldversion < 2012020200.03) {

        // Define index rolecontext (not unique) to be added to role_assignments
        $table = new xmldb_table('role_assignments');
        $index = new xmldb_index('rolecontext', XMLDB_INDEX_NOTUNIQUE, array('roleid', 'contextid'));

        // Conditionally launch add index rolecontext
        if (!$dbman->index_exists($table, $index)) {
            $dbman->add_index($table, $index);
        }

        // Define index usercontextrole (not unique) to be added to role_assignments
        $index = new xmldb_index('usercontextrole', XMLDB_INDEX_NOTUNIQUE, array('userid', 'contextid', 'roleid'));

        // Conditionally launch add index usercontextrole
        if (!$dbman->index_exists($table, $index)) {
            $dbman->add_index($table, $index);
        }

        // Main savepoint reached
        upgrade_main_savepoint(true, 2012020200.03);
    }

    if ($oldversion < 2012020200.06) {
        // Previously we always allowed users to override their email address via the messaging system
        // We have now added a setting to allow admins to turn this this ability on and off
        // While this setting defaults to 0 (off) we're setting it to 1 (on) to maintain the behaviour for upgrading sites
        set_config('messagingallowemailoverride', 1);

        // Main savepoint reached
        upgrade_main_savepoint(true, 2012020200.06);
    }

    if ($oldversion < 2012021700.01) {
        // Changing precision of field uniquehash on table post to 255
        $table = new xmldb_table('post');
        $field = new xmldb_field('uniquehash', XMLDB_TYPE_CHAR, '255', null, XMLDB_NOTNULL, null, null, 'content');

        // Launch change of precision for field uniquehash
        $dbman->change_field_precision($table, $field);

        // Main savepoint reached
        upgrade_main_savepoint(true, 2012021700.01);
    }

    if ($oldversion < 2012021700.02) {
        // Somewhere before 1.9 summary and content column in post table were not null. In 1.9+
        // not null became false.
        $columns = $DB->get_columns('post');

        // Fix discrepancies in summary field after upgrade from 1.9
        if (array_key_exists('summary', $columns) && $columns['summary']->not_null != false) {
            $table = new xmldb_table('post');
            $summaryfield = new xmldb_field('summary', XMLDB_TYPE_TEXT, 'big', null, null, null, null, 'subject');

            if ($dbman->field_exists($table, $summaryfield)) {
                $dbman->change_field_notnull($table, $summaryfield);
            }

        }

        // Fix discrepancies in content field after upgrade from 1.9
        if (array_key_exists('content', $columns) && $columns['content']->not_null != false) {
            $table = new xmldb_table('post');
            $contentfield = new xmldb_field('content', XMLDB_TYPE_TEXT, 'big', null, null, null, null, 'summary');

            if ($dbman->field_exists($table, $contentfield)) {
                $dbman->change_field_notnull($table, $contentfield);
            }

        }

        upgrade_main_savepoint(true, 2012021700.02);
    }

    // The ability to backup user (private) files is out completely - MDL-29248
    if ($oldversion < 2012030100.01) {
        unset_config('backup_general_user_files', 'backup');
        unset_config('backup_general_user_files_locked', 'backup');
        unset_config('backup_auto_user_files', 'backup');

        upgrade_main_savepoint(true, 2012030100.01);
    }

    if ($oldversion < 2012030100.02) {
        // migrate all numbers to signed - it should be safe to interrupt this and continue later
        upgrade_mysql_fix_unsigned_columns();

        // Main savepoint reached
        upgrade_main_savepoint(true, 2012030100.02);
    }

    if ($oldversion < 2012030900.01) {
        // migrate all texts and binaries to big size - it should be safe to interrupt this and continue later
        upgrade_mysql_fix_lob_columns();

        // Main savepoint reached
        upgrade_main_savepoint(true, 2012030900.01);
    }

    if ($oldversion < 2012031500.01) {
        // Upgrade old course_allowed_modules data to be permission overrides.
        if ($CFG->restrictmodulesfor === 'all') {
            $courses = $DB->get_records_menu('course', array(), 'id', 'id, 1');
        } else if ($CFG->restrictmodulesfor === 'requested') {
            $courses = $DB->get_records_menu('course', array('retrictmodules' => 1), 'id', 'id, 1');
        } else {
            $courses = array();
        }

        if (!$dbman->table_exists('course_allowed_modules')) {
            // Upgrade must already have been run on this server. This might happen,
            // for example, during development of these changes.
            $courses = array();
        }

        $modidtoname = $DB->get_records_menu('modules', array(), 'id', 'id, name');

        $coursecount = count($courses);
        if ($coursecount) {
            $pbar = new progress_bar('allowedmods', 500, true);
            $transaction = $DB->start_delegated_transaction();
        }

        $i = 0;
        foreach ($courses as $courseid => $notused) {
            $i += 1;
            upgrade_set_timeout(60); // 1 minute per course should be fine.

            $allowedmoduleids = $DB->get_records_menu('course_allowed_modules',
            array('course' => $courseid), 'module', 'module, 1');
            if (empty($allowedmoduleids)) {
                // This seems to be the best match for backwards compatibility,
                // not necessarily with the old code in course_allowed_module function,
                // but with the code that used to be in the coures settings form.
                $allowedmoduleids = explode(',', $CFG->defaultallowedmodules);
                $allowedmoduleids = array_combine($allowedmoduleids, $allowedmoduleids);
            }

            $context = context_course::instance($courseid);

            list($roleids) = get_roles_with_cap_in_context($context, 'moodle/course:manageactivities');
            list($managerroleids) = get_roles_with_cap_in_context($context, 'moodle/site:config');
            foreach ($managerroleids as $roleid) {
                unset($roleids[$roleid]);
            }

            foreach ($modidtoname as $modid => $modname) {
                if (isset($allowedmoduleids[$modid])) {
                    // Module is allowed, no worries.
                    continue;
                }

                $capability = 'mod/' . $modname . ':addinstance';
                foreach ($roleids as $roleid) {
                    assign_capability($capability, CAP_PREVENT, $roleid, $context);
                }
            }

            $pbar->update($i, $coursecount, "Upgrading legacy course_allowed_modules data - $i/$coursecount.");
        }

        if ($coursecount) {
            $transaction->allow_commit();
        }

        upgrade_main_savepoint(true, 2012031500.01);
    }

    if ($oldversion < 2012031500.02) {

        // Define field retrictmodules to be dropped from course
        $table = new xmldb_table('course');
        $field = new xmldb_field('restrictmodules');

        // Conditionally launch drop field requested
        if ($dbman->field_exists($table, $field)) {
            $dbman->drop_field($table, $field);
        }

        upgrade_main_savepoint(true, 2012031500.02);
    }

    if ($oldversion < 2012031500.03) {

        // Define table course_allowed_modules to be dropped
        $table = new xmldb_table('course_allowed_modules');

        // Conditionally launch drop table for course_allowed_modules
        if ($dbman->table_exists($table)) {
            $dbman->drop_table($table);
        }

        upgrade_main_savepoint(true, 2012031500.03);
    }

    if ($oldversion < 2012031500.04) {
        // Clean up the old admin settings.
        unset_config('restrictmodulesfor');
        unset_config('restrictbydefault');
        unset_config('defaultallowedmodules');

        upgrade_main_savepoint(true, 2012031500.04);
    }

    if ($oldversion < 2012032300.02) {
        // Migrate the old admin debug setting.
        if ($CFG->debug == 38911) {
            set_config('debug', DEBUG_DEVELOPER);
        } else if ($CFG->debug == 6143) {
            set_config('debug', DEBUG_ALL);
        }
        upgrade_main_savepoint(true, 2012032300.02);
    }

    if ($oldversion < 2012042300.00) {
        // This change makes the course_section index unique.

        // xmldb does not allow changing index uniqueness - instead we must drop
        // index then add it again
        $table = new xmldb_table('course_sections');
        $index = new xmldb_index('course_section', XMLDB_INDEX_NOTUNIQUE, array('course', 'section'));

        // Conditionally launch drop index course_section
        if ($dbman->index_exists($table, $index)) {
            $dbman->drop_index($table, $index);
        }

        // Look for any duplicate course_sections entries. There should not be
        // any but on some busy systems we found a few, maybe due to previous
        // bugs.
        $transaction = $DB->start_delegated_transaction();
        $rs = $DB->get_recordset_sql('
                SELECT DISTINCT
                    cs.id, cs.course
                FROM
                    {course_sections} cs
                    INNER JOIN {course_sections} older
                        ON cs.course = older.course AND cs.section = older.section
                        AND older.id < cs.id');
        foreach ($rs as $rec) {
            $DB->delete_records('course_sections', array('id' => $rec->id));
            // We can't use rebuild_course_cache() here because introducing sectioncache later
            // so reset modinfo manually.
            $DB->set_field('course', 'modinfo', null, array('id' => $rec->course));
        }
        $rs->close();
        $transaction->allow_commit();

        // Define index course_section (unique) to be added to course_sections
        $index = new xmldb_index('course_section', XMLDB_INDEX_UNIQUE, array('course', 'section'));

        // Conditionally launch add index course_section
        if (!$dbman->index_exists($table, $index)) {
            $dbman->add_index($table, $index);
        }

        // Main savepoint reached
        upgrade_main_savepoint(true, 2012042300.00);
    }

    if ($oldversion < 2012042300.02) {
        require_once($CFG->dirroot.'/completion/criteria/completion_criteria.php');
        // Delete orphaned criteria which were left when modules were removed
        if ($DB->get_dbfamily() === 'mysql') {
            $sql = "DELETE cc FROM {course_completion_criteria} cc
                    LEFT JOIN {course_modules} cm ON cm.id = cc.moduleinstance
                    WHERE cm.id IS NULL AND cc.criteriatype = ".COMPLETION_CRITERIA_TYPE_ACTIVITY;
        } else {
            $sql = "DELETE FROM {course_completion_criteria}
                    WHERE NOT EXISTS (
                        SELECT 'x' FROM {course_modules}
                        WHERE {course_modules}.id = {course_completion_criteria}.moduleinstance)
                    AND {course_completion_criteria}.criteriatype = ".COMPLETION_CRITERIA_TYPE_ACTIVITY;
        }
        $DB->execute($sql);

        // Main savepoint reached
        upgrade_main_savepoint(true, 2012042300.02);
    }

    if ($oldversion < 2012050300.01) {
        // Make sure deleted users do not have picture flag.
        $DB->set_field('user', 'picture', 0, array('deleted'=>1, 'picture'=>1));
        upgrade_main_savepoint(true, 2012050300.01);
    }

    if ($oldversion < 2012050300.02) {

        // Changing precision of field picture on table user to (10)
        $table = new xmldb_table('user');
        $field = new xmldb_field('picture', XMLDB_TYPE_INTEGER, '10', null, XMLDB_NOTNULL, null, '0', 'secret');

        // Launch change of precision for field picture
        $dbman->change_field_precision($table, $field);

        // Main savepoint reached
        upgrade_main_savepoint(true, 2012050300.02);
    }

    if ($oldversion < 2012050300.03) {

        // Define field coursedisplay to be added to course
        $table = new xmldb_table('course');
        $field = new xmldb_field('coursedisplay', XMLDB_TYPE_INTEGER, '2', null, XMLDB_NOTNULL, null, '0', 'completionnotify');

        // Conditionally launch add field coursedisplay
        if (!$dbman->field_exists($table, $field)) {
            $dbman->add_field($table, $field);
        }

        // Main savepoint reached
        upgrade_main_savepoint(true, 2012050300.03);
    }

    if ($oldversion < 2012050300.04) {

        // Define table course_display to be dropped
        $table = new xmldb_table('course_display');

        // Conditionally launch drop table for course_display
        if ($dbman->table_exists($table)) {
            $dbman->drop_table($table);
        }

        // Main savepoint reached
        upgrade_main_savepoint(true, 2012050300.04);
    }

    if ($oldversion < 2012050300.05) {

        // Clean up removed admin setting.
        unset_config('navlinkcoursesections');

        upgrade_main_savepoint(true, 2012050300.05);
    }

    if ($oldversion < 2012050400.01) {

        // Define index sortorder (not unique) to be added to course
        $table = new xmldb_table('course');
        $index = new xmldb_index('sortorder', XMLDB_INDEX_NOTUNIQUE, array('sortorder'));

        // Conditionally launch add index sortorder
        if (!$dbman->index_exists($table, $index)) {
            $dbman->add_index($table, $index);
        }

        // Main savepoint reached
        upgrade_main_savepoint(true, 2012050400.01);
    }

    if ($oldversion < 2012050400.02) {

        // Clean up removed admin setting.
        unset_config('enablecourseajax');

        upgrade_main_savepoint(true, 2012050400.02);
    }

    if ($oldversion < 2012051100.01) {

        // Define field idnumber to be added to groups
        $table = new xmldb_table('groups');
        $field = new xmldb_field('idnumber', XMLDB_TYPE_CHAR, '100', null, XMLDB_NOTNULL, null, null, 'courseid');
        $index = new xmldb_index('idnumber', XMLDB_INDEX_NOTUNIQUE, array('idnumber'));

        // Conditionally launch add field idnumber
        if (!$dbman->field_exists($table, $field)) {
            $dbman->add_field($table, $field);
        }

        // Conditionally launch add index idnumber
        if (!$dbman->index_exists($table, $index)) {
            $dbman->add_index($table, $index);
        }

        // Define field idnumber to be added to groupings
        $table = new xmldb_table('groupings');
        $field = new xmldb_field('idnumber', XMLDB_TYPE_CHAR, '100', null, XMLDB_NOTNULL, null, null, 'name');
        $index = new xmldb_index('idnumber', XMLDB_INDEX_NOTUNIQUE, array('idnumber'));

        // Conditionally launch add field idnumber
        if (!$dbman->field_exists($table, $field)) {
            $dbman->add_field($table, $field);
        }

        // Conditionally launch add index idnumber
        if (!$dbman->index_exists($table, $index)) {
            $dbman->add_index($table, $index);
        }

        // Main savepoint reached
        upgrade_main_savepoint(true, 2012051100.01);
    }

    if ($oldversion < 2012051100.03) {

        // Amend course table to add sectioncache cache
        $table = new xmldb_table('course');
        $field = new xmldb_field('sectioncache', XMLDB_TYPE_TEXT, null, null, null, null, null, 'showgrades');
        if (!$dbman->field_exists($table, $field)) {
            $dbman->add_field($table, $field);
        }

        // Amend course_sections to add date, time and groupingid availability
        // conditions and a setting about whether to show them
        $table = new xmldb_table('course_sections');
        $field = new xmldb_field('availablefrom', XMLDB_TYPE_INTEGER, '10', null, XMLDB_NOTNULL, null, '0', 'visible');
        if (!$dbman->field_exists($table, $field)) {
            $dbman->add_field($table, $field);
        }
        $field = new xmldb_field('availableuntil', XMLDB_TYPE_INTEGER, '10', null, XMLDB_NOTNULL, null, '0', 'availablefrom');
        if (!$dbman->field_exists($table, $field)) {
            $dbman->add_field($table, $field);
        }
        $field = new xmldb_field('showavailability', XMLDB_TYPE_INTEGER, '1', null, XMLDB_NOTNULL, null, '0', 'availableuntil');
        // Conditionally launch add field showavailability
        if (!$dbman->field_exists($table, $field)) {
            $dbman->add_field($table, $field);
        }
        $field = new xmldb_field('groupingid', XMLDB_TYPE_INTEGER, '10', null, XMLDB_NOTNULL, null, '0', 'showavailability');
        // Conditionally launch add field groupingid
        if (!$dbman->field_exists($table, $field)) {
            $dbman->add_field($table, $field);
        }

        // Add course_sections_availability to add completion & grade availability conditions
        $table = new xmldb_table('course_sections_availability');

        $table->add_field('id', XMLDB_TYPE_INTEGER, '10', null, XMLDB_NOTNULL, XMLDB_SEQUENCE, null);
        $table->add_field('coursesectionid', XMLDB_TYPE_INTEGER, '10', null, XMLDB_NOTNULL, null, null);
        $table->add_field('sourcecmid', XMLDB_TYPE_INTEGER, '10', null, null, null, null);
        $table->add_field('requiredcompletion', XMLDB_TYPE_INTEGER, '1', null, null, null, null);
        $table->add_field('gradeitemid', XMLDB_TYPE_INTEGER, '10', null, null, null, null);
        $table->add_field('grademin', XMLDB_TYPE_NUMBER, '10, 5', null, null, null, null);
        $table->add_field('grademax', XMLDB_TYPE_NUMBER, '10, 5', null, null, null, null);

        $table->add_key('primary', XMLDB_KEY_PRIMARY, array('id'));
        $table->add_key('coursesectionid', XMLDB_KEY_FOREIGN, array('coursesectionid'), 'course_sections', array('id'));
        $table->add_key('sourcecmid', XMLDB_KEY_FOREIGN, array('sourcecmid'), 'course_modules', array('id'));
        $table->add_key('gradeitemid', XMLDB_KEY_FOREIGN, array('gradeitemid'), 'grade_items', array('id'));

        if (!$dbman->table_exists($table)) {
            $dbman->create_table($table);
        }

        // Main savepoint reached
        upgrade_main_savepoint(true, 2012051100.03);
    }

    if ($oldversion < 2012052100.00) {

        // Define field referencefileid to be added to files.
        $table = new xmldb_table('files');

        // Define field referencefileid to be added to files.
        $field = new xmldb_field('referencefileid', XMLDB_TYPE_INTEGER, '10', null, null, null, null, 'sortorder');

        // Conditionally launch add field referencefileid.
        if (!$dbman->field_exists($table, $field)) {
            $dbman->add_field($table, $field);
        }

        // Define field referencelastsync to be added to files.
        $field = new xmldb_field('referencelastsync', XMLDB_TYPE_INTEGER, '10', null, null, null, null, 'referencefileid');

        // Conditionally launch add field referencelastsync.
        if (!$dbman->field_exists($table, $field)) {
            $dbman->add_field($table, $field);
        }

        // Define field referencelifetime to be added to files.
        $field = new xmldb_field('referencelifetime', XMLDB_TYPE_INTEGER, '10', null, null, null, null, 'referencelastsync');

        // Conditionally launch add field referencelifetime.
        if (!$dbman->field_exists($table, $field)) {
            $dbman->add_field($table, $field);
        }

        $key = new xmldb_key('referencefileid', XMLDB_KEY_FOREIGN, array('referencefileid'), 'files_reference', array('id'));
        // Launch add key referencefileid
        $dbman->add_key($table, $key);

        // Define table files_reference to be created.
        $table = new xmldb_table('files_reference');

        // Adding fields to table files_reference.
        $table->add_field('id', XMLDB_TYPE_INTEGER, '10', null, XMLDB_NOTNULL, XMLDB_SEQUENCE, null);
        $table->add_field('repositoryid', XMLDB_TYPE_INTEGER, '10', null, XMLDB_NOTNULL, null, null);
        $table->add_field('lastsync', XMLDB_TYPE_INTEGER, '10', null, null, null, null);
        $table->add_field('lifetime', XMLDB_TYPE_INTEGER, '10', null, null, null, null);
        $table->add_field('reference', XMLDB_TYPE_TEXT, null, null, null, null, null);

        // Adding keys to table files_reference.
        $table->add_key('primary', XMLDB_KEY_PRIMARY, array('id'));
        $table->add_key('repositoryid', XMLDB_KEY_FOREIGN, array('repositoryid'), 'repository_instances', array('id'));

        // Conditionally launch create table for files_reference
        if (!$dbman->table_exists($table)) {
            $dbman->create_table($table);
        }

        // Main savepoint reached
        upgrade_main_savepoint(true, 2012052100.00);
    }

    if ($oldversion < 2012052500.03) { // fix invalid course_completion_records MDL-27368
        //first get all instances of duplicate records
        $sql = 'SELECT userid, course FROM {course_completions} WHERE (deleted IS NULL OR deleted <> 1) GROUP BY userid, course HAVING (count(id) > 1)';
        $duplicates = $DB->get_recordset_sql($sql, array());

        foreach ($duplicates as $duplicate) {
            $pointer = 0;
            //now get all the records for this user/course
            $sql = 'userid = ? AND course = ? AND (deleted IS NULL OR deleted <> 1)';
            $completions = $DB->get_records_select('course_completions', $sql,
                array($duplicate->userid, $duplicate->course), 'timecompleted DESC, timestarted DESC');
            $needsupdate = false;
            $origcompletion = null;
            foreach ($completions as $completion) {
                $pointer++;
                if ($pointer === 1) { //keep 1st record but delete all others.
                    $origcompletion = $completion;
                } else {
                    //we need to keep the "oldest" of all these fields as the valid completion record.
                    $fieldstocheck = array('timecompleted', 'timestarted', 'timeenrolled');
                    foreach ($fieldstocheck as $f) {
                        if ($origcompletion->$f > $completion->$f) {
                            $origcompletion->$f = $completion->$f;
                            $needsupdate = true;
                        }
                    }
                    $DB->delete_records('course_completions', array('id'=>$completion->id));
                }
            }
            if ($needsupdate) {
                $DB->update_record('course_completions', $origcompletion);
            }
        }

        // Main savepoint reached
        upgrade_main_savepoint(true, 2012052500.03);
    }

    if ($oldversion < 2012052900.00) {
        // Clean up all duplicate records in the course_completions table in preparation
        // for adding a new index there.
        upgrade_course_completion_remove_duplicates(
            'course_completions',
            array('userid', 'course'),
            array('timecompleted', 'timestarted', 'timeenrolled')
        );

        // Main savepoint reached
        upgrade_main_savepoint(true, 2012052900.00);
    }

    if ($oldversion < 2012052900.01) {
        // Add indexes to prevent new duplicates in the course_completions table.
        // Define index useridcourse (unique) to be added to course_completions
        $table = new xmldb_table('course_completions');
        $index = new xmldb_index('useridcourse', XMLDB_INDEX_UNIQUE, array('userid', 'course'));

        // Conditionally launch add index useridcourse
        if (!$dbman->index_exists($table, $index)) {
            $dbman->add_index($table, $index);
        }

        // Main savepoint reached
        upgrade_main_savepoint(true, 2012052900.01);
    }

    if ($oldversion < 2012052900.02) {
        // Clean up all duplicate records in the course_completion_crit_compl table in preparation
        // for adding a new index there.
        upgrade_course_completion_remove_duplicates(
            'course_completion_crit_compl',
            array('userid', 'course', 'criteriaid'),
            array('timecompleted')
        );

        // Main savepoint reached
        upgrade_main_savepoint(true, 2012052900.02);
    }

    if ($oldversion < 2012052900.03) {
        // Add indexes to prevent new duplicates in the course_completion_crit_compl table.
        // Define index useridcoursecriteraid (unique) to be added to course_completion_crit_compl
        $table = new xmldb_table('course_completion_crit_compl');
        $index = new xmldb_index('useridcoursecriteraid', XMLDB_INDEX_UNIQUE, array('userid', 'course', 'criteriaid'));

        // Conditionally launch add index useridcoursecriteraid
        if (!$dbman->index_exists($table, $index)) {
            $dbman->add_index($table, $index);
        }

        // Main savepoint reached
        upgrade_main_savepoint(true, 2012052900.03);
    }

    if ($oldversion < 2012052900.04) {
        // Clean up all duplicate records in the course_completion_aggr_methd table in preparation
        // for adding a new index there.
        upgrade_course_completion_remove_duplicates(
            'course_completion_aggr_methd',
            array('course', 'criteriatype')
        );

        // Main savepoint reached
        upgrade_main_savepoint(true, 2012052900.04);
    }

    if ($oldversion < 2012052900.05) {
        // Add indexes to prevent new duplicates in the course_completion_aggr_methd table.
        // Define index coursecriteratype (unique) to be added to course_completion_aggr_methd
        $table = new xmldb_table('course_completion_aggr_methd');
        $index = new xmldb_index('coursecriteriatype', XMLDB_INDEX_UNIQUE, array('course', 'criteriatype'));

        // Conditionally launch add index coursecriteratype
        if (!$dbman->index_exists($table, $index)) {
            $dbman->add_index($table, $index);
        }

        // Main savepoint reached
        upgrade_main_savepoint(true, 2012052900.05);
    }

    if ($oldversion < 2012060600.01) {
        // Add field referencehash to files_reference
        $table = new xmldb_table('files_reference');
        $field = new xmldb_field('referencehash', XMLDB_TYPE_CHAR, '40', null, XMLDB_NOTNULL, null, null, 'reference');
        if (!$dbman->field_exists($table, $field)) {
            $dbman->add_field($table, $field);
        }
        upgrade_main_savepoint(true, 2012060600.01);
    }

    if ($oldversion < 2012060600.02) {
        // Populate referencehash field with SHA1 hash of the reference - this shoudl affect only 2.3dev sites
        // that were using the feature for testing. Production sites have the table empty.
        $rs = $DB->get_recordset('files_reference', null, '', 'id, reference');
        foreach ($rs as $record) {
            $hash = sha1($record->reference);
            $DB->set_field('files_reference', 'referencehash', $hash, array('id' => $record->id));
        }
        $rs->close();

        upgrade_main_savepoint(true, 2012060600.02);
    }

    if ($oldversion < 2012060600.03) {
        // Merge duplicate records in files_reference that were created during the development
        // phase at 2.3dev sites. This is needed so we can create the unique index over
        // (repositoryid, referencehash) fields.
        $sql = "SELECT repositoryid, referencehash, MIN(id) AS minid
                  FROM {files_reference}
              GROUP BY repositoryid, referencehash
                HAVING COUNT(*) > 1";
        $duprs = $DB->get_recordset_sql($sql);
        foreach ($duprs as $duprec) {
            // get the list of all ids in {files_reference} that need to be remapped
            $dupids = $DB->get_records_select('files_reference', "repositoryid = ? AND referencehash = ? AND id > ?",
                array($duprec->repositoryid, $duprec->referencehash, $duprec->minid), '', 'id');
            $dupids = array_keys($dupids);
            // relink records in {files} that are now referring to a duplicate record
            // in {files_reference} to refer to the first one
            list($subsql, $subparams) = $DB->get_in_or_equal($dupids);
            $DB->set_field_select('files', 'referencefileid', $duprec->minid, "referencefileid $subsql", $subparams);
            // and finally remove all orphaned records from {files_reference}
            $DB->delete_records_list('files_reference', 'id', $dupids);
        }
        $duprs->close();

        upgrade_main_savepoint(true, 2012060600.03);
    }

    if ($oldversion < 2012060600.04) {
        // Add a unique index over repositoryid and referencehash fields in files_reference table
        $table = new xmldb_table('files_reference');
        $index = new xmldb_index('uq_external_file', XMLDB_INDEX_UNIQUE, array('repositoryid', 'referencehash'));

        if (!$dbman->index_exists($table, $index)) {
            $dbman->add_index($table, $index);
        }

        upgrade_main_savepoint(true, 2012060600.04);
    }

    if ($oldversion < 2012061800.01) {

        // Define field screenreader to be dropped from user
        $table = new xmldb_table('user');
        $field = new xmldb_field('ajax');

        // Conditionally launch drop field screenreader
        if ($dbman->field_exists($table, $field)) {
            $dbman->drop_field($table, $field);
        }

        // Main savepoint reached
        upgrade_main_savepoint(true, 2012061800.01);
    }

    if ($oldversion < 2012062000.00) {
        // Add field newcontextid to backup_files_template
        $table = new xmldb_table('backup_files_template');
        $field = new xmldb_field('newcontextid', XMLDB_TYPE_INTEGER, '10', null, null, null, null, 'info');

        if (!$dbman->field_exists($table, $field)) {
            $dbman->add_field($table, $field);
        }

        upgrade_main_savepoint(true, 2012062000.00);
    }

    if ($oldversion < 2012062000.01) {
        // Add field newitemid to backup_files_template
        $table = new xmldb_table('backup_files_template');
        $field = new xmldb_field('newitemid', XMLDB_TYPE_INTEGER, '10', null, null, null, null, 'newcontextid');

        if (!$dbman->field_exists($table, $field)) {
            $dbman->add_field($table, $field);
        }

        upgrade_main_savepoint(true, 2012062000.01);
    }


    // Moodle v2.3.0 release upgrade line
    // Put any upgrade step following this


    if ($oldversion < 2012062500.02) {
        // Drop some old backup tables, not used anymore

        // Define table backup_files to be dropped
        $table = new xmldb_table('backup_files');

        // Conditionally launch drop table for backup_files
        if ($dbman->table_exists($table)) {
            $dbman->drop_table($table);
        }

        // Define table backup_ids to be dropped
        $table = new xmldb_table('backup_ids');

        // Conditionally launch drop table for backup_ids
        if ($dbman->table_exists($table)) {
            $dbman->drop_table($table);
        }

        // Main savepoint reached
        upgrade_main_savepoint(true, 2012062500.02);
    }

    if ($oldversion < 2012070600.04) {
        // Define table course_modules_avail_fields to be created
        $table = new xmldb_table('course_modules_avail_fields');

        // Adding fields to table course_modules_avail_fields
        $table->add_field('id', XMLDB_TYPE_INTEGER, '10', null, XMLDB_NOTNULL, XMLDB_SEQUENCE, null);
        $table->add_field('coursemoduleid', XMLDB_TYPE_INTEGER, '10', null, XMLDB_NOTNULL, null, null);
        $table->add_field('userfield', XMLDB_TYPE_CHAR, '50', null, null, null, null);
        $table->add_field('customfieldid', XMLDB_TYPE_INTEGER, '10', null, null, null, null);
        $table->add_field('operator', XMLDB_TYPE_CHAR, '20', null, XMLDB_NOTNULL, null, null);
        $table->add_field('value', XMLDB_TYPE_CHAR, '255', null, XMLDB_NOTNULL, null, null);

        // Adding keys to table course_modules_avail_fields
        $table->add_key('primary', XMLDB_KEY_PRIMARY, array('id'));
        $table->add_key('coursemoduleid', XMLDB_KEY_FOREIGN, array('coursemoduleid'), 'course_modules', array('id'));

        // Conditionally launch create table for course_modules_avail_fields
        if (!$dbman->table_exists($table)) {
            $dbman->create_table($table);
        }

        // Main savepoint reached
        upgrade_main_savepoint(true, 2012070600.04);
    }

    if ($oldversion < 2012070600.05) {
        // Define table course_sections_avail_fields to be created
        $table = new xmldb_table('course_sections_avail_fields');

        // Adding fields to table course_sections_avail_fields
        $table->add_field('id', XMLDB_TYPE_INTEGER, '10', null, XMLDB_NOTNULL, XMLDB_SEQUENCE, null);
        $table->add_field('coursesectionid', XMLDB_TYPE_INTEGER, '10', null, XMLDB_NOTNULL, null, null);
        $table->add_field('userfield', XMLDB_TYPE_CHAR, '50', null, null, null, null);
        $table->add_field('customfieldid', XMLDB_TYPE_INTEGER, '10', null, null, null, null);
        $table->add_field('operator', XMLDB_TYPE_CHAR, '20', null, XMLDB_NOTNULL, null, null);
        $table->add_field('value', XMLDB_TYPE_CHAR, '255', null, XMLDB_NOTNULL, null, null);

        // Adding keys to table course_sections_avail_fields
        $table->add_key('primary', XMLDB_KEY_PRIMARY, array('id'));
        $table->add_key('coursesectionid', XMLDB_KEY_FOREIGN, array('coursesectionid'), 'course_sections', array('id'));

        // Conditionally launch create table for course_sections_avail_fields
        if (!$dbman->table_exists($table)) {
            $dbman->create_table($table);
        }

        // Main savepoint reached
        upgrade_main_savepoint(true, 2012070600.05);
    }

    if ($oldversion < 2012070600.06) {

        // Drop "deleted" fields
        $table = new xmldb_table('course_completions');
        $field = new xmldb_field('timenotified');
        $field = new xmldb_field('deleted');

        // Conditionally launch drop field deleted from course_completions
        if ($dbman->field_exists($table, $field)) {
            $dbman->drop_field($table, $field);
        }

        $field = new xmldb_field('timenotified');
        // Conditionally launch drop field timenotified from course_completions
        if ($dbman->field_exists($table, $field)) {
            $dbman->drop_field($table, $field);
        }

        // Main savepoint reached
        upgrade_main_savepoint(true, 2012070600.06);
    }

    if ($oldversion < 2012070600.07) {
        $table = new xmldb_table('course_completion_crit_compl');
        $field = new xmldb_field('deleted');

        // Conditionally launch drop field deleted from course_completion_crit_compl
        if ($dbman->field_exists($table, $field)) {
            $dbman->drop_field($table, $field);
        }
        // Main savepoint reached
        upgrade_main_savepoint(true, 2012070600.07);
    }

    if ($oldversion < 2012070600.08) {

        // Drop unused table "course_completion_notify"
        $table = new xmldb_table('course_completion_notify');

        // Conditionally launch drop table course_completion_notify
        if ($dbman->table_exists($table)) {
            $dbman->drop_table($table);
        }

        // Main savepoint reached
        upgrade_main_savepoint(true, 2012070600.08);
     }

    if ($oldversion < 2012070600.09) {

        // Define index path (not unique) to be added to context
        $table = new xmldb_table('context');
        $index = new xmldb_index('path', XMLDB_INDEX_NOTUNIQUE, array('path'), array('varchar_pattern_ops'));

        // Recreate index with new pattern hint
        if ($DB->get_dbfamily() === 'postgres') {
            if ($dbman->index_exists($table, $index)) {
                $dbman->drop_index($table, $index);
            }
            $dbman->add_index($table, $index);
        }

        // Main savepoint reached
        upgrade_main_savepoint(true, 2012070600.09);
    }

    if ($oldversion < 2012070600.10) {

        // Define index name (unique) to be dropped form role
        $table = new xmldb_table('role');
        $index = new xmldb_index('name', XMLDB_INDEX_UNIQUE, array('name'));

        // Conditionally launch drop index name
        if ($dbman->index_exists($table, $index)) {
            $dbman->drop_index($table, $index);
        }

        // Main savepoint reached
        upgrade_main_savepoint(true, 2012070600.10);
    }

    if ($oldversion < 2012070600.11) {

        // Define index component-itemid-userid (not unique) to be added to role_assignments
        $table = new xmldb_table('role_assignments');
        $index = new xmldb_index('component-itemid-userid', XMLDB_INDEX_NOTUNIQUE, array('component', 'itemid', 'userid'));

        // Conditionally launch add index component-itemid-userid
        if (!$dbman->index_exists($table, $index)) {
            $dbman->add_index($table, $index);
        }

        // Main savepoint reached
        upgrade_main_savepoint(true, 2012070600.11);
    }

    if ($oldversion < 2012071900.01) {
        // Cleanup after simpeltests tool
        capabilities_cleanup('tool_unittest');
        unset_all_config_for_plugin('tool_unittest');

        upgrade_main_savepoint(true, 2012071900.01);
    }

    if ($oldversion < 2012072400.00) {
        // Remove obsolete xhtml strict setting - use THEME->doctype in theme config if necessary,
        // see theme_config->doctype in lib/outputlib.php for more details.
        unset_config('xmlstrictheaders');
        upgrade_main_savepoint(true, 2012072400.00);
    }

    if ($oldversion < 2012072401.00) {

        // Saves orphaned questions from the Dark Side
        upgrade_save_orphaned_questions();

        // Main savepoint reached
        upgrade_main_savepoint(true, 2012072401.00);
    }

    if ($oldversion < 2012072600.01) {
        // Handle events with empty eventtype //MDL-32827

        $DB->set_field('event', 'eventtype', 'site', array('eventtype' => '', 'courseid' => $SITE->id));
        $DB->set_field_select('event', 'eventtype', 'due', "eventtype = '' AND courseid != 0 AND groupid = 0 AND (modulename = 'assignment' OR modulename = 'assign')");
        $DB->set_field_select('event', 'eventtype', 'course', "eventtype = '' AND courseid != 0 AND groupid = 0");
        $DB->set_field_select('event', 'eventtype', 'group', "eventtype = '' AND groupid != 0");
        $DB->set_field_select('event', 'eventtype', 'user', "eventtype = '' AND userid != 0");

        // Main savepoint reached
        upgrade_main_savepoint(true, 2012072600.01);
    }

<<<<<<< HEAD
    if ($oldversion < 2012080200.02) {
        // Drop obsolete question upgrade field that should have been added to the install.xml.
        $table = new xmldb_table('question');
        $field = new xmldb_field('oldquestiontextformat', XMLDB_TYPE_INTEGER, '2', null, XMLDB_NOTNULL, null, '0');

        if ($dbman->field_exists($table, $field)) {
            $dbman->drop_field($table, $field);
        }

        upgrade_main_savepoint(true, 2012080200.02);
=======
    if ($oldversion < 2012080600.00) {
        // Move the ability to disable blogs to its own setting MDL-25012.

        if (isset($CFG->bloglevel)) {
            // Only change settings if existing setting was set.
            if (empty($CFG->bloglevel)) {
                set_config('enableblogs', 0);
                // Now set the bloglevel to a valid setting as the disabled setting has been removed.
                // This prevents confusing results when users enable the blog system in future.
                set_config('bloglevel', BLOG_USER_LEVEL);
            } else {
                set_config('enableblogs', 1);
            }
        }

        // Main savepoint reached
        upgrade_main_savepoint(true, 2012080600.00);
>>>>>>> 6a2a055e
    }

    return true;
}<|MERGE_RESOLUTION|>--- conflicted
+++ resolved
@@ -1082,7 +1082,6 @@
         upgrade_main_savepoint(true, 2012072600.01);
     }
 
-<<<<<<< HEAD
     if ($oldversion < 2012080200.02) {
         // Drop obsolete question upgrade field that should have been added to the install.xml.
         $table = new xmldb_table('question');
@@ -1093,8 +1092,9 @@
         }
 
         upgrade_main_savepoint(true, 2012080200.02);
-=======
-    if ($oldversion < 2012080600.00) {
+    }
+
+    if ($oldversion < 2012081400.01) {
         // Move the ability to disable blogs to its own setting MDL-25012.
 
         if (isset($CFG->bloglevel)) {
@@ -1110,8 +1110,7 @@
         }
 
         // Main savepoint reached
-        upgrade_main_savepoint(true, 2012080600.00);
->>>>>>> 6a2a055e
+        upgrade_main_savepoint(true, 2012081400.01);
     }
 
     return true;
