--- conflicted
+++ resolved
@@ -2576,7 +2576,6 @@
         upgrade_main_savepoint(true, 2013092700.01);
     }
 
-<<<<<<< HEAD
     if ($oldversion < 2013100400.01) {
         // Add user_devices core table.
 
@@ -2641,8 +2640,9 @@
             $dbman->create_table($table);
         }
         upgrade_main_savepoint(true, 2013100800.01);
-=======
-    if ($oldversion < 2013100100.00) {
+    }
+
+    if ($oldversion < 2013100800.02) {
         $sql = "INSERT INTO {user_preferences}(userid, name, value)
                 SELECT id, 'htmleditor', 'textarea' FROM {user} u where u.htmleditor = 0";
         $DB->execute($sql);
@@ -2657,8 +2657,7 @@
         }
 
         // Main savepoint reached.
-        upgrade_main_savepoint(true, 2013100100.00);
->>>>>>> 3d27180e
+        upgrade_main_savepoint(true, 2013100800.02);
     }
 
     return true;
