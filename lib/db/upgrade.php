--- conflicted
+++ resolved
@@ -4571,7 +4571,6 @@
     }
 
     if ($oldversion < 2022061000.01) {
-<<<<<<< HEAD
         // Iterate over custom user menu items configuration, removing pix icon references.
         $customusermenuitems = str_replace(["\r\n", "\r"], "\n", $CFG->customusermenuitems);
 
@@ -4585,13 +4584,15 @@
 
         set_config('customusermenuitems', implode("\n", $lines));
 
-=======
+        upgrade_main_savepoint(true, 2022061000.01);
+    }
+
+    if ($oldversion < 2022061500.00) {
         // Remove drawer-open-nav user preference for every user.
         $DB->delete_records('user_preferences', ['name' => 'drawer-open-nav']);
 
         // Main savepoint reached.
->>>>>>> 47d11994
-        upgrade_main_savepoint(true, 2022061000.01);
+        upgrade_main_savepoint(true, 2022061500.00);
     }
 
     return true;
