<?php
// This file is part of Moodle - http://moodle.org/
//
// Moodle is free software: you can redistribute it and/or modify
// it under the terms of the GNU General Public License as published by
// the Free Software Foundation, either version 3 of the License, or
// (at your option) any later version.
//
// Moodle is distributed in the hope that it will be useful,
// but WITHOUT ANY WARRANTY; without even the implied warranty of
// MERCHANTABILITY or FITNESS FOR A PARTICULAR PURPOSE.  See the
// GNU General Public License for more details.
//
// You should have received a copy of the GNU General Public License
// along with Moodle.  If not, see <http://www.gnu.org/licenses/>.

/**
 * This file keeps track of upgrades to Moodle.
 *
 * Sometimes, changes between versions involve
 * alterations to database structures and other
 * major things that may break installations.
 *
 * The upgrade function in this file will attempt
 * to perform all the necessary actions to upgrade
 * your older installation to the current version.
 *
 * If there's something it cannot do itself, it
 * will tell you what you need to do.
 *
 * The commands in here will all be database-neutral,
 * using the methods of database_manager class
 *
 * Please do not forget to use upgrade_set_timeout()
 * before any action that may take longer time to finish.
 *
 * @package   core_install
 * @category  upgrade
 * @copyright 2006 onwards Martin Dougiamas  http://dougiamas.com
 * @license   http://www.gnu.org/copyleft/gpl.html GNU GPL v3 or later
 */

defined('MOODLE_INTERNAL') || die();

/**
 * Main upgrade tasks to be executed on Moodle version bump
 *
 * This function is automatically executed after one bump in the Moodle core
 * version is detected. It's in charge of performing the required tasks
 * to raise core from the previous version to the next one.
 *
 * It's a collection of ordered blocks of code, named "upgrade steps",
 * each one performing one isolated (from the rest of steps) task. Usually
 * tasks involve creating new DB objects or performing manipulation of the
 * information for cleanup/fixup purposes.
 *
 * Each upgrade step has a fixed structure, that can be summarised as follows:
 *
 * if ($oldversion < XXXXXXXXXX.XX) {
 *     // Explanation of the update step, linking to issue in the Tracker if necessary
 *     upgrade_set_timeout(XX); // Optional for big tasks
 *     // Code to execute goes here, usually the XMLDB Editor will
 *     // help you here. See {@link http://docs.moodle.org/dev/XMLDB_editor}.
 *     upgrade_main_savepoint(true, XXXXXXXXXX.XX);
 * }
 *
 * All plugins within Moodle (modules, blocks, reports...) support the existence of
 * their own upgrade.php file, using the "Frankenstyle" component name as
 * defined at {@link http://docs.moodle.org/dev/Frankenstyle}, for example:
 *     - {@link xmldb_page_upgrade($oldversion)}. (modules don't require the plugintype ("mod_") to be used.
 *     - {@link xmldb_auth_manual_upgrade($oldversion)}.
 *     - {@link xmldb_workshopform_accumulative_upgrade($oldversion)}.
 *     - ....
 *
 * In order to keep the contents of this file reduced, it's allowed to create some helper
 * functions to be used here in the {@link upgradelib.php} file at the same directory. Note
 * that such a file must be manually included from upgrade.php, and there are some restrictions
 * about what can be used within it.
 *
 * For more information, take a look to the documentation available:
 *     - Data definition API: {@link http://docs.moodle.org/dev/Data_definition_API}
 *     - Upgrade API: {@link http://docs.moodle.org/dev/Upgrade_API}
 *
 * @param int $oldversion
 * @return bool always true
 */
function xmldb_main_upgrade($oldversion) {
    global $CFG, $DB;

    require_once($CFG->libdir.'/db/upgradelib.php'); // Core Upgrade-related functions.

    $dbman = $DB->get_manager(); // Loads ddl manager and xmldb classes.

    // Always keep this upgrade step with version being the minimum
    // allowed version to upgrade from (v3.0.0 right now).
    if ($oldversion < 2015111600) {
        // Just in case somebody hacks upgrade scripts or env, we really can not continue.
        echo("You need to upgrade to 3.0.x or higher first!\n");
        exit(1);
        // Note this savepoint is 100% unreachable, but needed to pass the upgrade checks.
        upgrade_main_savepoint(true, 2015111600);
    }

    if ($oldversion < 2016011300.01) {

        // This is a big upgrade script. We create new table tag_coll and the field
        // tag.tagcollid pointing to it.

        // Define table tag_coll to be created.
        $table = new xmldb_table('tag_coll');

        // Adding fields to table tagcloud.
        $table->add_field('id', XMLDB_TYPE_INTEGER, '10', null, XMLDB_NOTNULL, XMLDB_SEQUENCE, null);
        $table->add_field('name', XMLDB_TYPE_CHAR, '255', null, null, null, null);
        $table->add_field('isdefault', XMLDB_TYPE_INTEGER, '2', null, XMLDB_NOTNULL, null, '0');
        $table->add_field('component', XMLDB_TYPE_CHAR, '100', null, null, null, null);
        $table->add_field('sortorder', XMLDB_TYPE_INTEGER, '5', null, XMLDB_NOTNULL, null, '0');
        $table->add_field('searchable', XMLDB_TYPE_INTEGER, '2', null, XMLDB_NOTNULL, null, '1');
        $table->add_field('customurl', XMLDB_TYPE_CHAR, '255', null, null, null, null);

        // Adding keys to table tagcloud.
        $table->add_key('primary', XMLDB_KEY_PRIMARY, array('id'));

        // Conditionally launch create table for tagcloud.
        if (!$dbman->table_exists($table)) {
            $dbman->create_table($table);
        }

        // Table {tag}.
        // Define index name (unique) to be dropped form tag - we will replace it with index on (tagcollid,name) later.
        $table = new xmldb_table('tag');
        $index = new xmldb_index('name', XMLDB_INDEX_UNIQUE, array('name'));

        // Conditionally launch drop index name.
        if ($dbman->index_exists($table, $index)) {
            $dbman->drop_index($table, $index);
        }

        // Define field tagcollid to be added to tag, we create it as null first and will change to notnull later.
        $table = new xmldb_table('tag');
        $field = new xmldb_field('tagcollid', XMLDB_TYPE_INTEGER, '10', null, null, null, null, 'userid');

        // Conditionally launch add field tagcloudid.
        if (!$dbman->field_exists($table, $field)) {
            $dbman->add_field($table, $field);
        }

        // Main savepoint reached.
        upgrade_main_savepoint(true, 2016011300.01);
    }

    if ($oldversion < 2016011300.02) {
        // Create a default tag collection if not exists and update the field tag.tagcollid to point to it.
        if (!$tcid = $DB->get_field_sql('SELECT id FROM {tag_coll} ORDER BY isdefault DESC, sortorder, id', null,
                IGNORE_MULTIPLE)) {
            $tcid = $DB->insert_record('tag_coll', array('isdefault' => 1, 'sortorder' => 0));
        }
        $DB->execute('UPDATE {tag} SET tagcollid = ? WHERE tagcollid IS NULL', array($tcid));

        // Define index tagcollname (unique) to be added to tag.
        $table = new xmldb_table('tag');
        $index = new xmldb_index('tagcollname', XMLDB_INDEX_UNIQUE, array('tagcollid', 'name'));
        $field = new xmldb_field('tagcollid', XMLDB_TYPE_INTEGER, '10', null, XMLDB_NOTNULL, null, null, 'userid');

        // Conditionally launch add index tagcollname.
        if (!$dbman->index_exists($table, $index)) {
            // Launch change of nullability for field tagcollid.
            $dbman->change_field_notnull($table, $field);
            $dbman->add_index($table, $index);
        }

        // Define key tagcollid (foreign) to be added to tag.
        $table = new xmldb_table('tag');
        $key = new xmldb_key('tagcollid', XMLDB_KEY_FOREIGN, array('tagcollid'), 'tag_coll', array('id'));

        // Launch add key tagcloudid.
        $dbman->add_key($table, $key);

        // Main savepoint reached.
        upgrade_main_savepoint(true, 2016011300.02);
    }

    if ($oldversion < 2016011300.03) {

        // Define table tag_area to be created.
        $table = new xmldb_table('tag_area');

        // Adding fields to table tag_area.
        $table->add_field('id', XMLDB_TYPE_INTEGER, '10', null, XMLDB_NOTNULL, XMLDB_SEQUENCE, null);
        $table->add_field('component', XMLDB_TYPE_CHAR, '100', null, XMLDB_NOTNULL, null, null);
        $table->add_field('itemtype', XMLDB_TYPE_CHAR, '100', null, XMLDB_NOTNULL, null, null);
        $table->add_field('enabled', XMLDB_TYPE_INTEGER, '2', null, XMLDB_NOTNULL, null, '1');
        $table->add_field('tagcollid', XMLDB_TYPE_INTEGER, '10', null, XMLDB_NOTNULL, null, null);
        $table->add_field('callback', XMLDB_TYPE_CHAR, '100', null, null, null, null);
        $table->add_field('callbackfile', XMLDB_TYPE_CHAR, '100', null, null, null, null);

        // Adding keys to table tag_area.
        $table->add_key('primary', XMLDB_KEY_PRIMARY, array('id'));
        $table->add_key('tagcollid', XMLDB_KEY_FOREIGN, array('tagcollid'), 'tag_coll', array('id'));

        // Adding indexes to table tag_area.
        $table->add_index('compitemtype', XMLDB_INDEX_UNIQUE, array('component', 'itemtype'));

        // Conditionally launch create table for tag_area.
        if (!$dbman->table_exists($table)) {
            $dbman->create_table($table);
        }

        // Main savepoint reached.
        upgrade_main_savepoint(true, 2016011300.03);
    }

    if ($oldversion < 2016011300.04) {

        // Define index itemtype-itemid-tagid-tiuserid (unique) to be dropped form tag_instance.
        $table = new xmldb_table('tag_instance');
        $index = new xmldb_index('itemtype-itemid-tagid-tiuserid', XMLDB_INDEX_UNIQUE,
                array('itemtype', 'itemid', 'tagid', 'tiuserid'));

        // Conditionally launch drop index itemtype-itemid-tagid-tiuserid.
        if ($dbman->index_exists($table, $index)) {
            $dbman->drop_index($table, $index);
        }

        // Main savepoint reached.
        upgrade_main_savepoint(true, 2016011300.04);
    }

    if ($oldversion < 2016011300.05) {

        $DB->execute("UPDATE {tag_instance} SET component = ? WHERE component IS NULL", array(''));

        // Changing nullability of field component on table tag_instance to not null.
        $table = new xmldb_table('tag_instance');
        $field = new xmldb_field('component', XMLDB_TYPE_CHAR, '100', null, XMLDB_NOTNULL, null, null, 'tagid');

        // Launch change of nullability for field component.
        $dbman->change_field_notnull($table, $field);

        // Changing type of field itemtype on table tag_instance to char.
        $table = new xmldb_table('tag_instance');
        $field = new xmldb_field('itemtype', XMLDB_TYPE_CHAR, '100', null, XMLDB_NOTNULL, null, null, 'component');

        // Launch change of type for field itemtype.
        $dbman->change_field_type($table, $field);

        // Main savepoint reached.
        upgrade_main_savepoint(true, 2016011300.05);
    }

    if ($oldversion < 2016011300.06) {

        // Define index taggeditem (unique) to be added to tag_instance.
        $table = new xmldb_table('tag_instance');
        $index = new xmldb_index('taggeditem', XMLDB_INDEX_UNIQUE, array('component', 'itemtype', 'itemid', 'tiuserid', 'tagid'));

        // Conditionally launch add index taggeditem.
        if (!$dbman->index_exists($table, $index)) {
            $dbman->add_index($table, $index);
        }

        // Main savepoint reached.
        upgrade_main_savepoint(true, 2016011300.06);
    }

    if ($oldversion < 2016011300.07) {

        // Define index taglookup (not unique) to be added to tag_instance.
        $table = new xmldb_table('tag_instance');
        $index = new xmldb_index('taglookup', XMLDB_INDEX_NOTUNIQUE, array('itemtype', 'component', 'tagid', 'contextid'));

        // Conditionally launch add index taglookup.
        if (!$dbman->index_exists($table, $index)) {
            $dbman->add_index($table, $index);
        }

        // Main savepoint reached.
        upgrade_main_savepoint(true, 2016011300.07);
    }

    if ($oldversion < 2016011301.00) {

        // Force uninstall of deleted tool.
        if (!file_exists("$CFG->dirroot/webservice/amf")) {
            // Remove capabilities.
            capabilities_cleanup('webservice_amf');
            // Remove all other associated config.
            unset_all_config_for_plugin('webservice_amf');
        }
        upgrade_main_savepoint(true, 2016011301.00);
    }

    if ($oldversion < 2016011901.00) {

        // Convert calendar_lookahead to nearest new value.
        $transaction = $DB->start_delegated_transaction();

        // Count all users who curretly have that preference set (for progress bar).
        $total = $DB->count_records_select('user_preferences', "name = 'calendar_lookahead' AND value != '0'");
        $pbar = new progress_bar('upgradecalendarlookahead', 500, true);

        // Get all these users, one at a time.
        $rs = $DB->get_recordset_select('user_preferences', "name = 'calendar_lookahead' AND value != '0'");
        $i = 0;
        foreach ($rs as $userpref) {

            // Calculate and set new lookahead value.
            if ($userpref->value > 90) {
                $newvalue = 120;
            } else if ($userpref->value > 60 and $userpref->value < 90) {
                $newvalue = 90;
            } else if ($userpref->value > 30 and $userpref->value < 60) {
                $newvalue = 60;
            } else if ($userpref->value > 21 and $userpref->value < 30) {
                $newvalue = 30;
            } else if ($userpref->value > 14 and $userpref->value < 21) {
                $newvalue = 21;
            } else if ($userpref->value > 7 and $userpref->value < 14) {
                $newvalue = 14;
            } else {
                $newvalue = $userpref->value;
            }

            $DB->set_field('user_preferences', 'value', $newvalue, array('id' => $userpref->id));

            // Update progress.
            $i++;
            $pbar->update($i, $total, "Upgrading user preference settings - $i/$total.");
        }
        $rs->close();
        $transaction->allow_commit();

        upgrade_main_savepoint(true, 2016011901.00);
    }

    if ($oldversion < 2016020200.00) {

        // Define field isstandard to be added to tag.
        $table = new xmldb_table('tag');
        $field = new xmldb_field('isstandard', XMLDB_TYPE_INTEGER, '1', null, XMLDB_NOTNULL, null, '0', 'rawname');

        // Conditionally launch add field isstandard.
        if (!$dbman->field_exists($table, $field)) {
            $dbman->add_field($table, $field);
        }

        // Define index tagcolltype (not unique) to be dropped form tag.
        // This index is no longer created however it was present at some point and it's better to be safe and try to drop it.
        $index = new xmldb_index('tagcolltype', XMLDB_INDEX_NOTUNIQUE, array('tagcollid', 'tagtype'));

        // Conditionally launch drop index tagcolltype.
        if ($dbman->index_exists($table, $index)) {
            $dbman->drop_index($table, $index);
        }

        // Define index tagcolltype (not unique) to be added to tag.
        $index = new xmldb_index('tagcolltype', XMLDB_INDEX_NOTUNIQUE, array('tagcollid', 'isstandard'));

        // Conditionally launch add index tagcolltype.
        if (!$dbman->index_exists($table, $index)) {
            $dbman->add_index($table, $index);
        }

        // Define field tagtype to be dropped from tag.
        $field = new xmldb_field('tagtype');

        // Conditionally launch drop field tagtype and update isstandard.
        if ($dbman->field_exists($table, $field)) {
            $DB->execute("UPDATE {tag} SET isstandard=(CASE WHEN (tagtype = ?) THEN 1 ELSE 0 END)", array('official'));
            $dbman->drop_field($table, $field);
        }

        // Main savepoint reached.
        upgrade_main_savepoint(true, 2016020200.00);
    }

    if ($oldversion < 2016020201.00) {

        // Define field showstandard to be added to tag_area.
        $table = new xmldb_table('tag_area');
        $field = new xmldb_field('showstandard', XMLDB_TYPE_INTEGER, '1', null, XMLDB_NOTNULL, null, '0', 'callbackfile');

        // Conditionally launch add field showstandard.
        if (!$dbman->field_exists($table, $field)) {
            $dbman->add_field($table, $field);
        }

        // By default set user area to hide standard tags. 2 = core_tag_tag::HIDE_STANDARD (can not use constant here).
        $DB->execute("UPDATE {tag_area} SET showstandard = ? WHERE itemtype = ? AND component = ?",
            array(2, 'user', 'core'));

        // Changing precision of field enabled on table tag_area to (1).
        $table = new xmldb_table('tag_area');
        $field = new xmldb_field('enabled', XMLDB_TYPE_INTEGER, '1', null, XMLDB_NOTNULL, null, '1', 'itemtype');

        // Launch change of precision for field enabled.
        $dbman->change_field_precision($table, $field);

        // Main savepoint reached.
        upgrade_main_savepoint(true, 2016020201.00);
    }

    if ($oldversion < 2016021500.00) {
        $root = $CFG->tempdir . '/download';
        if (is_dir($root)) {
            // Fetch each repository type - include all repos, not just enabled.
            $repositories = $DB->get_records('repository', array(), '', 'type');

            foreach ($repositories as $id => $repository) {
                $directory = $root . '/repository_' . $repository->type;
                if (is_dir($directory)) {
                    fulldelete($directory);
                }
            }
        }

        // Main savepoint reached.
        upgrade_main_savepoint(true, 2016021500.00);
    }

    if ($oldversion < 2016021501.00) {
        // This could take a long time. Unfortunately, no way to know how long, and no way to do progress, so setting for 1 hour.
        upgrade_set_timeout(3600);

        // Define index userid-itemid (not unique) to be added to grade_grades_history.
        $table = new xmldb_table('grade_grades_history');
        $index = new xmldb_index('userid-itemid-timemodified', XMLDB_INDEX_NOTUNIQUE, array('userid', 'itemid', 'timemodified'));

        // Conditionally launch add index userid-itemid.
        if (!$dbman->index_exists($table, $index)) {
            $dbman->add_index($table, $index);
        }

        // Main savepoint reached.
        upgrade_main_savepoint(true, 2016021501.00);
    }

    if ($oldversion < 2016030103.00) {

        // MDL-50887. Implement plugins infrastructure for antivirus and create ClamAV plugin.
        // This routine moves core ClamAV configuration to plugin level.

        // If clamav was configured and enabled, enable the plugin.
        if (!empty($CFG->runclamonupload) && !empty($CFG->pathtoclam)) {
            set_config('antiviruses', 'clamav');
        } else {
            set_config('antiviruses', '');
        }

        if (isset($CFG->runclamonupload)) {
            // Just unset global configuration, we have already enabled the plugin
            // which implies that ClamAV will be used for scanning uploaded files.
            unset_config('runclamonupload');
        }
        // Move core ClamAV configuration settings to plugin.
        if (isset($CFG->pathtoclam)) {
            set_config('pathtoclam', $CFG->pathtoclam, 'antivirus_clamav');
            unset_config('pathtoclam');
        }
        if (isset($CFG->quarantinedir)) {
            set_config('quarantinedir', $CFG->quarantinedir, 'antivirus_clamav');
            unset_config('quarantinedir');
        }
        if (isset($CFG->clamfailureonupload)) {
            set_config('clamfailureonupload', $CFG->clamfailureonupload, 'antivirus_clamav');
            unset_config('clamfailureonupload');
        }

        // Main savepoint reached.
        upgrade_main_savepoint(true, 2016030103.00);
    }

    if ($oldversion < 2016030400.01) {
        // Add the new services field.
        $table = new xmldb_table('external_functions');
        $field = new xmldb_field('services', XMLDB_TYPE_CHAR, '1333', null, null, null, null, 'capabilities');

        // Conditionally launch add field services.
        if (!$dbman->field_exists($table, $field)) {
            $dbman->add_field($table, $field);
        }
        // Main savepoint reached.
        upgrade_main_savepoint(true, 2016030400.01);
    }

    if ($oldversion < 2016041500.50) {

        // Define table competency to be created.
        $table = new xmldb_table('competency');

        // Adding fields to table competency.
        $table->add_field('id', XMLDB_TYPE_INTEGER, '10', null, XMLDB_NOTNULL, XMLDB_SEQUENCE, null);
        $table->add_field('shortname', XMLDB_TYPE_CHAR, '100', null, null, null, null);
        $table->add_field('description', XMLDB_TYPE_TEXT, null, null, null, null, null);
        $table->add_field('descriptionformat', XMLDB_TYPE_INTEGER, '4', null, XMLDB_NOTNULL, null, '0');
        $table->add_field('idnumber', XMLDB_TYPE_CHAR, '100', null, null, null, null);
        $table->add_field('competencyframeworkid', XMLDB_TYPE_INTEGER, '10', null, XMLDB_NOTNULL, null, null);
        $table->add_field('parentid', XMLDB_TYPE_INTEGER, '10', null, XMLDB_NOTNULL, null, '0');
        $table->add_field('path', XMLDB_TYPE_CHAR, '255', null, XMLDB_NOTNULL, null, null);
        $table->add_field('sortorder', XMLDB_TYPE_INTEGER, '10', null, XMLDB_NOTNULL, null, null);
        $table->add_field('ruletype', XMLDB_TYPE_CHAR, '100', null, null, null, null);
        $table->add_field('ruleoutcome', XMLDB_TYPE_INTEGER, '2', null, XMLDB_NOTNULL, null, '0');
        $table->add_field('ruleconfig', XMLDB_TYPE_TEXT, null, null, null, null, null);
        $table->add_field('scaleid', XMLDB_TYPE_INTEGER, '10', null, null, null, null);
        $table->add_field('scaleconfiguration', XMLDB_TYPE_TEXT, null, null, null, null, null);
        $table->add_field('timecreated', XMLDB_TYPE_INTEGER, '10', null, XMLDB_NOTNULL, null, null);
        $table->add_field('timemodified', XMLDB_TYPE_INTEGER, '10', null, XMLDB_NOTNULL, null, null);
        $table->add_field('usermodified', XMLDB_TYPE_INTEGER, '10', null, null, null, null);

        // Adding keys to table competency.
        $table->add_key('primary', XMLDB_KEY_PRIMARY, array('id'));

        // Adding indexes to table competency.
        $table->add_index('idnumberframework', XMLDB_INDEX_UNIQUE, array('competencyframeworkid', 'idnumber'));
        $table->add_index('ruleoutcome', XMLDB_INDEX_NOTUNIQUE, array('ruleoutcome'));

        // Conditionally launch create table for competency.
        if (!$dbman->table_exists($table)) {
            $dbman->create_table($table);
        }

        // Main savepoint reached.
        upgrade_main_savepoint(true, 2016041500.50);
    }

    if ($oldversion < 2016041500.51) {

        // Define table competency_coursecompsetting to be created.
        $table = new xmldb_table('competency_coursecompsetting');

        // Adding fields to table competency_coursecompsetting.
        $table->add_field('id', XMLDB_TYPE_INTEGER, '10', null, XMLDB_NOTNULL, XMLDB_SEQUENCE, null);
        $table->add_field('courseid', XMLDB_TYPE_INTEGER, '10', null, XMLDB_NOTNULL, null, null);
        $table->add_field('pushratingstouserplans', XMLDB_TYPE_INTEGER, '2', null, null, null, null);
        $table->add_field('timecreated', XMLDB_TYPE_INTEGER, '10', null, XMLDB_NOTNULL, null, null);
        $table->add_field('timemodified', XMLDB_TYPE_INTEGER, '10', null, XMLDB_NOTNULL, null, null);
        $table->add_field('usermodified', XMLDB_TYPE_INTEGER, '10', null, null, null, null);

        // Adding keys to table competency_coursecompsetting.
        $table->add_key('primary', XMLDB_KEY_PRIMARY, array('id'));
        $table->add_key('courseidlink', XMLDB_KEY_FOREIGN_UNIQUE, array('courseid'), 'course', array('id'));

        // Conditionally launch create table for competency_coursecompsetting.
        if (!$dbman->table_exists($table)) {
            $dbman->create_table($table);
        }

        // Main savepoint reached.
        upgrade_main_savepoint(true, 2016041500.51);
    }

    if ($oldversion < 2016041500.52) {

        // Define table competency_framework to be created.
        $table = new xmldb_table('competency_framework');

        // Adding fields to table competency_framework.
        $table->add_field('id', XMLDB_TYPE_INTEGER, '10', null, XMLDB_NOTNULL, XMLDB_SEQUENCE, null);
        $table->add_field('shortname', XMLDB_TYPE_CHAR, '100', null, null, null, null);
        $table->add_field('contextid', XMLDB_TYPE_INTEGER, '10', null, XMLDB_NOTNULL, null, null);
        $table->add_field('idnumber', XMLDB_TYPE_CHAR, '100', null, null, null, null);
        $table->add_field('description', XMLDB_TYPE_TEXT, null, null, null, null, null);
        $table->add_field('descriptionformat', XMLDB_TYPE_INTEGER, '4', null, XMLDB_NOTNULL, null, '0');
        $table->add_field('scaleid', XMLDB_TYPE_INTEGER, '11', null, null, null, null);
        $table->add_field('scaleconfiguration', XMLDB_TYPE_TEXT, null, null, XMLDB_NOTNULL, null, null);
        $table->add_field('visible', XMLDB_TYPE_INTEGER, '2', null, XMLDB_NOTNULL, null, '1');
        $table->add_field('taxonomies', XMLDB_TYPE_CHAR, '255', null, XMLDB_NOTNULL, null, null);
        $table->add_field('timecreated', XMLDB_TYPE_INTEGER, '10', null, XMLDB_NOTNULL, null, null);
        $table->add_field('timemodified', XMLDB_TYPE_INTEGER, '10', null, XMLDB_NOTNULL, null, null);
        $table->add_field('usermodified', XMLDB_TYPE_INTEGER, '10', null, null, null, null);

        // Adding keys to table competency_framework.
        $table->add_key('primary', XMLDB_KEY_PRIMARY, array('id'));

        // Adding indexes to table competency_framework.
        $table->add_index('idnumber', XMLDB_INDEX_UNIQUE, array('idnumber'));

        // Conditionally launch create table for competency_framework.
        if (!$dbman->table_exists($table)) {
            $dbman->create_table($table);
        }

        // Main savepoint reached.
        upgrade_main_savepoint(true, 2016041500.52);
    }

    if ($oldversion < 2016041500.53) {

        // Define table competency_coursecomp to be created.
        $table = new xmldb_table('competency_coursecomp');

        // Adding fields to table competency_coursecomp.
        $table->add_field('id', XMLDB_TYPE_INTEGER, '10', null, XMLDB_NOTNULL, XMLDB_SEQUENCE, null);
        $table->add_field('courseid', XMLDB_TYPE_INTEGER, '10', null, XMLDB_NOTNULL, null, null);
        $table->add_field('competencyid', XMLDB_TYPE_INTEGER, '10', null, XMLDB_NOTNULL, null, null);
        $table->add_field('ruleoutcome', XMLDB_TYPE_INTEGER, '2', null, XMLDB_NOTNULL, null, null);
        $table->add_field('timecreated', XMLDB_TYPE_INTEGER, '10', null, XMLDB_NOTNULL, null, null);
        $table->add_field('timemodified', XMLDB_TYPE_INTEGER, '10', null, XMLDB_NOTNULL, null, null);
        $table->add_field('usermodified', XMLDB_TYPE_INTEGER, '10', null, XMLDB_NOTNULL, null, null);
        $table->add_field('sortorder', XMLDB_TYPE_INTEGER, '10', null, XMLDB_NOTNULL, null, null);

        // Adding keys to table competency_coursecomp.
        $table->add_key('primary', XMLDB_KEY_PRIMARY, array('id'));
        $table->add_key('courseidlink', XMLDB_KEY_FOREIGN, array('courseid'), 'course', array('id'));
        $table->add_key('competencyid', XMLDB_KEY_FOREIGN, array('competencyid'), 'competency_competency', array('id'));

        // Adding indexes to table competency_coursecomp.
        $table->add_index('courseidruleoutcome', XMLDB_INDEX_NOTUNIQUE, array('courseid', 'ruleoutcome'));
        $table->add_index('courseidcompetencyid', XMLDB_INDEX_UNIQUE, array('courseid', 'competencyid'));

        // Conditionally launch create table for competency_coursecomp.
        if (!$dbman->table_exists($table)) {
            $dbman->create_table($table);
        }

        // Main savepoint reached.
        upgrade_main_savepoint(true, 2016041500.53);
    }

    if ($oldversion < 2016041500.54) {

        // Define table competency_plan to be created.
        $table = new xmldb_table('competency_plan');

        // Adding fields to table competency_plan.
        $table->add_field('id', XMLDB_TYPE_INTEGER, '10', null, XMLDB_NOTNULL, XMLDB_SEQUENCE, null);
        $table->add_field('name', XMLDB_TYPE_CHAR, '100', null, XMLDB_NOTNULL, null, null);
        $table->add_field('description', XMLDB_TYPE_TEXT, null, null, null, null, null);
        $table->add_field('descriptionformat', XMLDB_TYPE_INTEGER, '4', null, XMLDB_NOTNULL, null, '0');
        $table->add_field('userid', XMLDB_TYPE_INTEGER, '10', null, XMLDB_NOTNULL, null, null);
        $table->add_field('templateid', XMLDB_TYPE_INTEGER, '10', null, null, null, null);
        $table->add_field('origtemplateid', XMLDB_TYPE_INTEGER, '10', null, null, null, null);
        $table->add_field('status', XMLDB_TYPE_INTEGER, '1', null, XMLDB_NOTNULL, null, null);
        $table->add_field('duedate', XMLDB_TYPE_INTEGER, '10', null, null, null, '0');
        $table->add_field('reviewerid', XMLDB_TYPE_INTEGER, '10', null, null, null, null);
        $table->add_field('timecreated', XMLDB_TYPE_INTEGER, '10', null, XMLDB_NOTNULL, null, null);
        $table->add_field('timemodified', XMLDB_TYPE_INTEGER, '10', null, XMLDB_NOTNULL, null, '0');
        $table->add_field('usermodified', XMLDB_TYPE_INTEGER, '10', null, XMLDB_NOTNULL, null, null);

        // Adding keys to table competency_plan.
        $table->add_key('primary', XMLDB_KEY_PRIMARY, array('id'));

        // Adding indexes to table competency_plan.
        $table->add_index('useridstatus', XMLDB_INDEX_NOTUNIQUE, array('userid', 'status'));
        $table->add_index('templateid', XMLDB_INDEX_NOTUNIQUE, array('templateid'));
        $table->add_index('statusduedate', XMLDB_INDEX_NOTUNIQUE, array('status', 'duedate'));

        // Conditionally launch create table for competency_plan.
        if (!$dbman->table_exists($table)) {
            $dbman->create_table($table);
        }

        // Main savepoint reached.
        upgrade_main_savepoint(true, 2016041500.54);
    }

    if ($oldversion < 2016041500.55) {

        // Define table competency_template to be created.
        $table = new xmldb_table('competency_template');

        // Adding fields to table competency_template.
        $table->add_field('id', XMLDB_TYPE_INTEGER, '10', null, XMLDB_NOTNULL, XMLDB_SEQUENCE, null);
        $table->add_field('shortname', XMLDB_TYPE_CHAR, '100', null, null, null, null);
        $table->add_field('contextid', XMLDB_TYPE_INTEGER, '10', null, XMLDB_NOTNULL, null, null);
        $table->add_field('description', XMLDB_TYPE_TEXT, null, null, null, null, null);
        $table->add_field('descriptionformat', XMLDB_TYPE_INTEGER, '4', null, XMLDB_NOTNULL, null, '0');
        $table->add_field('visible', XMLDB_TYPE_INTEGER, '2', null, XMLDB_NOTNULL, null, '1');
        $table->add_field('duedate', XMLDB_TYPE_INTEGER, '10', null, null, null, null);
        $table->add_field('timecreated', XMLDB_TYPE_INTEGER, '10', null, XMLDB_NOTNULL, null, null);
        $table->add_field('timemodified', XMLDB_TYPE_INTEGER, '10', null, XMLDB_NOTNULL, null, null);
        $table->add_field('usermodified', XMLDB_TYPE_INTEGER, '10', null, null, null, null);

        // Adding keys to table competency_template.
        $table->add_key('primary', XMLDB_KEY_PRIMARY, array('id'));

        // Conditionally launch create table for competency_template.
        if (!$dbman->table_exists($table)) {
            $dbman->create_table($table);
        }

        // Main savepoint reached.
        upgrade_main_savepoint(true, 2016041500.55);
    }

    if ($oldversion < 2016041500.56) {

        // Define table competency_templatecomp to be created.
        $table = new xmldb_table('competency_templatecomp');

        // Adding fields to table competency_templatecomp.
        $table->add_field('id', XMLDB_TYPE_INTEGER, '10', null, XMLDB_NOTNULL, XMLDB_SEQUENCE, null);
        $table->add_field('templateid', XMLDB_TYPE_INTEGER, '10', null, XMLDB_NOTNULL, null, null);
        $table->add_field('competencyid', XMLDB_TYPE_INTEGER, '10', null, XMLDB_NOTNULL, null, null);
        $table->add_field('timecreated', XMLDB_TYPE_INTEGER, '10', null, XMLDB_NOTNULL, null, null);
        $table->add_field('timemodified', XMLDB_TYPE_INTEGER, '10', null, XMLDB_NOTNULL, null, null);
        $table->add_field('usermodified', XMLDB_TYPE_INTEGER, '10', null, XMLDB_NOTNULL, null, null);
        $table->add_field('sortorder', XMLDB_TYPE_INTEGER, '10', null, null, null, null);

        // Adding keys to table competency_templatecomp.
        $table->add_key('primary', XMLDB_KEY_PRIMARY, array('id'));
        $table->add_key('templateidlink', XMLDB_KEY_FOREIGN, array('templateid'), 'competency_template', array('id'));
        $table->add_key('competencyid', XMLDB_KEY_FOREIGN, array('competencyid'), 'competency_competency', array('id'));

        // Conditionally launch create table for competency_templatecomp.
        if (!$dbman->table_exists($table)) {
            $dbman->create_table($table);
        }

        // Main savepoint reached.
        upgrade_main_savepoint(true, 2016041500.56);
    }

    if ($oldversion < 2016041500.57) {

        // Define table competency_templatecohort to be created.
        $table = new xmldb_table('competency_templatecohort');

        // Adding fields to table competency_templatecohort.
        $table->add_field('id', XMLDB_TYPE_INTEGER, '10', null, XMLDB_NOTNULL, XMLDB_SEQUENCE, null);
        $table->add_field('templateid', XMLDB_TYPE_INTEGER, '10', null, XMLDB_NOTNULL, null, null);
        $table->add_field('cohortid', XMLDB_TYPE_INTEGER, '10', null, XMLDB_NOTNULL, null, null);
        $table->add_field('timecreated', XMLDB_TYPE_INTEGER, '10', null, XMLDB_NOTNULL, null, null);
        $table->add_field('timemodified', XMLDB_TYPE_INTEGER, '10', null, XMLDB_NOTNULL, null, null);
        $table->add_field('usermodified', XMLDB_TYPE_INTEGER, '10', null, XMLDB_NOTNULL, null, null);

        // Adding keys to table competency_templatecohort.
        $table->add_key('primary', XMLDB_KEY_PRIMARY, array('id'));

        // Adding indexes to table competency_templatecohort.
        $table->add_index('templateid', XMLDB_INDEX_NOTUNIQUE, array('templateid'));
        $table->add_index('templatecohortids', XMLDB_INDEX_UNIQUE, array('templateid', 'cohortid'));

        // Conditionally launch create table for competency_templatecohort.
        if (!$dbman->table_exists($table)) {
            $dbman->create_table($table);
        }

        // Main savepoint reached.
        upgrade_main_savepoint(true, 2016041500.57);
    }

    if ($oldversion < 2016041500.58) {

        // Define table competency_relatedcomp to be created.
        $table = new xmldb_table('competency_relatedcomp');

        // Adding fields to table competency_relatedcomp.
        $table->add_field('id', XMLDB_TYPE_INTEGER, '10', null, XMLDB_NOTNULL, XMLDB_SEQUENCE, null);
        $table->add_field('competencyid', XMLDB_TYPE_INTEGER, '10', null, XMLDB_NOTNULL, null, null);
        $table->add_field('relatedcompetencyid', XMLDB_TYPE_INTEGER, '10', null, XMLDB_NOTNULL, null, null);
        $table->add_field('timecreated', XMLDB_TYPE_INTEGER, '10', null, XMLDB_NOTNULL, null, null);
        $table->add_field('timemodified', XMLDB_TYPE_INTEGER, '10', null, null, null, null);
        $table->add_field('usermodified', XMLDB_TYPE_INTEGER, '10', null, XMLDB_NOTNULL, null, null);

        // Adding keys to table competency_relatedcomp.
        $table->add_key('primary', XMLDB_KEY_PRIMARY, array('id'));

        // Conditionally launch create table for competency_relatedcomp.
        if (!$dbman->table_exists($table)) {
            $dbman->create_table($table);
        }

        // Main savepoint reached.
        upgrade_main_savepoint(true, 2016041500.58);
    }

    if ($oldversion < 2016041500.59) {

        // Define table competency_usercomp to be created.
        $table = new xmldb_table('competency_usercomp');

        // Adding fields to table competency_usercomp.
        $table->add_field('id', XMLDB_TYPE_INTEGER, '10', null, XMLDB_NOTNULL, XMLDB_SEQUENCE, null);
        $table->add_field('userid', XMLDB_TYPE_INTEGER, '10', null, XMLDB_NOTNULL, null, null);
        $table->add_field('competencyid', XMLDB_TYPE_INTEGER, '10', null, XMLDB_NOTNULL, null, null);
        $table->add_field('status', XMLDB_TYPE_INTEGER, '2', null, XMLDB_NOTNULL, null, '0');
        $table->add_field('reviewerid', XMLDB_TYPE_INTEGER, '10', null, null, null, null);
        $table->add_field('proficiency', XMLDB_TYPE_INTEGER, '2', null, null, null, null);
        $table->add_field('grade', XMLDB_TYPE_INTEGER, '10', null, null, null, null);
        $table->add_field('timecreated', XMLDB_TYPE_INTEGER, '10', null, XMLDB_NOTNULL, null, null);
        $table->add_field('timemodified', XMLDB_TYPE_INTEGER, '10', null, null, null, null);
        $table->add_field('usermodified', XMLDB_TYPE_INTEGER, '10', null, XMLDB_NOTNULL, null, null);

        // Adding keys to table competency_usercomp.
        $table->add_key('primary', XMLDB_KEY_PRIMARY, array('id'));

        // Adding indexes to table competency_usercomp.
        $table->add_index('useridcompetency', XMLDB_INDEX_UNIQUE, array('userid', 'competencyid'));

        // Conditionally launch create table for competency_usercomp.
        if (!$dbman->table_exists($table)) {
            $dbman->create_table($table);
        }

        // Main savepoint reached.
        upgrade_main_savepoint(true, 2016041500.59);
    }

    if ($oldversion < 2016041500.60) {

        // Define table competency_usercompcourse to be created.
        $table = new xmldb_table('competency_usercompcourse');

        // Adding fields to table competency_usercompcourse.
        $table->add_field('id', XMLDB_TYPE_INTEGER, '10', null, XMLDB_NOTNULL, XMLDB_SEQUENCE, null);
        $table->add_field('userid', XMLDB_TYPE_INTEGER, '10', null, XMLDB_NOTNULL, null, null);
        $table->add_field('courseid', XMLDB_TYPE_INTEGER, '10', null, XMLDB_NOTNULL, null, null);
        $table->add_field('competencyid', XMLDB_TYPE_INTEGER, '10', null, XMLDB_NOTNULL, null, null);
        $table->add_field('proficiency', XMLDB_TYPE_INTEGER, '2', null, null, null, null);
        $table->add_field('grade', XMLDB_TYPE_INTEGER, '10', null, null, null, null);
        $table->add_field('timecreated', XMLDB_TYPE_INTEGER, '10', null, XMLDB_NOTNULL, null, null);
        $table->add_field('timemodified', XMLDB_TYPE_INTEGER, '10', null, null, null, null);
        $table->add_field('usermodified', XMLDB_TYPE_INTEGER, '10', null, XMLDB_NOTNULL, null, null);

        // Adding keys to table competency_usercompcourse.
        $table->add_key('primary', XMLDB_KEY_PRIMARY, array('id'));

        // Adding indexes to table competency_usercompcourse.
        $table->add_index('useridcoursecomp', XMLDB_INDEX_UNIQUE, array('userid', 'courseid', 'competencyid'));

        // Conditionally launch create table for competency_usercompcourse.
        if (!$dbman->table_exists($table)) {
            $dbman->create_table($table);
        }

        // Main savepoint reached.
        upgrade_main_savepoint(true, 2016041500.60);
    }

    if ($oldversion < 2016041500.61) {

        // Define table competency_usercompplan to be created.
        $table = new xmldb_table('competency_usercompplan');

        // Adding fields to table competency_usercompplan.
        $table->add_field('id', XMLDB_TYPE_INTEGER, '10', null, XMLDB_NOTNULL, XMLDB_SEQUENCE, null);
        $table->add_field('userid', XMLDB_TYPE_INTEGER, '10', null, XMLDB_NOTNULL, null, null);
        $table->add_field('competencyid', XMLDB_TYPE_INTEGER, '10', null, XMLDB_NOTNULL, null, null);
        $table->add_field('planid', XMLDB_TYPE_INTEGER, '10', null, XMLDB_NOTNULL, null, null);
        $table->add_field('proficiency', XMLDB_TYPE_INTEGER, '2', null, null, null, null);
        $table->add_field('grade', XMLDB_TYPE_INTEGER, '10', null, null, null, null);
        $table->add_field('sortorder', XMLDB_TYPE_INTEGER, '10', null, null, null, null);
        $table->add_field('timecreated', XMLDB_TYPE_INTEGER, '10', null, XMLDB_NOTNULL, null, null);
        $table->add_field('timemodified', XMLDB_TYPE_INTEGER, '10', null, null, null, null);
        $table->add_field('usermodified', XMLDB_TYPE_INTEGER, '10', null, XMLDB_NOTNULL, null, null);

        // Adding keys to table competency_usercompplan.
        $table->add_key('primary', XMLDB_KEY_PRIMARY, array('id'));

        // Adding indexes to table competency_usercompplan.
        $table->add_index('usercompetencyplan', XMLDB_INDEX_UNIQUE, array('userid', 'competencyid', 'planid'));

        // Conditionally launch create table for competency_usercompplan.
        if (!$dbman->table_exists($table)) {
            $dbman->create_table($table);
        }

        // Main savepoint reached.
        upgrade_main_savepoint(true, 2016041500.61);
    }

    if ($oldversion < 2016041500.62) {

        // Define table competency_plancomp to be created.
        $table = new xmldb_table('competency_plancomp');

        // Adding fields to table competency_plancomp.
        $table->add_field('id', XMLDB_TYPE_INTEGER, '10', null, XMLDB_NOTNULL, XMLDB_SEQUENCE, null);
        $table->add_field('planid', XMLDB_TYPE_INTEGER, '10', null, XMLDB_NOTNULL, null, null);
        $table->add_field('competencyid', XMLDB_TYPE_INTEGER, '10', null, XMLDB_NOTNULL, null, null);
        $table->add_field('sortorder', XMLDB_TYPE_INTEGER, '10', null, null, null, null);
        $table->add_field('timecreated', XMLDB_TYPE_INTEGER, '10', null, XMLDB_NOTNULL, null, null);
        $table->add_field('timemodified', XMLDB_TYPE_INTEGER, '10', null, null, null, null);
        $table->add_field('usermodified', XMLDB_TYPE_INTEGER, '10', null, XMLDB_NOTNULL, null, null);

        // Adding keys to table competency_plancomp.
        $table->add_key('primary', XMLDB_KEY_PRIMARY, array('id'));

        // Adding indexes to table competency_plancomp.
        $table->add_index('planidcompetencyid', XMLDB_INDEX_UNIQUE, array('planid', 'competencyid'));

        // Conditionally launch create table for competency_plancomp.
        if (!$dbman->table_exists($table)) {
            $dbman->create_table($table);
        }

        // Main savepoint reached.
        upgrade_main_savepoint(true, 2016041500.62);
    }

    if ($oldversion < 2016041500.63) {

        // Define table competency_evidence to be created.
        $table = new xmldb_table('competency_evidence');

        // Adding fields to table competency_evidence.
        $table->add_field('id', XMLDB_TYPE_INTEGER, '10', null, XMLDB_NOTNULL, XMLDB_SEQUENCE, null);
        $table->add_field('usercompetencyid', XMLDB_TYPE_INTEGER, '10', null, XMLDB_NOTNULL, null, null);
        $table->add_field('contextid', XMLDB_TYPE_INTEGER, '10', null, XMLDB_NOTNULL, null, null);
        $table->add_field('action', XMLDB_TYPE_INTEGER, '2', null, XMLDB_NOTNULL, null, null);
        $table->add_field('actionuserid', XMLDB_TYPE_INTEGER, '10', null, null, null, null);
        $table->add_field('descidentifier', XMLDB_TYPE_CHAR, '255', null, XMLDB_NOTNULL, null, null);
        $table->add_field('desccomponent', XMLDB_TYPE_CHAR, '255', null, XMLDB_NOTNULL, null, null);
        $table->add_field('desca', XMLDB_TYPE_TEXT, null, null, null, null, null);
        $table->add_field('url', XMLDB_TYPE_CHAR, '255', null, null, null, null);
        $table->add_field('grade', XMLDB_TYPE_INTEGER, '10', null, null, null, null);
        $table->add_field('note', XMLDB_TYPE_TEXT, null, null, null, null, null);
        $table->add_field('timecreated', XMLDB_TYPE_INTEGER, '10', null, XMLDB_NOTNULL, null, null);
        $table->add_field('timemodified', XMLDB_TYPE_INTEGER, '10', null, XMLDB_NOTNULL, null, null);
        $table->add_field('usermodified', XMLDB_TYPE_INTEGER, '10', null, XMLDB_NOTNULL, null, null);

        // Adding keys to table competency_evidence.
        $table->add_key('primary', XMLDB_KEY_PRIMARY, array('id'));

        // Adding indexes to table competency_evidence.
        $table->add_index('usercompetencyid', XMLDB_INDEX_NOTUNIQUE, array('usercompetencyid'));

        // Conditionally launch create table for competency_evidence.
        if (!$dbman->table_exists($table)) {
            $dbman->create_table($table);
        }

        // Main savepoint reached.
        upgrade_main_savepoint(true, 2016041500.63);
    }

    if ($oldversion < 2016041500.64) {

        // Define table competency_userevidence to be created.
        $table = new xmldb_table('competency_userevidence');

        // Adding fields to table competency_userevidence.
        $table->add_field('id', XMLDB_TYPE_INTEGER, '10', null, XMLDB_NOTNULL, XMLDB_SEQUENCE, null);
        $table->add_field('userid', XMLDB_TYPE_INTEGER, '10', null, XMLDB_NOTNULL, null, null);
        $table->add_field('name', XMLDB_TYPE_CHAR, '100', null, XMLDB_NOTNULL, null, null);
        $table->add_field('description', XMLDB_TYPE_TEXT, null, null, XMLDB_NOTNULL, null, null);
        $table->add_field('descriptionformat', XMLDB_TYPE_INTEGER, '1', null, XMLDB_NOTNULL, null, null);
        $table->add_field('url', XMLDB_TYPE_TEXT, null, null, XMLDB_NOTNULL, null, null);
        $table->add_field('timecreated', XMLDB_TYPE_INTEGER, '10', null, XMLDB_NOTNULL, null, null);
        $table->add_field('timemodified', XMLDB_TYPE_INTEGER, '10', null, XMLDB_NOTNULL, null, null);
        $table->add_field('usermodified', XMLDB_TYPE_INTEGER, '10', null, XMLDB_NOTNULL, null, null);

        // Adding keys to table competency_userevidence.
        $table->add_key('primary', XMLDB_KEY_PRIMARY, array('id'));

        // Adding indexes to table competency_userevidence.
        $table->add_index('userid', XMLDB_INDEX_NOTUNIQUE, array('userid'));

        // Conditionally launch create table for competency_userevidence.
        if (!$dbman->table_exists($table)) {
            $dbman->create_table($table);
        }

        // Main savepoint reached.
        upgrade_main_savepoint(true, 2016041500.64);
    }

    if ($oldversion < 2016041500.65) {

        // Define table competency_userevidencecomp to be created.
        $table = new xmldb_table('competency_userevidencecomp');

        // Adding fields to table competency_userevidencecomp.
        $table->add_field('id', XMLDB_TYPE_INTEGER, '10', null, XMLDB_NOTNULL, XMLDB_SEQUENCE, null);
        $table->add_field('userevidenceid', XMLDB_TYPE_INTEGER, '10', null, XMLDB_NOTNULL, null, null);
        $table->add_field('competencyid', XMLDB_TYPE_INTEGER, '10', null, XMLDB_NOTNULL, null, null);
        $table->add_field('timecreated', XMLDB_TYPE_INTEGER, '10', null, XMLDB_NOTNULL, null, null);
        $table->add_field('timemodified', XMLDB_TYPE_INTEGER, '10', null, XMLDB_NOTNULL, null, null);
        $table->add_field('usermodified', XMLDB_TYPE_INTEGER, '10', null, XMLDB_NOTNULL, null, null);

        // Adding keys to table competency_userevidencecomp.
        $table->add_key('primary', XMLDB_KEY_PRIMARY, array('id'));

        // Adding indexes to table competency_userevidencecomp.
        $table->add_index('userevidenceid', XMLDB_INDEX_NOTUNIQUE, array('userevidenceid'));
        $table->add_index('userevidencecompids', XMLDB_INDEX_UNIQUE, array('userevidenceid', 'competencyid'));

        // Conditionally launch create table for competency_userevidencecomp.
        if (!$dbman->table_exists($table)) {
            $dbman->create_table($table);
        }

        // Main savepoint reached.
        upgrade_main_savepoint(true, 2016041500.65);
    }

    if ($oldversion < 2016041500.66) {

        // Define table competency_modulecomp to be created.
        $table = new xmldb_table('competency_modulecomp');

        // Adding fields to table competency_modulecomp.
        $table->add_field('id', XMLDB_TYPE_INTEGER, '10', null, XMLDB_NOTNULL, XMLDB_SEQUENCE, null);
        $table->add_field('cmid', XMLDB_TYPE_INTEGER, '10', null, XMLDB_NOTNULL, null, null);
        $table->add_field('timecreated', XMLDB_TYPE_INTEGER, '10', null, XMLDB_NOTNULL, null, null);
        $table->add_field('timemodified', XMLDB_TYPE_INTEGER, '10', null, XMLDB_NOTNULL, null, null);
        $table->add_field('usermodified', XMLDB_TYPE_INTEGER, '10', null, XMLDB_NOTNULL, null, null);
        $table->add_field('sortorder', XMLDB_TYPE_INTEGER, '10', null, XMLDB_NOTNULL, null, null);
        $table->add_field('competencyid', XMLDB_TYPE_INTEGER, '10', null, XMLDB_NOTNULL, null, null);
        $table->add_field('ruleoutcome', XMLDB_TYPE_INTEGER, '2', null, XMLDB_NOTNULL, null, null);

        // Adding keys to table competency_modulecomp.
        $table->add_key('primary', XMLDB_KEY_PRIMARY, array('id'));
        $table->add_key('cmidkey', XMLDB_KEY_FOREIGN, array('cmid'), 'course_modules', array('id'));
        $table->add_key('competencyidkey', XMLDB_KEY_FOREIGN, array('competencyid'), 'competency_competency', array('id'));

        // Adding indexes to table competency_modulecomp.
        $table->add_index('cmidruleoutcome', XMLDB_INDEX_NOTUNIQUE, array('cmid', 'ruleoutcome'));
        $table->add_index('cmidcompetencyid', XMLDB_INDEX_UNIQUE, array('cmid', 'competencyid'));

        // Conditionally launch create table for competency_modulecomp.
        if (!$dbman->table_exists($table)) {
            $dbman->create_table($table);
        }

        // Main savepoint reached.
        upgrade_main_savepoint(true, 2016041500.66);
    }

    if ($oldversion < 2016042100.00) {
        // Update all countries to upper case.
        $DB->execute("UPDATE {user} SET country = UPPER(country)");
        // Main savepoint reached.
        upgrade_main_savepoint(true, 2016042100.00);
    }

    if ($oldversion < 2016042600.01) {
        $deprecatedwebservices = [
            'moodle_course_create_courses',
            'moodle_course_get_courses',
            'moodle_enrol_get_enrolled_users',
            'moodle_enrol_get_users_courses',
            'moodle_enrol_manual_enrol_users',
            'moodle_file_get_files',
            'moodle_file_upload',
            'moodle_group_add_groupmembers',
            'moodle_group_create_groups',
            'moodle_group_delete_groupmembers',
            'moodle_group_delete_groups',
            'moodle_group_get_course_groups',
            'moodle_group_get_groupmembers',
            'moodle_group_get_groups',
            'moodle_message_send_instantmessages',
            'moodle_notes_create_notes',
            'moodle_role_assign',
            'moodle_role_unassign',
            'moodle_user_create_users',
            'moodle_user_delete_users',
            'moodle_user_get_course_participants_by_id',
            'moodle_user_get_users_by_courseid',
            'moodle_user_get_users_by_id',
            'moodle_user_update_users',
            'core_grade_get_definitions',
            'core_user_get_users_by_id',
            'moodle_webservice_get_siteinfo',
            'mod_forum_get_forum_discussions'
        ];

        list($insql, $params) = $DB->get_in_or_equal($deprecatedwebservices);
        $DB->delete_records_select('external_functions', "name $insql", $params);
        $DB->delete_records_select('external_services_functions', "functionname $insql", $params);
        // Main savepoint reached.
        upgrade_main_savepoint(true, 2016042600.01);
    }

    if ($oldversion < 2016051300.00) {
        // Add a default competency rating scale.
        make_competence_scale();

        // Savepoint reached.
        upgrade_main_savepoint(true, 2016051300.00);
    }

    if ($oldversion < 2016051700.01) {
        // This script is included in each major version upgrade process (3.0, 3.1) so make sure we don't run it twice.
        if (empty($CFG->upgrade_letterboundarycourses)) {
            // MDL-45390. If a grade is being displayed with letters and the grade boundaries are not being adhered to properly
            // then this course will also be frozen.
            // If the changes are accepted then the display of some grades may change.
            // This is here to freeze the gradebook in affected courses.
            upgrade_course_letter_boundary();

            // To skip running the same script on the upgrade to the next major version release.
            set_config('upgrade_letterboundarycourses', 1);
        }
        // Main savepoint reached.
        upgrade_main_savepoint(true, 2016051700.01);
    }

    // Moodle v3.1.0 release upgrade line.
    // Put any upgrade step following this.

    if ($oldversion < 2016081700.00) {

        // If someone is emotionally attached to it let's leave the config (basically the version) there.
        if (!file_exists($CFG->dirroot . '/report/search/classes/output/form.php')) {
            unset_all_config_for_plugin('report_search');
        }

        // Savepoint reached.
        upgrade_main_savepoint(true, 2016081700.00);
    }

    if ($oldversion < 2016081700.02) {
        // Default schedule values.
        $hour = 0;
        $minute = 0;

        // Get the old settings.
        if (isset($CFG->statsruntimestarthour)) {
            $hour = $CFG->statsruntimestarthour;
        }
        if (isset($CFG->statsruntimestartminute)) {
            $minute = $CFG->statsruntimestartminute;
        }

        // Retrieve the scheduled task record first.
        $stattask = $DB->get_record('task_scheduled', array('component' => 'moodle', 'classname' => '\core\task\stats_cron_task'));

        // Don't touch customised scheduling.
        if ($stattask && !$stattask->customised) {

            $nextruntime = mktime($hour, $minute, 0, date('m'), date('d'), date('Y'));
            if ($nextruntime < $stattask->lastruntime) {
                // Add 24 hours to the next run time.
                $newtime = new DateTime();
                $newtime->setTimestamp($nextruntime);
                $newtime->add(new DateInterval('P1D'));
                $nextruntime = $newtime->getTimestamp();
            }
            $stattask->nextruntime = $nextruntime;
            $stattask->minute = $minute;
            $stattask->hour = $hour;
            $stattask->customised = 1;
            $DB->update_record('task_scheduled', $stattask);
        }
        // These settings are no longer used.
        unset_config('statsruntimestarthour');
        unset_config('statsruntimestartminute');
        unset_config('statslastexecution');

        upgrade_main_savepoint(true, 2016081700.02);
    }

    if ($oldversion < 2016082200.00) {
        // An upgrade step to remove any duplicate stamps, within the same context, in the question_categories table, and to
        // add a unique index to (contextid, stamp) to avoid future stamp duplication. See MDL-54864.

        // Extend the execution time limit of the script to 2 hours.
        upgrade_set_timeout(7200);

        // This SQL fetches the id of those records which have duplicate stamps within the same context.
        // This doesn't return the original record within the context, from which the duplicate stamps were likely created.
        $fromclause = "FROM (
                        SELECT min(id) AS minid, contextid, stamp
                            FROM {question_categories}
                            GROUP BY contextid, stamp
                        ) minid
                        JOIN {question_categories} qc
                            ON qc.contextid = minid.contextid AND qc.stamp = minid.stamp AND qc.id > minid.minid";

        // Get the total record count - used for the progress bar.
        $countduplicatessql = "SELECT count(qc.id) $fromclause";
        $total = $DB->count_records_sql($countduplicatessql);

        // Get the records themselves.
        $getduplicatessql = "SELECT qc.id $fromclause ORDER BY minid";
        $rs = $DB->get_recordset_sql($getduplicatessql);

        // For each duplicate, update the stamp to a new random value.
        $i = 0;
        $pbar = new progress_bar('updatequestioncategorystamp', 500, true);
        foreach ($rs as $record) {
            // Generate a new, unique stamp and update the record.
            do {
                $newstamp = make_unique_id_code();
            } while (isset($usedstamps[$newstamp]));
            $usedstamps[$newstamp] = 1;
            $DB->set_field('question_categories', 'stamp', $newstamp, array('id' => $record->id));

            // Update progress.
            $i++;
            $pbar->update($i, $total, "Updating duplicate question category stamp - $i/$total.");
        }
        unset($usedstamps);

        // The uniqueness of each (contextid, stamp) pair is now guaranteed, so add the unique index to stop future duplicates.
        $table = new xmldb_table('question_categories');
        $index = new xmldb_index('contextidstamp', XMLDB_INDEX_UNIQUE, array('contextid', 'stamp'));
        if (!$dbman->index_exists($table, $index)) {
            $dbman->add_index($table, $index);
        }

        // Savepoint reached.
        upgrade_main_savepoint(true, 2016082200.00);
    }

    if ($oldversion < 2016091900.00) {

        // Removing the themes from core.
        $themes = array('base', 'canvas');

        foreach ($themes as $key => $theme) {
            if (check_dir_exists($CFG->dirroot . '/theme/' . $theme, false)) {
                // Ignore the themes that have been re-downloaded.
                unset($themes[$key]);
            }
        }

        if (!empty($themes)) {
            // Hacky emulation of plugin uninstallation.
            foreach ($themes as $theme) {
                unset_all_config_for_plugin('theme_' . $theme);
            }
        }

        // Main savepoint reached.
        upgrade_main_savepoint(true, 2016091900.00);
    }

    if ($oldversion < 2016091900.02) {

        // Define index attemptstepid-name (unique) to be dropped from question_attempt_step_data.
        $table = new xmldb_table('question_attempt_step_data');
        $index = new xmldb_index('attemptstepid-name', XMLDB_INDEX_UNIQUE, array('attemptstepid', 'name'));

        // Conditionally launch drop index attemptstepid-name.
        if ($dbman->index_exists($table, $index)) {
            $dbman->drop_index($table, $index);
        }

        // Main savepoint reached.
        upgrade_main_savepoint(true, 2016091900.02);
    }

    if ($oldversion < 2016100300.00) {
        unset_config('enablecssoptimiser');

        upgrade_main_savepoint(true, 2016100300.00);
    }

    if ($oldversion < 2016100501.00) {

        // Define field enddate to be added to course.
        $table = new xmldb_table('course');
        $field = new xmldb_field('enddate', XMLDB_TYPE_INTEGER, '10', null, XMLDB_NOTNULL, null, '0', 'startdate');

        // Conditionally launch add field enddate.
        if (!$dbman->field_exists($table, $field)) {
            $dbman->add_field($table, $field);
        }

        // Main savepoint reached.
        upgrade_main_savepoint(true, 2016100501.00);
    }

    if ($oldversion < 2016101100.00) {
        // Define field component to be added to message.
        $table = new xmldb_table('message');
        $field = new xmldb_field('component', XMLDB_TYPE_CHAR, '100', null, null, null, null, 'timeusertodeleted');

        // Conditionally launch add field component.
        if (!$dbman->field_exists($table, $field)) {
            $dbman->add_field($table, $field);
        }

        // Define field eventtype to be added to message.
        $field = new xmldb_field('eventtype', XMLDB_TYPE_CHAR, '100', null, null, null, null, 'component');

        // Conditionally launch add field eventtype.
        if (!$dbman->field_exists($table, $field)) {
            $dbman->add_field($table, $field);
        }

        // Main savepoint reached.
        upgrade_main_savepoint(true, 2016101100.00);
    }


    if ($oldversion < 2016101101.00) {
        // Define field component to be added to message_read.
        $table = new xmldb_table('message_read');
        $field = new xmldb_field('component', XMLDB_TYPE_CHAR, '100', null, null, null, null, 'timeusertodeleted');

        // Conditionally launch add field component.
        if (!$dbman->field_exists($table, $field)) {
            $dbman->add_field($table, $field);
        }

        // Define field eventtype to be added to message_read.
        $field = new xmldb_field('eventtype', XMLDB_TYPE_CHAR, '100', null, null, null, null, 'component');

        // Conditionally launch add field eventtype.
        if (!$dbman->field_exists($table, $field)) {
            $dbman->add_field($table, $field);
        }

        // Main savepoint reached.
        upgrade_main_savepoint(true, 2016101101.00);
    }

    if ($oldversion < 2016101401.00) {
        // Clean up repository_alfresco config unless plugin has been manually installed.
        if (!file_exists($CFG->dirroot . '/repository/alfresco/lib.php')) {
            // Remove capabilities.
            capabilities_cleanup('repository_alfresco');
            // Clean config.
            unset_all_config_for_plugin('repository_alfresco');
        }

        // Savepoint reached.
        upgrade_main_savepoint(true, 2016101401.00);
    }

    if ($oldversion < 2016101401.02) {
        $table = new xmldb_table('external_tokens');
        $field = new xmldb_field('privatetoken', XMLDB_TYPE_CHAR, '64', null, null, null, null);

        // Conditionally add privatetoken field to the external_tokens table.
        if (!$dbman->field_exists($table, $field)) {
            $dbman->add_field($table, $field);
        }

        // Main savepoint reached.
        upgrade_main_savepoint(true, 2016101401.02);
    }

    if ($oldversion < 2016110202.00) {

        // Force uninstall of deleted authentication plugin.
        if (!file_exists("$CFG->dirroot/auth/radius")) {
            // Leave settings inplace if there are radius users.
            if (!$DB->record_exists('user', array('auth' => 'radius', 'deleted' => 0))) {
                // Remove all other associated config.
                unset_all_config_for_plugin('auth/radius');
                // The version number for radius is in this format.
                unset_all_config_for_plugin('auth_radius');
            }
        }
        upgrade_main_savepoint(true, 2016110202.00);
    }

    if ($oldversion < 2016110300.00) {
        // Remove unused admin email setting.
        unset_config('emailonlyfromreplyaddress');

        // Main savepoint reached.
        upgrade_main_savepoint(true, 2016110300.00);
    }

    if ($oldversion < 2016110500.00) {

        $oldplayers = [
            'vimeo' => null,
            'mp3' => ['.mp3'],
            'html5video' => ['.mov', '.mp4', '.m4v', '.mpeg', '.mpe', '.mpg', '.ogv', '.webm'],
            'flv' => ['.flv', '.f4v'],
            'html5audio' => ['.aac', '.flac', '.mp3', '.m4a', '.oga', '.ogg', '.wav'],
            'youtube' => null,
            'swf' => null,
        ];

        // Convert hardcoded media players to the settings of the new media player plugin type.
        if (get_config('core', 'media_plugins_sortorder') === false) {
            $enabledplugins = [];
            $videoextensions = [];
            $audioextensions = [];
            foreach ($oldplayers as $oldplayer => $extensions) {
                $settingname = 'core_media_enable_'.$oldplayer;
                if (!empty($CFG->$settingname)) {
                    if ($extensions) {
                        // VideoJS will be used for all media files players that were used previously.
                        $enabledplugins['videojs'] = 'videojs';
                        if ($oldplayer === 'mp3' || $oldplayer === 'html5audio') {
                            $audioextensions += array_combine($extensions, $extensions);
                        } else {
                            $videoextensions += array_combine($extensions, $extensions);
                        }
                    } else {
                        // Enable youtube, vimeo and swf.
                        $enabledplugins[$oldplayer] = $oldplayer;
                    }
                }
            }

            set_config('media_plugins_sortorder', join(',', $enabledplugins));

            // Configure VideoJS to match the existing players set up.
            if ($enabledplugins['videojs']) {
                $enabledplugins[] = 'videojs';
                set_config('audioextensions', join(',', $audioextensions), 'media_videojs');
                set_config('videoextensions', join(',', $videoextensions), 'media_videojs');
                $useflash = !empty($CFG->core_media_enable_flv) || !empty($CFG->core_media_enable_mp3);
                set_config('useflash', $useflash, 'media_videojs');
                if (empty($CFG->core_media_enable_youtube)) {
                    // Normally YouTube is enabled in videojs, but if youtube converter was disabled before upgrade
                    // disable it in videojs as well.
                    set_config('youtube', false, 'media_videojs');
                }
            }
        }

        // Unset old settings.
        foreach ($oldplayers as $oldplayer => $extensions) {
            unset_config('core_media_enable_' . $oldplayer);
        }

        // Preset defaults if CORE_MEDIA_VIDEO_WIDTH and CORE_MEDIA_VIDEO_HEIGHT are specified in config.php .
        // After this upgrade step these constants will not be used any more.
        if (defined('CORE_MEDIA_VIDEO_WIDTH')) {
            set_config('media_default_width', CORE_MEDIA_VIDEO_WIDTH);
        }
        if (defined('CORE_MEDIA_VIDEO_HEIGHT')) {
            set_config('media_default_height', CORE_MEDIA_VIDEO_HEIGHT);
        }

        // Savepoint reached.
        upgrade_main_savepoint(true, 2016110500.00);
    }

    if ($oldversion < 2016110600.00) {
        // Define a field 'deletioninprogress' in the 'course_modules' table, to background deletion tasks.
        $table = new xmldb_table('course_modules');
        $field = new xmldb_field('deletioninprogress', XMLDB_TYPE_INTEGER, '1', null, XMLDB_NOTNULL, null, '0', 'availability');

        // Conditionally launch add field 'deletioninprogress'.
        if (!$dbman->field_exists($table, $field)) {
            $dbman->add_field($table, $field);
        }

        // Main savepoint reached.
        upgrade_main_savepoint(true, 2016110600.00);
    }

    if ($oldversion < 2016112200.01) {

        // Define field requiredbytheme to be added to block_instances.
        $table = new xmldb_table('block_instances');
        $field = new xmldb_field('requiredbytheme', XMLDB_TYPE_INTEGER, '4', null, XMLDB_NOTNULL, null, '0', 'showinsubcontexts');

        // Conditionally launch add field requiredbytheme.
        if (!$dbman->field_exists($table, $field)) {
            $dbman->add_field($table, $field);
        }

        // Main savepoint reached.
        upgrade_main_savepoint(true, 2016112200.01);
    }
    if ($oldversion < 2016112200.02) {

        // Change the existing site level admin and settings blocks to be requiredbytheme which means they won't show in boost.
        $context = context_system::instance();
        $params = array('blockname' => 'settings', 'parentcontextid' => $context->id);
        $DB->set_field('block_instances', 'requiredbytheme', 1, $params);

        $params = array('blockname' => 'navigation', 'parentcontextid' => $context->id);
        $DB->set_field('block_instances', 'requiredbytheme', 1, $params);
        // Main savepoint reached.
        upgrade_main_savepoint(true, 2016112200.02);
    }

    // Automatically generated Moodle v3.2.0 release upgrade line.
    // Put any upgrade step following this.

    if ($oldversion < 2016122800.00) {
        // Find all roles with the coursecreator archetype.
        $coursecreatorroleids = $DB->get_records('role', array('archetype' => 'coursecreator'), '', 'id');

        $context = context_system::instance();
        $capability = 'moodle/site:configview';

        foreach ($coursecreatorroleids as $roleid => $notused) {

            // Check that the capability has not already been assigned. If it has then it's either already set
            // to allow or specifically set to prohibit or prevent.
            if (!$DB->record_exists('role_capabilities', array('roleid' => $roleid, 'capability' => $capability))) {
                // Assign the capability.
                $cap = new stdClass();
                $cap->contextid    = $context->id;
                $cap->roleid       = $roleid;
                $cap->capability   = $capability;
                $cap->permission   = CAP_ALLOW;
                $cap->timemodified = time();
                $cap->modifierid   = 0;

                $DB->insert_record('role_capabilities', $cap);
            }
        }

        // Main savepoint reached.
        upgrade_main_savepoint(true, 2016122800.00);
    }

    if ($oldversion < 2017020200.01) {

        // Define index useridfrom_timeuserfromdeleted_notification (not unique) to be added to message.
        $table = new xmldb_table('message');
        $index = new xmldb_index('useridfrom_timeuserfromdeleted_notification', XMLDB_INDEX_NOTUNIQUE, array('useridfrom', 'timeuserfromdeleted', 'notification'));

        // Conditionally launch add index useridfrom_timeuserfromdeleted_notification.
        if (!$dbman->index_exists($table, $index)) {
            $dbman->add_index($table, $index);
        }

        // Define index useridto_timeusertodeleted_notification (not unique) to be added to message.
        $index = new xmldb_index('useridto_timeusertodeleted_notification', XMLDB_INDEX_NOTUNIQUE, array('useridto', 'timeusertodeleted', 'notification'));

        // Conditionally launch add index useridto_timeusertodeleted_notification.
        if (!$dbman->index_exists($table, $index)) {
            $dbman->add_index($table, $index);
        }

        $index = new xmldb_index('useridto', XMLDB_INDEX_NOTUNIQUE, array('useridto'));

        // Conditionally launch drop index useridto.
        if ($dbman->index_exists($table, $index)) {
            $dbman->drop_index($table, $index);
        }

        // Main savepoint reached.
        upgrade_main_savepoint(true, 2017020200.01);
    }

    if ($oldversion < 2017020200.02) {

        // Define index useridfrom_timeuserfromdeleted_notification (not unique) to be added to message_read.
        $table = new xmldb_table('message_read');
        $index = new xmldb_index('useridfrom_timeuserfromdeleted_notification', XMLDB_INDEX_NOTUNIQUE, array('useridfrom', 'timeuserfromdeleted', 'notification'));

        // Conditionally launch add index useridfrom_timeuserfromdeleted_notification.
        if (!$dbman->index_exists($table, $index)) {
            $dbman->add_index($table, $index);
        }

        // Define index useridto_timeusertodeleted_notification (not unique) to be added to message_read.
        $index = new xmldb_index('useridto_timeusertodeleted_notification', XMLDB_INDEX_NOTUNIQUE, array('useridto', 'timeusertodeleted', 'notification'));

        // Conditionally launch add index useridto_timeusertodeleted_notification.
        if (!$dbman->index_exists($table, $index)) {
            $dbman->add_index($table, $index);
        }

        $index = new xmldb_index('useridto', XMLDB_INDEX_NOTUNIQUE, array('useridto'));

        // Conditionally launch drop index useridto.
        if ($dbman->index_exists($table, $index)) {
            $dbman->drop_index($table, $index);
        }

        // Main savepoint reached.
        upgrade_main_savepoint(true, 2017020200.02);
    }

    if ($oldversion < 2017020901.00) {

        // Delete "orphaned" block positions. Note, the query does not use indexes (because there are none),
        // if it runs too long during upgrade you can comment this line - it will leave orphaned records
        // in the database but they won't bother you.
        upgrade_block_positions();

        // Main savepoint reached.
        upgrade_main_savepoint(true, 2017020901.00);
    }

    if ($oldversion < 2017021300.00) {
        unset_config('loginpasswordautocomplete');
        upgrade_main_savepoint(true, 2017021300.00);
    }

    if ($oldversion < 2017021400.00) {
        // Define field visibleoncoursepage to be added to course_modules.
        $table = new xmldb_table('course_modules');
        $field = new xmldb_field('visibleoncoursepage', XMLDB_TYPE_INTEGER, '1', null, XMLDB_NOTNULL, null, '1', 'visible');

        // Conditionally launch add field visibleoncoursepage.
        if (!$dbman->field_exists($table, $field)) {
            $dbman->add_field($table, $field);
        }

        // Main savepoint reached.
        upgrade_main_savepoint(true, 2017021400.00);
    }

    if ($oldversion < 2017030700.00) {

        // Define field priority to be added to event.
        $table = new xmldb_table('event');
        $field = new xmldb_field('priority', XMLDB_TYPE_INTEGER, '10', null, null, null, null, 'subscriptionid');

        // Conditionally launch add field priority.
        if (!$dbman->field_exists($table, $field)) {
            $dbman->add_field($table, $field);
        }

        // Main savepoint reached.
        upgrade_main_savepoint(true, 2017030700.00);
    }

    if ($oldversion < 2017031400.00) {

        // Define table file_conversion to be created.
        $table = new xmldb_table('file_conversion');

        // Adding fields to table file_conversion.
        $table->add_field('id', XMLDB_TYPE_INTEGER, '10', null, XMLDB_NOTNULL, XMLDB_SEQUENCE, null);
        $table->add_field('usermodified', XMLDB_TYPE_INTEGER, '10', null, XMLDB_NOTNULL, null, null);
        $table->add_field('timecreated', XMLDB_TYPE_INTEGER, '10', null, XMLDB_NOTNULL, null, null);
        $table->add_field('timemodified', XMLDB_TYPE_INTEGER, '10', null, XMLDB_NOTNULL, null, null);
        $table->add_field('sourcefileid', XMLDB_TYPE_INTEGER, '10', null, XMLDB_NOTNULL, null, null);
        $table->add_field('targetformat', XMLDB_TYPE_CHAR, '100', null, XMLDB_NOTNULL, null, null);
        $table->add_field('status', XMLDB_TYPE_INTEGER, '10', null, null, null, '0');
        $table->add_field('statusmessage', XMLDB_TYPE_TEXT, null, null, null, null, null);
        $table->add_field('converter', XMLDB_TYPE_CHAR, '255', null, null, null, null);
        $table->add_field('destfileid', XMLDB_TYPE_INTEGER, '10', null, null, null, null);
        $table->add_field('data', XMLDB_TYPE_TEXT, null, null, null, null, null);

        // Adding keys to table file_conversion.
        $table->add_key('primary', XMLDB_KEY_PRIMARY, array('id'));
        $table->add_key('sourcefileid', XMLDB_KEY_FOREIGN, array('sourcefileid'), 'files', array('id'));
        $table->add_key('destfileid', XMLDB_KEY_FOREIGN, array('destfileid'), 'files', array('id'));

        // Conditionally launch create table for file_conversion.
        if (!$dbman->table_exists($table)) {
            $dbman->create_table($table);
        }

        // Main savepoint reached.
        upgrade_main_savepoint(true, 2017031400.00);
    }

    if ($oldversion < 2017040400.00) {

        // If block_course_overview is no longer present, replace with block_myoverview.
        if (!file_exists($CFG->dirroot . '/blocks/course_overview/block_course_overview.php')) {
            $DB->set_field('block_instances', 'blockname', 'myoverview', array('blockname' => 'course_overview'));
        }

        upgrade_main_savepoint(true, 2017040400.00);
    }

    if ($oldversion < 2017040401.00) {

        // If block_course_overview is no longer present, remove it.
        // Note - we do not need to completely remove the block context etc because we
        // have replaced all occurrences of block_course_overview with block_myoverview
        // in the upgrade step above.
        if (!file_exists($CFG->dirroot . '/blocks/course_overview/block_course_overview.php')) {
            // Delete the block from the block table.
            $DB->delete_records('block', array('name' => 'course_overview'));
            // Remove capabilities.
            capabilities_cleanup('block_course_overview');
            // Clean config.
            unset_all_config_for_plugin('block_course_overview');
        }

        upgrade_main_savepoint(true, 2017040401.00);
    }

    if ($oldversion < 2017040402.00) {

        // Define fields to be added to the 'event' table.
        $table = new xmldb_table('event');
        $fieldtype = new xmldb_field('type', XMLDB_TYPE_INTEGER, '4', null, XMLDB_NOTNULL, null, 0, 'instance');
        $fieldtimesort = new xmldb_field('timesort', XMLDB_TYPE_INTEGER, '10', null, false, null, null, 'timeduration');

        // Conditionally launch add field.
        if (!$dbman->field_exists($table, $fieldtype)) {
            $dbman->add_field($table, $fieldtype);
        }

        // Conditionally launch add field.
        if (!$dbman->field_exists($table, $fieldtimesort)) {
            $dbman->add_field($table, $fieldtimesort);
        }

        // Now, define the index we will be adding.
        $index = new xmldb_index('type-timesort', XMLDB_INDEX_NOTUNIQUE, array('type', 'timesort'));

        // Conditionally launch add index.
        if (!$dbman->index_exists($table, $index)) {
            $dbman->add_index($table, $index);
        }

        upgrade_main_savepoint(true, 2017040402.00);
    }

    if ($oldversion < 2017040700.01) {

        // Define table oauth2_issuer to be created.
        $table = new xmldb_table('oauth2_issuer');

        // Adding fields to table oauth2_issuer.
        $table->add_field('id', XMLDB_TYPE_INTEGER, '10', null, XMLDB_NOTNULL, XMLDB_SEQUENCE, null);
        $table->add_field('timecreated', XMLDB_TYPE_INTEGER, '10', null, XMLDB_NOTNULL, null, null);
        $table->add_field('timemodified', XMLDB_TYPE_INTEGER, '10', null, XMLDB_NOTNULL, null, null);
        $table->add_field('usermodified', XMLDB_TYPE_INTEGER, '10', null, XMLDB_NOTNULL, null, null);
        $table->add_field('name', XMLDB_TYPE_CHAR, '255', null, XMLDB_NOTNULL, null, null);
        $table->add_field('image', XMLDB_TYPE_TEXT, null, null, XMLDB_NOTNULL, null, null);
        $table->add_field('baseurl', XMLDB_TYPE_TEXT, null, null, XMLDB_NOTNULL, null, null);
        $table->add_field('clientid', XMLDB_TYPE_TEXT, null, null, XMLDB_NOTNULL, null, null);
        $table->add_field('clientsecret', XMLDB_TYPE_TEXT, null, null, XMLDB_NOTNULL, null, null);
        $table->add_field('loginscopes', XMLDB_TYPE_TEXT, null, null, XMLDB_NOTNULL, null, null);
        $table->add_field('loginscopesoffline', XMLDB_TYPE_TEXT, null, null, XMLDB_NOTNULL, null, null);
        $table->add_field('loginparams', XMLDB_TYPE_TEXT, null, null, XMLDB_NOTNULL, null, null);
        $table->add_field('loginparamsoffline', XMLDB_TYPE_TEXT, null, null, XMLDB_NOTNULL, null, null);
        $table->add_field('alloweddomains', XMLDB_TYPE_TEXT, null, null, XMLDB_NOTNULL, null, null);
        $table->add_field('scopessupported', XMLDB_TYPE_TEXT, null, null, null, null, null);
        $table->add_field('showonloginpage', XMLDB_TYPE_INTEGER, '2', null, XMLDB_NOTNULL, null, '1');
        $table->add_field('enabled', XMLDB_TYPE_INTEGER, '2', null, XMLDB_NOTNULL, null, '1');
        $table->add_field('sortorder', XMLDB_TYPE_INTEGER, '10', null, XMLDB_NOTNULL, null, null);

        // Adding keys to table oauth2_issuer.
        $table->add_key('primary', XMLDB_KEY_PRIMARY, array('id'));

        // Conditionally launch create table for oauth2_issuer.
        if (!$dbman->table_exists($table)) {
            $dbman->create_table($table);
        }

        // Main savepoint reached.
        upgrade_main_savepoint(true, 2017040700.01);
    }

    if ($oldversion < 2017040700.02) {

        // Define table oauth2_endpoint to be created.
        $table = new xmldb_table('oauth2_endpoint');

        // Adding fields to table oauth2_endpoint.
        $table->add_field('id', XMLDB_TYPE_INTEGER, '10', null, XMLDB_NOTNULL, XMLDB_SEQUENCE, null);
        $table->add_field('timecreated', XMLDB_TYPE_INTEGER, '10', null, XMLDB_NOTNULL, null, null);
        $table->add_field('timemodified', XMLDB_TYPE_INTEGER, '10', null, XMLDB_NOTNULL, null, null);
        $table->add_field('usermodified', XMLDB_TYPE_INTEGER, '10', null, XMLDB_NOTNULL, null, null);
        $table->add_field('name', XMLDB_TYPE_CHAR, '255', null, XMLDB_NOTNULL, null, null);
        $table->add_field('url', XMLDB_TYPE_TEXT, null, null, XMLDB_NOTNULL, null, null);
        $table->add_field('issuerid', XMLDB_TYPE_INTEGER, '10', null, XMLDB_NOTNULL, null, null);

        // Adding keys to table oauth2_endpoint.
        $table->add_key('primary', XMLDB_KEY_PRIMARY, array('id'));
        $table->add_key('issuer_id_key', XMLDB_KEY_FOREIGN, array('issuerid'), 'oauth2_issuer', array('id'));

        // Conditionally launch create table for oauth2_endpoint.
        if (!$dbman->table_exists($table)) {
            $dbman->create_table($table);
        }

        // Main savepoint reached.
        upgrade_main_savepoint(true, 2017040700.02);
    }

    if ($oldversion < 2017040700.03) {

        // Define table oauth2_system_account to be created.
        $table = new xmldb_table('oauth2_system_account');

        // Adding fields to table oauth2_system_account.
        $table->add_field('id', XMLDB_TYPE_INTEGER, '10', null, XMLDB_NOTNULL, XMLDB_SEQUENCE, null);
        $table->add_field('timecreated', XMLDB_TYPE_INTEGER, '10', null, XMLDB_NOTNULL, null, null);
        $table->add_field('timemodified', XMLDB_TYPE_INTEGER, '10', null, XMLDB_NOTNULL, null, null);
        $table->add_field('usermodified', XMLDB_TYPE_INTEGER, '10', null, XMLDB_NOTNULL, null, null);
        $table->add_field('issuerid', XMLDB_TYPE_INTEGER, '10', null, XMLDB_NOTNULL, null, null);
        $table->add_field('refreshtoken', XMLDB_TYPE_TEXT, null, null, XMLDB_NOTNULL, null, null);
        $table->add_field('grantedscopes', XMLDB_TYPE_TEXT, null, null, XMLDB_NOTNULL, null, null);
        $table->add_field('username', XMLDB_TYPE_TEXT, null, null, XMLDB_NOTNULL, null, null);
        $table->add_field('email', XMLDB_TYPE_TEXT, null, null, XMLDB_NOTNULL, null, null);

        // Adding keys to table oauth2_system_account.
        $table->add_key('primary', XMLDB_KEY_PRIMARY, array('id'));
        $table->add_key('issueridkey', XMLDB_KEY_FOREIGN_UNIQUE, array('issuerid'), 'oauth2_issuer', array('id'));

        // Conditionally launch create table for oauth2_system_account.
        if (!$dbman->table_exists($table)) {
            $dbman->create_table($table);
        }

        // Main savepoint reached.
        upgrade_main_savepoint(true, 2017040700.03);
    }

    if ($oldversion < 2017040700.04) {

        // Define table oauth2_user_field_mapping to be created.
        $table = new xmldb_table('oauth2_user_field_mapping');

        // Adding fields to table oauth2_user_field_mapping.
        $table->add_field('id', XMLDB_TYPE_INTEGER, '10', null, XMLDB_NOTNULL, XMLDB_SEQUENCE, null);
        $table->add_field('timemodified', XMLDB_TYPE_INTEGER, '10', null, XMLDB_NOTNULL, null, null);
        $table->add_field('timecreated', XMLDB_TYPE_INTEGER, '10', null, XMLDB_NOTNULL, null, null);
        $table->add_field('usermodified', XMLDB_TYPE_INTEGER, '10', null, XMLDB_NOTNULL, null, null);
        $table->add_field('issuerid', XMLDB_TYPE_INTEGER, '10', null, XMLDB_NOTNULL, null, null);
        $table->add_field('externalfield', XMLDB_TYPE_CHAR, '64', null, XMLDB_NOTNULL, null, null);
        $table->add_field('internalfield', XMLDB_TYPE_CHAR, '64', null, XMLDB_NOTNULL, null, null);

        // Adding keys to table oauth2_user_field_mapping.
        $table->add_key('primary', XMLDB_KEY_PRIMARY, array('id'));
        $table->add_key('issuerkey', XMLDB_KEY_FOREIGN, array('issuerid'), 'oauth2_issuer', array('id'));
        $table->add_key('uniqinternal', XMLDB_KEY_UNIQUE, array('issuerid', 'internalfield'));

        // Conditionally launch create table for oauth2_user_field_mapping.
        if (!$dbman->table_exists($table)) {
            $dbman->create_table($table);
        }

        // Main savepoint reached.
        upgrade_main_savepoint(true, 2017040700.04);
    }

    if ($oldversion < 2017041801.00) {

        // Define table course_completion_defaults to be created.
        $table = new xmldb_table('course_completion_defaults');

        // Adding fields to table course_completion_defaults.
        $table->add_field('id', XMLDB_TYPE_INTEGER, '10', null, XMLDB_NOTNULL, XMLDB_SEQUENCE, null);
        $table->add_field('course', XMLDB_TYPE_INTEGER, '10', null, XMLDB_NOTNULL, null, null);
        $table->add_field('module', XMLDB_TYPE_INTEGER, '10', null, XMLDB_NOTNULL, null, null);
        $table->add_field('completion', XMLDB_TYPE_INTEGER, '1', null, XMLDB_NOTNULL, null, '0');
        $table->add_field('completionview', XMLDB_TYPE_INTEGER, '1', null, XMLDB_NOTNULL, null, '0');
        $table->add_field('completionusegrade', XMLDB_TYPE_INTEGER, '1', null, XMLDB_NOTNULL, null, '0');
        $table->add_field('completionexpected', XMLDB_TYPE_INTEGER, '10', null, XMLDB_NOTNULL, null, '0');
        $table->add_field('customrules', XMLDB_TYPE_TEXT, null, null, null, null, null);

        // Adding keys to table course_completion_defaults.
        $table->add_key('primary', XMLDB_KEY_PRIMARY, array('id'));
        $table->add_key('module', XMLDB_KEY_FOREIGN, array('module'), 'modules', array('id'));
        $table->add_key('course', XMLDB_KEY_FOREIGN, array('course'), 'course', array('id'));

        // Adding indexes to table course_completion_defaults.
        $table->add_index('coursemodule', XMLDB_INDEX_UNIQUE, array('course', 'module'));

        // Conditionally launch create table for course_completion_defaults.
        if (!$dbman->table_exists($table)) {
            $dbman->create_table($table);
        }

        upgrade_main_savepoint(true, 2017041801.00);
    }

    if ($oldversion < 2017050500.01) {
        // Get the list of parent event IDs.
        $sql = "SELECT DISTINCT repeatid
                           FROM {event}
                          WHERE repeatid <> 0";
        $parentids = array_keys($DB->get_records_sql($sql));
        // Check if there are repeating events we need to process.
        if (!empty($parentids)) {
            // The repeat IDs of parent events should match their own ID.
            // So we need to update parent events that have non-matching IDs and repeat IDs.
            list($insql, $params) = $DB->get_in_or_equal($parentids);
            $updatesql = "UPDATE {event}
                             SET repeatid = id
                           WHERE id <> repeatid
                                 AND id $insql";
            $DB->execute($updatesql, $params);
        }

        // Main savepoint reached.
        upgrade_main_savepoint(true, 2017050500.01);
    }

    if ($oldversion < 2017050500.02) {
        // MDL-58684:
        // Remove all portfolio_tempdata records as these may contain serialized \file_system type objects, which are now unable to
        // be unserialized because of changes to the file storage API made in MDL-46375. Portfolio now stores an id reference to
        // files instead of the object.
        // These records are normally removed after a successful export, however, can be left behind if the user abandons the
        // export attempt (a stale record). Additionally, each stale record cannot be reused and is normally cleaned up by the cron
        // task core\task\portfolio_cron_task. Since the cron task tries to unserialize them, and generates a warning, we'll remove
        // all records here.
        $DB->delete_records_select('portfolio_tempdata', 'id > ?', [0]);

        // Main savepoint reached.
        upgrade_main_savepoint(true, 2017050500.02);
    }

    if ($oldversion < 2017050900.01) {
        // Create adhoc task for upgrading of existing calendar events.
        $record = new \stdClass();
        $record->classname = '\core\task\refresh_mod_calendar_events_task';
        $record->component = 'core';

        // Next run time based from nextruntime computation in \core\task\manager::queue_adhoc_task().
        $nextruntime = time() - 1;
        $record->nextruntime = $nextruntime;
        $DB->insert_record('task_adhoc', $record);

        // Main savepoint reached.
        upgrade_main_savepoint(true, 2017050900.01);
    }

    // Automatically generated Moodle v3.3.0 release upgrade line.
    // Put any upgrade step following this.

    if ($oldversion < 2017061201.00) {
        $table = new xmldb_table('course_sections');
        $field = new xmldb_field('timemodified', XMLDB_TYPE_INTEGER, '10', null, XMLDB_NOTNULL, null, '0', 'availability');

        // Define a field 'timemodified' in the 'course_sections' table.
        if (!$dbman->field_exists($table, $field)) {
            $dbman->add_field($table, $field);
        }

        upgrade_main_savepoint(true, 2017061201.00);
    }

    if ($oldversion < 2017061301.00) {
        // Check if the value of 'navcourselimit' is set to the old default value, if so, change it to the new default.
        if ($CFG->navcourselimit == 20) {
            set_config('navcourselimit', 10);
        }

        // Main savepoint reached.
        upgrade_main_savepoint(true, 2017061301.00);
    }

    if ($oldversion < 2017071000.00) {

        // Define field requireconfirmation to be added to oauth2_issuer.
        $table = new xmldb_table('oauth2_issuer');
        $field = new xmldb_field('requireconfirmation', XMLDB_TYPE_INTEGER, '2', null, XMLDB_NOTNULL, null, '1', 'sortorder');

        // Conditionally launch add field requireconfirmation.
        if (!$dbman->field_exists($table, $field)) {
            $dbman->add_field($table, $field);
        }

        // Main savepoint reached.
        upgrade_main_savepoint(true, 2017071000.00);
    }

    if ($oldversion < 2017071001.00) {

        // Define field timemodified to be added to block_instances.
        $table = new xmldb_table('block_instances');
        $field = new xmldb_field('timemodified', XMLDB_TYPE_INTEGER, '10', null, null,
                null, null, 'configdata');

        // Conditionally launch add field timemodified.
        if (!$dbman->field_exists($table, $field)) {
            $dbman->add_field($table, $field);

            // Set field to current time.
            $DB->set_field('block_instances', 'timemodified', time());

            // Changing nullability of field timemodified on table block_instances to not null.
            $field = new xmldb_field('timemodified', XMLDB_TYPE_INTEGER, '10', null, XMLDB_NOTNULL,
                    null, null, 'configdata');

            // Launch change of nullability for field timemodified.
            $dbman->change_field_notnull($table, $field);

            // Define index timemodified (not unique) to be added to block_instances.
            $index = new xmldb_index('timemodified', XMLDB_INDEX_NOTUNIQUE, array('timemodified'));

            // Conditionally launch add index timemodified.
            if (!$dbman->index_exists($table, $index)) {
                $dbman->add_index($table, $index);
            }
        }

        // Define field timecreated to be added to block_instances.
        $field = new xmldb_field('timecreated', XMLDB_TYPE_INTEGER, '10', null, null,
                null, null, 'configdata');

        // Conditionally launch add field timecreated.
        if (!$dbman->field_exists($table, $field)) {
            $dbman->add_field($table, $field);

            // Set field to current time.
            $DB->set_field('block_instances', 'timecreated', time());

            // Changing nullability of field timecreated on table block_instances to not null.
            $field = new xmldb_field('timecreated', XMLDB_TYPE_INTEGER, '10', null, XMLDB_NOTNULL,
                    null, null, 'configdata');

            // Launch change of nullability for field timecreated.
            $dbman->change_field_notnull($table, $field);
        }

        // Main savepoint reached.
        upgrade_main_savepoint(true, 2017071001.00);
    }

    if ($oldversion < 2017071100.00 ) {
        // Clean old upgrade setting not used anymore.
        unset_config('upgrade_minmaxgradestepignored');
        upgrade_main_savepoint(true, 2017071100.00);
    }

    if ($oldversion < 2017072000.02) {

        // Define table analytics_models to be created.
        $table = new xmldb_table('analytics_models');

        // Adding fields to table analytics_models.
        $table->add_field('id', XMLDB_TYPE_INTEGER, '10', null, XMLDB_NOTNULL, XMLDB_SEQUENCE, null);
        $table->add_field('enabled', XMLDB_TYPE_INTEGER, '1', null, XMLDB_NOTNULL, null, '0');
        $table->add_field('trained', XMLDB_TYPE_INTEGER, '1', null, XMLDB_NOTNULL, null, '0');
        $table->add_field('target', XMLDB_TYPE_CHAR, '255', null, XMLDB_NOTNULL, null, null);
        $table->add_field('indicators', XMLDB_TYPE_TEXT, null, null, XMLDB_NOTNULL, null, null);
        $table->add_field('timesplitting', XMLDB_TYPE_CHAR, '255', null, null, null, null);
        $table->add_field('version', XMLDB_TYPE_INTEGER, '10', null, XMLDB_NOTNULL, null, null);
        $table->add_field('timecreated', XMLDB_TYPE_INTEGER, '10', null, null, null, null);
        $table->add_field('timemodified', XMLDB_TYPE_INTEGER, '10', null, XMLDB_NOTNULL, null, null);
        $table->add_field('usermodified', XMLDB_TYPE_INTEGER, '10', null, XMLDB_NOTNULL, null, null);

        // Adding keys to table analytics_models.
        $table->add_key('primary', XMLDB_KEY_PRIMARY, array('id'));

        // Adding indexes to table analytics_models.
        $table->add_index('enabledandtrained', XMLDB_INDEX_NOTUNIQUE, array('enabled', 'trained'));

        // Conditionally launch create table for analytics_models.
        if (!$dbman->table_exists($table)) {
            $dbman->create_table($table);
        }

        // Define table analytics_models_log to be created.
        $table = new xmldb_table('analytics_models_log');

        // Adding fields to table analytics_models_log.
        $table->add_field('id', XMLDB_TYPE_INTEGER, '10', null, XMLDB_NOTNULL, XMLDB_SEQUENCE, null);
        $table->add_field('modelid', XMLDB_TYPE_INTEGER, '10', null, XMLDB_NOTNULL, null, null);
        $table->add_field('version', XMLDB_TYPE_INTEGER, '10', null, XMLDB_NOTNULL, null, null);
        $table->add_field('target', XMLDB_TYPE_CHAR, '255', null, XMLDB_NOTNULL, null, null);
        $table->add_field('indicators', XMLDB_TYPE_TEXT, null, null, XMLDB_NOTNULL, null, null);
        $table->add_field('timesplitting', XMLDB_TYPE_CHAR, '255', null, null, null, null);
        $table->add_field('score', XMLDB_TYPE_NUMBER, '10, 5', null, XMLDB_NOTNULL, null, '0');
        $table->add_field('info', XMLDB_TYPE_TEXT, null, null, null, null, null);
        $table->add_field('dir', XMLDB_TYPE_TEXT, null, null, XMLDB_NOTNULL, null, null);
        $table->add_field('timecreated', XMLDB_TYPE_INTEGER, '10', null, XMLDB_NOTNULL, null, null);
        $table->add_field('usermodified', XMLDB_TYPE_INTEGER, '10', null, XMLDB_NOTNULL, null, null);

        // Adding keys to table analytics_models_log.
        $table->add_key('primary', XMLDB_KEY_PRIMARY, array('id'));

        // Adding indexes to table analytics_models_log.
        $table->add_index('modelid', XMLDB_INDEX_NOTUNIQUE, array('modelid'));

        // Conditionally launch create table for analytics_models_log.
        if (!$dbman->table_exists($table)) {
            $dbman->create_table($table);
        }

        // Define table analytics_predictions to be created.
        $table = new xmldb_table('analytics_predictions');

        // Adding fields to table analytics_predictions.
        $table->add_field('id', XMLDB_TYPE_INTEGER, '10', null, XMLDB_NOTNULL, XMLDB_SEQUENCE, null);
        $table->add_field('modelid', XMLDB_TYPE_INTEGER, '10', null, XMLDB_NOTNULL, null, null);
        $table->add_field('contextid', XMLDB_TYPE_INTEGER, '10', null, XMLDB_NOTNULL, null, null);
        $table->add_field('sampleid', XMLDB_TYPE_INTEGER, '10', null, XMLDB_NOTNULL, null, null);
        $table->add_field('rangeindex', XMLDB_TYPE_INTEGER, '5', null, XMLDB_NOTNULL, null, null);
        $table->add_field('prediction', XMLDB_TYPE_INTEGER, '2', null, XMLDB_NOTNULL, null, null);
        $table->add_field('predictionscore', XMLDB_TYPE_NUMBER, '10, 5', null, XMLDB_NOTNULL, null, null);
        $table->add_field('calculations', XMLDB_TYPE_TEXT, null, null, XMLDB_NOTNULL, null, null);
        $table->add_field('timecreated', XMLDB_TYPE_INTEGER, '10', null, XMLDB_NOTNULL, null, '0');

        // Adding keys to table analytics_predictions.
        $table->add_key('primary', XMLDB_KEY_PRIMARY, array('id'));

        // Adding indexes to table analytics_predictions.
        $table->add_index('modelidandcontextid', XMLDB_INDEX_NOTUNIQUE, array('modelid', 'contextid'));

        // Conditionally launch create table for analytics_predictions.
        if (!$dbman->table_exists($table)) {
            $dbman->create_table($table);
        }

        // Define table analytics_train_samples to be created.
        $table = new xmldb_table('analytics_train_samples');

        // Adding fields to table analytics_train_samples.
        $table->add_field('id', XMLDB_TYPE_INTEGER, '10', null, XMLDB_NOTNULL, XMLDB_SEQUENCE, null);
        $table->add_field('modelid', XMLDB_TYPE_INTEGER, '10', null, XMLDB_NOTNULL, null, null);
        $table->add_field('analysableid', XMLDB_TYPE_INTEGER, '10', null, XMLDB_NOTNULL, null, null);
        $table->add_field('timesplitting', XMLDB_TYPE_CHAR, '255', null, XMLDB_NOTNULL, null, null);
        $table->add_field('fileid', XMLDB_TYPE_INTEGER, '10', null, XMLDB_NOTNULL, null, null);
        $table->add_field('sampleids', XMLDB_TYPE_TEXT, null, null, XMLDB_NOTNULL, null, null);
        $table->add_field('timecreated', XMLDB_TYPE_INTEGER, '10', null, XMLDB_NOTNULL, null, '0');

        // Adding keys to table analytics_train_samples.
        $table->add_key('primary', XMLDB_KEY_PRIMARY, array('id'));

        // Adding indexes to table analytics_train_samples.
        $table->add_index('modelidandanalysableidandtimesplitting', XMLDB_INDEX_NOTUNIQUE,
            array('modelid', 'analysableid', 'timesplitting'));

        // Conditionally launch create table for analytics_train_samples.
        if (!$dbman->table_exists($table)) {
            $dbman->create_table($table);
        }

        // Define table analytics_predict_ranges to be created.
        $table = new xmldb_table('analytics_predict_ranges');

        // Adding fields to table analytics_predict_ranges.
        $table->add_field('id', XMLDB_TYPE_INTEGER, '10', null, XMLDB_NOTNULL, XMLDB_SEQUENCE, null);
        $table->add_field('modelid', XMLDB_TYPE_INTEGER, '10', null, XMLDB_NOTNULL, null, null);
        $table->add_field('analysableid', XMLDB_TYPE_INTEGER, '10', null, XMLDB_NOTNULL, null, null);
        $table->add_field('timesplitting', XMLDB_TYPE_CHAR, '255', null, XMLDB_NOTNULL, null, null);
        $table->add_field('rangeindex', XMLDB_TYPE_INTEGER, '10', null, XMLDB_NOTNULL, null, null);
        $table->add_field('timecreated', XMLDB_TYPE_INTEGER, '10', null, XMLDB_NOTNULL, null, '0');

        // Adding keys to table analytics_predict_ranges.
        $table->add_key('primary', XMLDB_KEY_PRIMARY, array('id'));

        // Adding indexes to table analytics_predict_ranges.
        $table->add_index('modelidandanalysableidandtimesplitting', XMLDB_INDEX_NOTUNIQUE,
            array('modelid', 'analysableid', 'timesplitting'));

        // Conditionally launch create table for analytics_predict_ranges.
        if (!$dbman->table_exists($table)) {
            $dbman->create_table($table);
        }

        // Define table analytics_used_files to be created.
        $table = new xmldb_table('analytics_used_files');

        // Adding fields to table analytics_used_files.
        $table->add_field('id', XMLDB_TYPE_INTEGER, '10', null, XMLDB_NOTNULL, XMLDB_SEQUENCE, null);
        $table->add_field('modelid', XMLDB_TYPE_INTEGER, '10', null, XMLDB_NOTNULL, null, '0');
        $table->add_field('fileid', XMLDB_TYPE_INTEGER, '10', null, XMLDB_NOTNULL, null, '0');
        $table->add_field('action', XMLDB_TYPE_CHAR, '50', null, XMLDB_NOTNULL, null, null);
        $table->add_field('time', XMLDB_TYPE_INTEGER, '10', null, XMLDB_NOTNULL, null, '0');

        // Adding keys to table analytics_used_files.
        $table->add_key('primary', XMLDB_KEY_PRIMARY, array('id'));

        // Adding indexes to table analytics_used_files.
        $table->add_index('modelidandfileidandaction', XMLDB_INDEX_NOTUNIQUE, array('modelid', 'fileid', 'action'));

        // Conditionally launch create table for analytics_used_files.
        if (!$dbman->table_exists($table)) {
            $dbman->create_table($table);
        }

        $now = time();
        $admin = get_admin();

        $targetname = '\core\analytics\target\course_dropout';
        if (!$DB->record_exists('analytics_models', array('target' => $targetname))) {
            // We can not use API calls to create the built-in models.
            $modelobj = new stdClass();
            $modelobj->target = $targetname;
            $modelobj->indicators = json_encode(array(
                '\mod_assign\analytics\indicator\cognitive_depth',
                '\mod_assign\analytics\indicator\social_breadth',
                '\mod_book\analytics\indicator\cognitive_depth',
                '\mod_book\analytics\indicator\social_breadth',
                '\mod_chat\analytics\indicator\cognitive_depth',
                '\mod_chat\analytics\indicator\social_breadth',
                '\mod_choice\analytics\indicator\cognitive_depth',
                '\mod_choice\analytics\indicator\social_breadth',
                '\mod_data\analytics\indicator\cognitive_depth',
                '\mod_data\analytics\indicator\social_breadth',
                '\mod_feedback\analytics\indicator\cognitive_depth',
                '\mod_feedback\analytics\indicator\social_breadth',
                '\mod_folder\analytics\indicator\cognitive_depth',
                '\mod_folder\analytics\indicator\social_breadth',
                '\mod_forum\analytics\indicator\cognitive_depth',
                '\mod_forum\analytics\indicator\social_breadth',
                '\mod_glossary\analytics\indicator\cognitive_depth',
                '\mod_glossary\analytics\indicator\social_breadth',
                '\mod_imscp\analytics\indicator\cognitive_depth',
                '\mod_imscp\analytics\indicator\social_breadth',
                '\mod_label\analytics\indicator\cognitive_depth',
                '\mod_label\analytics\indicator\social_breadth',
                '\mod_lesson\analytics\indicator\cognitive_depth',
                '\mod_lesson\analytics\indicator\social_breadth',
                '\mod_lti\analytics\indicator\cognitive_depth',
                '\mod_lti\analytics\indicator\social_breadth',
                '\mod_page\analytics\indicator\cognitive_depth',
                '\mod_page\analytics\indicator\social_breadth',
                '\mod_quiz\analytics\indicator\cognitive_depth',
                '\mod_quiz\analytics\indicator\social_breadth',
                '\mod_resource\analytics\indicator\cognitive_depth',
                '\mod_resource\analytics\indicator\social_breadth',
                '\mod_scorm\analytics\indicator\cognitive_depth',
                '\mod_scorm\analytics\indicator\social_breadth',
                '\mod_survey\analytics\indicator\cognitive_depth',
                '\mod_survey\analytics\indicator\social_breadth',
                '\mod_url\analytics\indicator\cognitive_depth',
                '\mod_url\analytics\indicator\social_breadth',
                '\mod_wiki\analytics\indicator\cognitive_depth',
                '\mod_wiki\analytics\indicator\social_breadth',
                '\mod_workshop\analytics\indicator\cognitive_depth',
                '\mod_workshop\analytics\indicator\social_breadth',
            ));
            $modelobj->version = $now;
            $modelobj->timecreated = $now;
            $modelobj->timemodified = $now;
            $modelobj->usermodified = $admin->id;
            $DB->insert_record('analytics_models', $modelobj);
        }

        $targetname = '\core\analytics\target\no_teaching';
        if (!$DB->record_exists('analytics_models', array('target' => $targetname))) {
            $modelobj = new stdClass();
            $modelobj->enabled = 1;
            $modelobj->trained = 1;
            $modelobj->target = $targetname;
            $modelobj->indicators = json_encode(array('\core_course\analytics\indicator\no_teacher'));
            $modelobj->timesplitting = '\core\analytics\time_splitting\single_range';
            $modelobj->version = $now;
            $modelobj->timecreated = $now;
            $modelobj->timemodified = $now;
            $modelobj->usermodified = $admin->id;
            $DB->insert_record('analytics_models', $modelobj);
        }

        // Main savepoint reached.
        upgrade_main_savepoint(true, 2017072000.02);
    }

    if ($oldversion < 2017072700.01) {
        // Changing nullability of field email on table oauth2_system_account to null.
        $table = new xmldb_table('oauth2_system_account');
        $field = new xmldb_field('email', XMLDB_TYPE_TEXT, null, null, null, null, null, 'grantedscopes');

        // Launch change of nullability for field email.
        $dbman->change_field_notnull($table, $field);

        // Main savepoint reached.
        upgrade_main_savepoint(true, 2017072700.01);
    }

    if ($oldversion < 2017072700.02) {

        // If the site was previously registered with http://hub.moodle.org change the registration to
        // point to https://moodle.net - this is the correct hub address using https protocol.
        $oldhuburl = "http://hub.moodle.org";
        $newhuburl = "https://moodle.net";
        $cleanoldhuburl = preg_replace('/[^A-Za-z0-9_-]/i', '', $oldhuburl);
        $cleannewhuburl = preg_replace('/[^A-Za-z0-9_-]/i', '', $newhuburl);

        // Update existing registration.
        $DB->execute("UPDATE {registration_hubs} SET hubname = ?, huburl = ? WHERE huburl = ?",
            ['Moodle.net', $newhuburl, $oldhuburl]);

        // Update settings of existing registration.
        $sqlnamelike = $DB->sql_like('name', '?');
        $entries = $DB->get_records_sql("SELECT * FROM {config_plugins} where plugin=? and " . $sqlnamelike,
            ['hub', '%' . $DB->sql_like_escape('_' . $cleanoldhuburl)]);
        foreach ($entries as $entry) {
            $newname = substr($entry->name, 0, -strlen($cleanoldhuburl)) . $cleannewhuburl;
            try {
                $DB->update_record('config_plugins', ['id' => $entry->id, 'name' => $newname]);
            } catch (dml_exception $e) {
                // Entry with new name already exists, remove the one with an old name.
                $DB->delete_records('config_plugins', ['id' => $entry->id]);
            }
        }

        // Update published courses.
        $DB->execute('UPDATE {course_published} SET huburl = ? WHERE huburl = ?', [$newhuburl, $oldhuburl]);

        // Main savepoint reached.
        upgrade_main_savepoint(true, 2017072700.02);
    }

    if ($oldversion < 2017080700.01) {

        // Get the table by its previous name.
        $table = new xmldb_table('analytics_predict_ranges');
        if ($dbman->table_exists($table)) {

            // We can only accept this because we are in master.
            $DB->delete_records('analytics_predictions');
            $DB->delete_records('analytics_used_files', array('action' => 'predicted'));
            $DB->delete_records('analytics_predict_ranges');

            // Define field sampleids to be added to analytics_predict_ranges (renamed below to analytics_predict_samples).
            $field = new xmldb_field('sampleids', XMLDB_TYPE_TEXT, null, null, XMLDB_NOTNULL, null, null, 'rangeindex');

            // Conditionally launch add field sampleids.
            if (!$dbman->field_exists($table, $field)) {
                $dbman->add_field($table, $field);
            }

            // Define field timemodified to be added to analytics_predict_ranges (renamed below to analytics_predict_samples).
            $field = new xmldb_field('timemodified', XMLDB_TYPE_INTEGER, '10', null, XMLDB_NOTNULL, null, '0', 'timecreated');

            // Conditionally launch add field timemodified.
            if (!$dbman->field_exists($table, $field)) {
                $dbman->add_field($table, $field);
            }

            // Rename the table to its new name.
            $dbman->rename_table($table, 'analytics_predict_samples');
        }

        $table = new xmldb_table('analytics_predict_samples');

        $index = new xmldb_index('modelidandanalysableidandtimesplitting', XMLDB_INDEX_NOTUNIQUE,
            array('modelid', 'analysableid', 'timesplitting'));

        // Conditionally launch drop index.
        if ($dbman->index_exists($table, $index)) {
            $dbman->drop_index($table, $index);
        }

        $index = new xmldb_index('modelidandanalysableidandtimesplittingandrangeindex', XMLDB_INDEX_NOTUNIQUE,
            array('modelid', 'analysableid', 'timesplitting', 'rangeindex'));

        // Conditionally launch add index.
        if (!$dbman->index_exists($table, $index)) {
            $dbman->add_index($table, $index);
        }

        // Main savepoint reached.
        upgrade_main_savepoint(true, 2017080700.01);
    }

    if ($oldversion < 2017082200.00) {
        $plugins = ['radius', 'fc', 'nntp', 'pam', 'pop3', 'imap'];

        foreach ($plugins as $plugin) {
            // Check to see if the plugin exists on disk.
            // If it does not, remove the config for it.
            if (!file_exists($CFG->dirroot . "/auth/{$plugin}/auth.php")) {
                // Clean config.
                unset_all_config_for_plugin("auth_{$plugin}");
            }
        }
        upgrade_main_savepoint(true, 2017082200.00);
    }

    if ($oldversion < 2017082200.01) {

        // Define table analytics_indicator_calc to be created.
        $table = new xmldb_table('analytics_indicator_calc');

        // Adding fields to table analytics_indicator_calc.
        $table->add_field('id', XMLDB_TYPE_INTEGER, '10', null, XMLDB_NOTNULL, XMLDB_SEQUENCE, null);
        $table->add_field('starttime', XMLDB_TYPE_INTEGER, '10', null, XMLDB_NOTNULL, null, null);
        $table->add_field('endtime', XMLDB_TYPE_INTEGER, '10', null, XMLDB_NOTNULL, null, null);
        $table->add_field('contextid', XMLDB_TYPE_INTEGER, '10', null, XMLDB_NOTNULL, null, null);
        $table->add_field('sampleorigin', XMLDB_TYPE_CHAR, '255', null, XMLDB_NOTNULL, null, null);
        $table->add_field('sampleid', XMLDB_TYPE_INTEGER, '10', null, XMLDB_NOTNULL, null, null);
        $table->add_field('indicator', XMLDB_TYPE_CHAR, '255', null, XMLDB_NOTNULL, null, null);
        $table->add_field('value', XMLDB_TYPE_NUMBER, '10, 2', null, null, null, null);
        $table->add_field('timecreated', XMLDB_TYPE_INTEGER, '10', null, XMLDB_NOTNULL, null, null);

        // Adding keys to table analytics_indicator_calc.
        $table->add_key('primary', XMLDB_KEY_PRIMARY, array('id'));

        // Adding indexes to table analytics_indicator_calc.
        $table->add_index('starttime-endtime-contextid', XMLDB_INDEX_NOTUNIQUE, array('starttime', 'endtime', 'contextid'));

        // Conditionally launch create table for analytics_indicator_calc.
        if (!$dbman->table_exists($table)) {
            $dbman->create_table($table);
        }

        // Main savepoint reached.
        upgrade_main_savepoint(true, 2017082200.01);
    }

    if ($oldversion < 2017082300.01) {

        // This script in included in each major version upgrade process so make sure we don't run it twice.
        if (empty($CFG->linkcoursesectionsupgradescriptwasrun)) {
            // Check if the site is using a boost-based theme.
            // If value of 'linkcoursesections' is set to the old default value, change it to the new default.
            if (upgrade_theme_is_from_family('boost', $CFG->theme)) {
                set_config('linkcoursesections', 1);
            }
            set_config('linkcoursesectionsupgradescriptwasrun', 1);
        }

        // Main savepoint reached.
        upgrade_main_savepoint(true, 2017082300.01);
    }

    if ($oldversion < 2017082500.00) {
        // Handle FKs for the table 'analytics_models_log'.
        $table = new xmldb_table('analytics_models_log');

        // Remove the existing index before adding FK (which creates an index).
        $index = new xmldb_index('modelid', XMLDB_INDEX_NOTUNIQUE, array('modelid'));

        // Conditionally launch drop index.
        if ($dbman->index_exists($table, $index)) {
            $dbman->drop_index($table, $index);
        }

        // Now, add the FK.
        $key = new xmldb_key('modelid', XMLDB_KEY_FOREIGN, array('modelid'), 'analytics_models', array('id'));
        $dbman->add_key($table, $key);

        // Handle FKs for the table 'analytics_predictions'.
        $table = new xmldb_table('analytics_predictions');
        $key = new xmldb_key('modelid', XMLDB_KEY_FOREIGN, array('modelid'), 'analytics_models', array('id'));
        $dbman->add_key($table, $key);

        $key = new xmldb_key('contextid', XMLDB_KEY_FOREIGN, array('contextid'), 'context', array('id'));
        $dbman->add_key($table, $key);

        // Handle FKs for the table 'analytics_train_samples'.
        $table = new xmldb_table('analytics_train_samples');
        $key = new xmldb_key('modelid', XMLDB_KEY_FOREIGN, array('modelid'), 'analytics_models', array('id'));
        $dbman->add_key($table, $key);

        $key = new xmldb_key('fileid', XMLDB_KEY_FOREIGN, array('fileid'), 'files', array('id'));
        $dbman->add_key($table, $key);

        // Handle FKs for the table 'analytics_predict_samples'.
        $table = new xmldb_table('analytics_predict_samples');
        $key = new xmldb_key('modelid', XMLDB_KEY_FOREIGN, array('modelid'), 'analytics_models', array('id'));
        $dbman->add_key($table, $key);

        // Handle FKs for the table 'analytics_used_files'.
        $table = new xmldb_table('analytics_used_files');
        $key = new xmldb_key('modelid', XMLDB_KEY_FOREIGN, array('modelid'), 'analytics_models', array('id'));
        $dbman->add_key($table, $key);

        $key = new xmldb_key('fileid', XMLDB_KEY_FOREIGN, array('fileid'), 'files', array('id'));
        $dbman->add_key($table, $key);

        // Handle FKs for the table 'analytics_indicator_calc'.
        $table = new xmldb_table('analytics_indicator_calc');
        $key = new xmldb_key('contextid', XMLDB_KEY_FOREIGN, array('contextid'), 'context', array('id'));
        $dbman->add_key($table, $key);

        // Main savepoint reached.
        upgrade_main_savepoint(true, 2017082500.00);
    }

    if ($oldversion < 2017082800.00) {

        // Changing type of field prediction on table analytics_predictions to number.
        $table = new xmldb_table('analytics_predictions');
        $field = new xmldb_field('prediction', XMLDB_TYPE_NUMBER, '10, 2', null, XMLDB_NOTNULL, null, null, 'rangeindex');

        // Launch change of type for field prediction.
        $dbman->change_field_type($table, $field);

        // Main savepoint reached.
        upgrade_main_savepoint(true, 2017082800.00);
    }

    if ($oldversion < 2017090700.01) {

        // Define table analytics_prediction_actions to be created.
        $table = new xmldb_table('analytics_prediction_actions');

        // Adding fields to table analytics_prediction_actions.
        $table->add_field('id', XMLDB_TYPE_INTEGER, '10', null, XMLDB_NOTNULL, XMLDB_SEQUENCE, null);
        $table->add_field('predictionid', XMLDB_TYPE_INTEGER, '10', null, XMLDB_NOTNULL, null, null);
        $table->add_field('userid', XMLDB_TYPE_INTEGER, '10', null, XMLDB_NOTNULL, null, null);
        $table->add_field('actionname', XMLDB_TYPE_CHAR, '255', null, XMLDB_NOTNULL, null, null);
        $table->add_field('timecreated', XMLDB_TYPE_INTEGER, '10', null, XMLDB_NOTNULL, null, null);

        // Adding keys to table analytics_prediction_actions.
        $table->add_key('primary', XMLDB_KEY_PRIMARY, array('id'));
        $table->add_key('predictionid', XMLDB_KEY_FOREIGN, array('predictionid'), 'analytics_predictions', array('id'));
        $table->add_key('userid', XMLDB_KEY_FOREIGN, array('userid'), 'user', array('id'));

        // Adding indexes to table analytics_prediction_actions.
        $table->add_index('predictionidanduseridandactionname', XMLDB_INDEX_NOTUNIQUE,
            array('predictionid', 'userid', 'actionname'));

        // Conditionally launch create table for analytics_prediction_actions.
        if (!$dbman->table_exists($table)) {
            $dbman->create_table($table);
        }

        // Main savepoint reached.
        upgrade_main_savepoint(true, 2017090700.01);
    }

    if ($oldversion < 2017091200.00) {
        // Force all messages to be reindexed.
        set_config('core_message_message_sent_lastindexrun', '0', 'core_search');
        set_config('core_message_message_received_lastindexrun', '0', 'core_search');

        // Main savepoint reached.
        upgrade_main_savepoint(true, 2017091200.00);
    }

    if ($oldversion < 2017091201.00) {
        // Define field userid to be added to task_adhoc.
        $table = new xmldb_table('task_adhoc');
        $field = new xmldb_field('userid', XMLDB_TYPE_INTEGER, '10', null, null, null, null, 'customdata');

        // Conditionally launch add field userid.
        if (!$dbman->field_exists($table, $field)) {
            $dbman->add_field($table, $field);
        }

        $key = new xmldb_key('useriduser', XMLDB_KEY_FOREIGN, array('userid'), 'user', array('id'));

        // Launch add key userid_user.
        $dbman->add_key($table, $key);

        // Main savepoint reached.
        upgrade_main_savepoint(true, 2017091201.00);
    }

    if ($oldversion < 2017092201.00) {

        // Remove duplicate registrations.
        $newhuburl = "https://moodle.net";
        $registrations = $DB->get_records('registration_hubs', ['huburl' => $newhuburl], 'confirmed DESC, id ASC');
        if (count($registrations) > 1) {
            $reg = array_shift($registrations);
            $DB->delete_records_select('registration_hubs', 'huburl = ? AND id <> ?', [$newhuburl, $reg->id]);
        }

        // Main savepoint reached.
        upgrade_main_savepoint(true, 2017092201.00);
    }

    if ($oldversion < 2017092202.00) {

        if (!file_exists($CFG->dirroot . '/blocks/messages/block_messages.php')) {

            // Delete instances.
            $instances = $DB->get_records_list('block_instances', 'blockname', ['messages']);
            $instanceids = array_keys($instances);

            if (!empty($instanceids)) {
                $DB->delete_records_list('block_positions', 'blockinstanceid', $instanceids);
                $DB->delete_records_list('block_instances', 'id', $instanceids);
                list($sql, $params) = $DB->get_in_or_equal($instanceids, SQL_PARAMS_NAMED);
                $params['contextlevel'] = CONTEXT_BLOCK;
                $DB->delete_records_select('context', "contextlevel=:contextlevel AND instanceid " . $sql, $params);

                $preferences = array();
                foreach ($instances as $instanceid => $instance) {
                    $preferences[] = 'block' . $instanceid . 'hidden';
                    $preferences[] = 'docked_block_instance_' . $instanceid;
                }
                $DB->delete_records_list('user_preferences', 'name', $preferences);
            }

            // Delete the block from the block table.
            $DB->delete_records('block', array('name' => 'messages'));

            // Remove capabilities.
            capabilities_cleanup('block_messages');

            // Clean config.
            unset_all_config_for_plugin('block_messages');
        }

        // Main savepoint reached.
        upgrade_main_savepoint(true, 2017092202.00);
    }

    if ($oldversion < 2017092700.00) {

        // Rename several fields in registration data to match the names of the properties that are sent to moodle.net.
        $renames = [
            'site_address_httpsmoodlenet' => 'site_street_httpsmoodlenet',
            'site_region_httpsmoodlenet' => 'site_regioncode_httpsmoodlenet',
            'site_country_httpsmoodlenet' => 'site_countrycode_httpsmoodlenet'];
        foreach ($renames as $oldparamname => $newparamname) {
            try {
                $DB->execute("UPDATE {config_plugins} SET name = ? WHERE name = ? AND plugin = ?",
                    [$newparamname, $oldparamname, 'hub']);
            } catch (dml_exception $e) {
                // Exception can happen if the config value with the new name already exists, ignore it and move on.
            }
        }

        // Main savepoint reached.
        upgrade_main_savepoint(true, 2017092700.00);
    }

    if ($oldversion < 2017092900.00) {
        // Define field categoryid to be added to event.
        $table = new xmldb_table('event');
        $field = new xmldb_field('categoryid', XMLDB_TYPE_INTEGER, '10', null, XMLDB_NOTNULL, null, '0', 'format');

        // Conditionally launch add field categoryid.
        if (!$dbman->field_exists($table, $field)) {
            $dbman->add_field($table, $field);
        }

        // Add the categoryid key.
        $key = new xmldb_key('categoryid', XMLDB_KEY_FOREIGN, array('categoryid'), 'course_categories', array('id'));
        $dbman->add_key($table, $key);

        // Add a new index for groupid/courseid/categoryid/visible/userid.
        // Do this before we remove the old index.
        $index = new xmldb_index('groupid-courseid-categoryid-visible-userid', XMLDB_INDEX_NOTUNIQUE, array('groupid', 'courseid', 'categoryid', 'visible', 'userid'));
        if (!$dbman->index_exists($table, $index)) {
            $dbman->add_index($table, $index);
        }

        // Drop the old index.
        $index = new xmldb_index('groupid-courseid-visible-userid', XMLDB_INDEX_NOTUNIQUE, array('groupid', 'courseid', 'visible', 'userid'));
        if ($dbman->index_exists($table, $index)) {
            $dbman->drop_index($table, $index);
        }

        // Main savepoint reached.
        upgrade_main_savepoint(true, 2017092900.00);
    }

<<<<<<< HEAD
    if ($oldversion < 2017100900.00) {
        // Add index on time modified to grade_outcomes_history, grade_categories_history,
        // grade_items_history, and scale_history.
        $table = new xmldb_table('grade_outcomes_history');
        $index = new xmldb_index('timemodified', XMLDB_INDEX_NOTUNIQUE, array('timemodified'));

        if (!$dbman->index_exists($table, $index)) {
            $dbman->add_index($table, $index);
        }

        $table = new xmldb_table('grade_items_history');
        $index = new xmldb_index('timemodified', XMLDB_INDEX_NOTUNIQUE, array('timemodified'));

        if (!$dbman->index_exists($table, $index)) {
            $dbman->add_index($table, $index);
        }

        $table = new xmldb_table('grade_categories_history');
        $index = new xmldb_index('timemodified', XMLDB_INDEX_NOTUNIQUE, array('timemodified'));

        if (!$dbman->index_exists($table, $index)) {
            $dbman->add_index($table, $index);
        }

        $table = new xmldb_table('scale_history');
        $index = new xmldb_index('timemodified', XMLDB_INDEX_NOTUNIQUE, array('timemodified'));

        if (!$dbman->index_exists($table, $index)) {
            $dbman->add_index($table, $index);
        }

        // Main savepoint reached.
        upgrade_main_savepoint(true, 2017100900.00);
    }

    if ($oldversion < 2017101000.00) {

        // Define table analytics_used_analysables to be created.
        $table = new xmldb_table('analytics_used_analysables');

        // Adding fields to table analytics_used_analysables.
        $table->add_field('id', XMLDB_TYPE_INTEGER, '10', null, XMLDB_NOTNULL, XMLDB_SEQUENCE, null);
        $table->add_field('modelid', XMLDB_TYPE_INTEGER, '10', null, XMLDB_NOTNULL, null, null);
        $table->add_field('action', XMLDB_TYPE_CHAR, '50', null, XMLDB_NOTNULL, null, null);
        $table->add_field('analysableid', XMLDB_TYPE_INTEGER, '10', null, XMLDB_NOTNULL, null, null);
        $table->add_field('timeanalysed', XMLDB_TYPE_INTEGER, '10', null, XMLDB_NOTNULL, null, null);

        // Adding keys to table analytics_used_analysables.
        $table->add_key('primary', XMLDB_KEY_PRIMARY, array('id'));
        $table->add_key('modelid', XMLDB_KEY_FOREIGN, array('modelid'), 'analytics_models', array('id'));

        // Adding indexes to table analytics_used_analysables.
        $table->add_index('modelid-action', XMLDB_INDEX_NOTUNIQUE, array('modelid', 'action'));

        // Conditionally launch create table for analytics_used_analysables.
        if (!$dbman->table_exists($table)) {
            $dbman->create_table($table);
        }

        // Main savepoint reached.
        upgrade_main_savepoint(true, 2017101000.00);
    }

    if ($oldversion < 2017101000.01) {
        // Define field override to be added to course_modules_completion.
        $table = new xmldb_table('course_modules_completion');
        $field = new xmldb_field('overrideby', XMLDB_TYPE_INTEGER, '10', null, null, null, null, 'viewed');

        // Conditionally launch add field override.
=======
    if ($oldversion < 2017100601.00) {
        // Define field 'timestart' to be added to 'analytics_predictions'.
        $table = new xmldb_table('analytics_predictions');
        $field = new xmldb_field('timestart', XMLDB_TYPE_INTEGER, '10', null, null, null, null, 'timecreated');

        // Conditionally launch add field 'timestart'.
        if (!$dbman->field_exists($table, $field)) {
            $dbman->add_field($table, $field);
        }

        // Define field 'timeend' to be added to 'analytics_predictions'.
        $field = new xmldb_field('timeend', XMLDB_TYPE_INTEGER, '10', null, null, null, null, 'timestart');

        // Conditionally launch add field 'timeend'.
>>>>>>> f473958e
        if (!$dbman->field_exists($table, $field)) {
            $dbman->add_field($table, $field);
        }

        // Main savepoint reached.
<<<<<<< HEAD
        upgrade_main_savepoint(true, 2017101000.01);
=======
        upgrade_main_savepoint(true, 2017100601.00);
>>>>>>> f473958e
    }

    return true;
}<|MERGE_RESOLUTION|>--- conflicted
+++ resolved
@@ -2601,7 +2601,6 @@
         upgrade_main_savepoint(true, 2017092900.00);
     }
 
-<<<<<<< HEAD
     if ($oldversion < 2017100900.00) {
         // Add index on time modified to grade_outcomes_history, grade_categories_history,
         // grade_items_history, and scale_history.
@@ -2671,8 +2670,15 @@
         $field = new xmldb_field('overrideby', XMLDB_TYPE_INTEGER, '10', null, null, null, null, 'viewed');
 
         // Conditionally launch add field override.
-=======
-    if ($oldversion < 2017100601.00) {
+        if (!$dbman->field_exists($table, $field)) {
+            $dbman->add_field($table, $field);
+        }
+
+        // Main savepoint reached.
+        upgrade_main_savepoint(true, 2017101000.01);
+	}
+
+	if ($oldversion < 2017101000.02) {
         // Define field 'timestart' to be added to 'analytics_predictions'.
         $table = new xmldb_table('analytics_predictions');
         $field = new xmldb_field('timestart', XMLDB_TYPE_INTEGER, '10', null, null, null, null, 'timecreated');
@@ -2686,17 +2692,12 @@
         $field = new xmldb_field('timeend', XMLDB_TYPE_INTEGER, '10', null, null, null, null, 'timestart');
 
         // Conditionally launch add field 'timeend'.
->>>>>>> f473958e
         if (!$dbman->field_exists($table, $field)) {
             $dbman->add_field($table, $field);
         }
 
         // Main savepoint reached.
-<<<<<<< HEAD
-        upgrade_main_savepoint(true, 2017101000.01);
-=======
-        upgrade_main_savepoint(true, 2017100601.00);
->>>>>>> f473958e
+        upgrade_main_savepoint(true, 2017101000.02);
     }
 
     return true;
