--- conflicted
+++ resolved
@@ -6112,7 +6112,6 @@
         upgrade_main_savepoint(true, 2011052300.02);
     }
 
-<<<<<<< HEAD
     // Question engine 2 changes (14) start here
     if ($oldversion < 2011060300) {
         // Changing the default of field penalty on table question to 0.3333333
@@ -6530,20 +6529,20 @@
         upgrade_populate_default_messaging_prefs();
 
         upgrade_main_savepoint(true, 2011060800);
-=======
-    if ($oldversion < 2011060200.039) { //TODO: put the right latest version
+    }
+
+    if ($oldversion < 2011060800.01) { //TODO: put the right latest version
         // Define field shortname to be added to external_services
         $table = new xmldb_table('external_services');
         $field = new xmldb_field('shortname', XMLDB_TYPE_CHAR, '255', null, null, null, null, 'timemodified');
 
+        // Conditionally launch add field shortname
         if (!$dbman->field_exists($table, $field)) {
             $dbman->add_field($table, $field);
         }
 
-        // Conditionally launch add field shortname
         // Main savepoint reached
-        upgrade_main_savepoint(true, 2011060200.039);
->>>>>>> c1b65883
+        upgrade_main_savepoint(true, 2011060800.01);
     }
 
     return true;
