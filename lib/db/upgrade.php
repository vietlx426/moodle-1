<?php
// This file is part of Moodle - http://moodle.org/
//
// Moodle is free software: you can redistribute it and/or modify
// it under the terms of the GNU General Public License as published by
// the Free Software Foundation, either version 3 of the License, or
// (at your option) any later version.
//
// Moodle is distributed in the hope that it will be useful,
// but WITHOUT ANY WARRANTY; without even the implied warranty of
// MERCHANTABILITY or FITNESS FOR A PARTICULAR PURPOSE.  See the
// GNU General Public License for more details.
//
// You should have received a copy of the GNU General Public License
// along with Moodle.  If not, see <http://www.gnu.org/licenses/>.

/**
 * This file keeps track of upgrades to Moodle.
 *
 * Sometimes, changes between versions involve
 * alterations to database structures and other
 * major things that may break installations.
 *
 * The upgrade function in this file will attempt
 * to perform all the necessary actions to upgrade
 * your older installation to the current version.
 *
 * If there's something it cannot do itself, it
 * will tell you what you need to do.
 *
 * The commands in here will all be database-neutral,
 * using the methods of database_manager class
 *
 * Please do not forget to use upgrade_set_timeout()
 * before any action that may take longer time to finish.
 *
 * @package   core_install
 * @category  upgrade
 * @copyright 2006 onwards Martin Dougiamas  http://dougiamas.com
 * @license   http://www.gnu.org/copyleft/gpl.html GNU GPL v3 or later
 */

defined('MOODLE_INTERNAL') || die();

/**
 * Main upgrade tasks to be executed on Moodle version bump
 *
 * This function is automatically executed after one bump in the Moodle core
 * version is detected. It's in charge of performing the required tasks
 * to raise core from the previous version to the next one.
 *
 * It's a collection of ordered blocks of code, named "upgrade steps",
 * each one performing one isolated (from the rest of steps) task. Usually
 * tasks involve creating new DB objects or performing manipulation of the
 * information for cleanup/fixup purposes.
 *
 * Each upgrade step has a fixed structure, that can be summarised as follows:
 *
 * if ($oldversion < XXXXXXXXXX.XX) {
 *     // Explanation of the update step, linking to issue in the Tracker if necessary
 *     upgrade_set_timeout(XX); // Optional for big tasks
 *     // Code to execute goes here, usually the XMLDB Editor will
 *     // help you here. See {@link http://docs.moodle.org/dev/XMLDB_editor}.
 *     upgrade_main_savepoint(true, XXXXXXXXXX.XX);
 * }
 *
 * All plugins within Moodle (modules, blocks, reports...) support the existence of
 * their own upgrade.php file, using the "Frankenstyle" component name as
 * defined at {@link http://docs.moodle.org/dev/Frankenstyle}, for example:
 *     - {@link xmldb_page_upgrade($oldversion)}. (modules don't require the plugintype ("mod_") to be used.
 *     - {@link xmldb_auth_manual_upgrade($oldversion)}.
 *     - {@link xmldb_workshopform_accumulative_upgrade($oldversion)}.
 *     - ....
 *
 * In order to keep the contents of this file reduced, it's allowed to create some helper
 * functions to be used here in the {@link upgradelib.php} file at the same directory. Note
 * that such a file must be manually included from upgrade.php, and there are some restrictions
 * about what can be used within it.
 *
 * For more information, take a look to the documentation available:
 *     - Data definition API: {@link http://docs.moodle.org/dev/Data_definition_API}
 *     - Upgrade API: {@link http://docs.moodle.org/dev/Upgrade_API}
 *
 * @param int $oldversion
 * @return bool always true
 */
function xmldb_main_upgrade($oldversion) {
    global $CFG, $DB;

    require_once($CFG->libdir.'/db/upgradelib.php'); // Core Upgrade-related functions.

    $dbman = $DB->get_manager(); // Loads ddl manager and xmldb classes.

    // Always keep this upgrade step with version being the minimum
    // allowed version to upgrade from (v3.0.0 right now).
    if ($oldversion < 2015111600) {
        // Just in case somebody hacks upgrade scripts or env, we really can not continue.
        echo("You need to upgrade to 3.0.x or higher first!\n");
        exit(1);
        // Note this savepoint is 100% unreachable, but needed to pass the upgrade checks.
        upgrade_main_savepoint(true, 2015111600);
    }

    if ($oldversion < 2016011300.01) {

        // This is a big upgrade script. We create new table tag_coll and the field
        // tag.tagcollid pointing to it.

        // Define table tag_coll to be created.
        $table = new xmldb_table('tag_coll');

        // Adding fields to table tagcloud.
        $table->add_field('id', XMLDB_TYPE_INTEGER, '10', null, XMLDB_NOTNULL, XMLDB_SEQUENCE, null);
        $table->add_field('name', XMLDB_TYPE_CHAR, '255', null, null, null, null);
        $table->add_field('isdefault', XMLDB_TYPE_INTEGER, '2', null, XMLDB_NOTNULL, null, '0');
        $table->add_field('component', XMLDB_TYPE_CHAR, '100', null, null, null, null);
        $table->add_field('sortorder', XMLDB_TYPE_INTEGER, '5', null, XMLDB_NOTNULL, null, '0');
        $table->add_field('searchable', XMLDB_TYPE_INTEGER, '2', null, XMLDB_NOTNULL, null, '1');
        $table->add_field('customurl', XMLDB_TYPE_CHAR, '255', null, null, null, null);

        // Adding keys to table tagcloud.
        $table->add_key('primary', XMLDB_KEY_PRIMARY, array('id'));

        // Conditionally launch create table for tagcloud.
        if (!$dbman->table_exists($table)) {
            $dbman->create_table($table);
        }

        // Table {tag}.
        // Define index name (unique) to be dropped form tag - we will replace it with index on (tagcollid,name) later.
        $table = new xmldb_table('tag');
        $index = new xmldb_index('name', XMLDB_INDEX_UNIQUE, array('name'));

        // Conditionally launch drop index name.
        if ($dbman->index_exists($table, $index)) {
            $dbman->drop_index($table, $index);
        }

        // Define field tagcollid to be added to tag, we create it as null first and will change to notnull later.
        $table = new xmldb_table('tag');
        $field = new xmldb_field('tagcollid', XMLDB_TYPE_INTEGER, '10', null, null, null, null, 'userid');

        // Conditionally launch add field tagcloudid.
        if (!$dbman->field_exists($table, $field)) {
            $dbman->add_field($table, $field);
        }

        // Main savepoint reached.
        upgrade_main_savepoint(true, 2016011300.01);
    }

    if ($oldversion < 2016011300.02) {
        // Create a default tag collection if not exists and update the field tag.tagcollid to point to it.
        if (!$tcid = $DB->get_field_sql('SELECT id FROM {tag_coll} ORDER BY isdefault DESC, sortorder, id', null,
                IGNORE_MULTIPLE)) {
            $tcid = $DB->insert_record('tag_coll', array('isdefault' => 1, 'sortorder' => 0));
        }
        $DB->execute('UPDATE {tag} SET tagcollid = ? WHERE tagcollid IS NULL', array($tcid));

        // Define index tagcollname (unique) to be added to tag.
        $table = new xmldb_table('tag');
        $index = new xmldb_index('tagcollname', XMLDB_INDEX_UNIQUE, array('tagcollid', 'name'));
        $field = new xmldb_field('tagcollid', XMLDB_TYPE_INTEGER, '10', null, XMLDB_NOTNULL, null, null, 'userid');

        // Conditionally launch add index tagcollname.
        if (!$dbman->index_exists($table, $index)) {
            // Launch change of nullability for field tagcollid.
            $dbman->change_field_notnull($table, $field);
            $dbman->add_index($table, $index);
        }

        // Define key tagcollid (foreign) to be added to tag.
        $table = new xmldb_table('tag');
        $key = new xmldb_key('tagcollid', XMLDB_KEY_FOREIGN, array('tagcollid'), 'tag_coll', array('id'));

        // Launch add key tagcloudid.
        $dbman->add_key($table, $key);

        // Main savepoint reached.
        upgrade_main_savepoint(true, 2016011300.02);
    }

    if ($oldversion < 2016011300.03) {

        // Define table tag_area to be created.
        $table = new xmldb_table('tag_area');

        // Adding fields to table tag_area.
        $table->add_field('id', XMLDB_TYPE_INTEGER, '10', null, XMLDB_NOTNULL, XMLDB_SEQUENCE, null);
        $table->add_field('component', XMLDB_TYPE_CHAR, '100', null, XMLDB_NOTNULL, null, null);
        $table->add_field('itemtype', XMLDB_TYPE_CHAR, '100', null, XMLDB_NOTNULL, null, null);
        $table->add_field('enabled', XMLDB_TYPE_INTEGER, '2', null, XMLDB_NOTNULL, null, '1');
        $table->add_field('tagcollid', XMLDB_TYPE_INTEGER, '10', null, XMLDB_NOTNULL, null, null);
        $table->add_field('callback', XMLDB_TYPE_CHAR, '100', null, null, null, null);
        $table->add_field('callbackfile', XMLDB_TYPE_CHAR, '100', null, null, null, null);

        // Adding keys to table tag_area.
        $table->add_key('primary', XMLDB_KEY_PRIMARY, array('id'));
        $table->add_key('tagcollid', XMLDB_KEY_FOREIGN, array('tagcollid'), 'tag_coll', array('id'));

        // Adding indexes to table tag_area.
        $table->add_index('compitemtype', XMLDB_INDEX_UNIQUE, array('component', 'itemtype'));

        // Conditionally launch create table for tag_area.
        if (!$dbman->table_exists($table)) {
            $dbman->create_table($table);
        }

        // Main savepoint reached.
        upgrade_main_savepoint(true, 2016011300.03);
    }

    if ($oldversion < 2016011300.04) {

        // Define index itemtype-itemid-tagid-tiuserid (unique) to be dropped form tag_instance.
        $table = new xmldb_table('tag_instance');
        $index = new xmldb_index('itemtype-itemid-tagid-tiuserid', XMLDB_INDEX_UNIQUE,
                array('itemtype', 'itemid', 'tagid', 'tiuserid'));

        // Conditionally launch drop index itemtype-itemid-tagid-tiuserid.
        if ($dbman->index_exists($table, $index)) {
            $dbman->drop_index($table, $index);
        }

        // Main savepoint reached.
        upgrade_main_savepoint(true, 2016011300.04);
    }

    if ($oldversion < 2016011300.05) {

        $DB->execute("UPDATE {tag_instance} SET component = ? WHERE component IS NULL", array(''));

        // Changing nullability of field component on table tag_instance to not null.
        $table = new xmldb_table('tag_instance');
        $field = new xmldb_field('component', XMLDB_TYPE_CHAR, '100', null, XMLDB_NOTNULL, null, null, 'tagid');

        // Launch change of nullability for field component.
        $dbman->change_field_notnull($table, $field);

        // Changing type of field itemtype on table tag_instance to char.
        $table = new xmldb_table('tag_instance');
        $field = new xmldb_field('itemtype', XMLDB_TYPE_CHAR, '100', null, XMLDB_NOTNULL, null, null, 'component');

        // Launch change of type for field itemtype.
        $dbman->change_field_type($table, $field);

        // Main savepoint reached.
        upgrade_main_savepoint(true, 2016011300.05);
    }

    if ($oldversion < 2016011300.06) {

        // Define index taggeditem (unique) to be added to tag_instance.
        $table = new xmldb_table('tag_instance');
        $index = new xmldb_index('taggeditem', XMLDB_INDEX_UNIQUE, array('component', 'itemtype', 'itemid', 'tiuserid', 'tagid'));

        // Conditionally launch add index taggeditem.
        if (!$dbman->index_exists($table, $index)) {
            $dbman->add_index($table, $index);
        }

        // Main savepoint reached.
        upgrade_main_savepoint(true, 2016011300.06);
    }

    if ($oldversion < 2016011300.07) {

        // Define index taglookup (not unique) to be added to tag_instance.
        $table = new xmldb_table('tag_instance');
        $index = new xmldb_index('taglookup', XMLDB_INDEX_NOTUNIQUE, array('itemtype', 'component', 'tagid', 'contextid'));

        // Conditionally launch add index taglookup.
        if (!$dbman->index_exists($table, $index)) {
            $dbman->add_index($table, $index);
        }

        // Main savepoint reached.
        upgrade_main_savepoint(true, 2016011300.07);
    }

    if ($oldversion < 2016011301.00) {

        // Force uninstall of deleted tool.
        if (!file_exists("$CFG->dirroot/webservice/amf")) {
            // Remove capabilities.
            capabilities_cleanup('webservice_amf');
            // Remove all other associated config.
            unset_all_config_for_plugin('webservice_amf');
        }
        upgrade_main_savepoint(true, 2016011301.00);
    }

    if ($oldversion < 2016011901.00) {

        // Convert calendar_lookahead to nearest new value.
        $transaction = $DB->start_delegated_transaction();

        // Count all users who curretly have that preference set (for progress bar).
        $total = $DB->count_records_select('user_preferences', "name = 'calendar_lookahead' AND value != '0'");
        $pbar = new progress_bar('upgradecalendarlookahead', 500, true);

        // Get all these users, one at a time.
        $rs = $DB->get_recordset_select('user_preferences', "name = 'calendar_lookahead' AND value != '0'");
        $i = 0;
        foreach ($rs as $userpref) {

            // Calculate and set new lookahead value.
            if ($userpref->value > 90) {
                $newvalue = 120;
            } else if ($userpref->value > 60 and $userpref->value < 90) {
                $newvalue = 90;
            } else if ($userpref->value > 30 and $userpref->value < 60) {
                $newvalue = 60;
            } else if ($userpref->value > 21 and $userpref->value < 30) {
                $newvalue = 30;
            } else if ($userpref->value > 14 and $userpref->value < 21) {
                $newvalue = 21;
            } else if ($userpref->value > 7 and $userpref->value < 14) {
                $newvalue = 14;
            } else {
                $newvalue = $userpref->value;
            }

            $DB->set_field('user_preferences', 'value', $newvalue, array('id' => $userpref->id));

            // Update progress.
            $i++;
            $pbar->update($i, $total, "Upgrading user preference settings - $i/$total.");
        }
        $rs->close();
        $transaction->allow_commit();

        upgrade_main_savepoint(true, 2016011901.00);
    }

    if ($oldversion < 2016020200.00) {

        // Define field isstandard to be added to tag.
        $table = new xmldb_table('tag');
        $field = new xmldb_field('isstandard', XMLDB_TYPE_INTEGER, '1', null, XMLDB_NOTNULL, null, '0', 'rawname');

        // Conditionally launch add field isstandard.
        if (!$dbman->field_exists($table, $field)) {
            $dbman->add_field($table, $field);
        }

        // Define index tagcolltype (not unique) to be dropped form tag.
        // This index is no longer created however it was present at some point and it's better to be safe and try to drop it.
        $index = new xmldb_index('tagcolltype', XMLDB_INDEX_NOTUNIQUE, array('tagcollid', 'tagtype'));

        // Conditionally launch drop index tagcolltype.
        if ($dbman->index_exists($table, $index)) {
            $dbman->drop_index($table, $index);
        }

        // Define index tagcolltype (not unique) to be added to tag.
        $index = new xmldb_index('tagcolltype', XMLDB_INDEX_NOTUNIQUE, array('tagcollid', 'isstandard'));

        // Conditionally launch add index tagcolltype.
        if (!$dbman->index_exists($table, $index)) {
            $dbman->add_index($table, $index);
        }

        // Define field tagtype to be dropped from tag.
        $field = new xmldb_field('tagtype');

        // Conditionally launch drop field tagtype and update isstandard.
        if ($dbman->field_exists($table, $field)) {
            $DB->execute("UPDATE {tag} SET isstandard=(CASE WHEN (tagtype = ?) THEN 1 ELSE 0 END)", array('official'));
            $dbman->drop_field($table, $field);
        }

        // Main savepoint reached.
        upgrade_main_savepoint(true, 2016020200.00);
    }

    if ($oldversion < 2016020201.00) {

        // Define field showstandard to be added to tag_area.
        $table = new xmldb_table('tag_area');
        $field = new xmldb_field('showstandard', XMLDB_TYPE_INTEGER, '1', null, XMLDB_NOTNULL, null, '0', 'callbackfile');

        // Conditionally launch add field showstandard.
        if (!$dbman->field_exists($table, $field)) {
            $dbman->add_field($table, $field);
        }

        // By default set user area to hide standard tags. 2 = core_tag_tag::HIDE_STANDARD (can not use constant here).
        $DB->execute("UPDATE {tag_area} SET showstandard = ? WHERE itemtype = ? AND component = ?",
            array(2, 'user', 'core'));

        // Changing precision of field enabled on table tag_area to (1).
        $table = new xmldb_table('tag_area');
        $field = new xmldb_field('enabled', XMLDB_TYPE_INTEGER, '1', null, XMLDB_NOTNULL, null, '1', 'itemtype');

        // Launch change of precision for field enabled.
        $dbman->change_field_precision($table, $field);

        // Main savepoint reached.
        upgrade_main_savepoint(true, 2016020201.00);
    }

    if ($oldversion < 2016021500.00) {
        $root = $CFG->tempdir . '/download';
        if (is_dir($root)) {
            // Fetch each repository type - include all repos, not just enabled.
            $repositories = $DB->get_records('repository', array(), '', 'type');

            foreach ($repositories as $id => $repository) {
                $directory = $root . '/repository_' . $repository->type;
                if (is_dir($directory)) {
                    fulldelete($directory);
                }
            }
        }

        // Main savepoint reached.
        upgrade_main_savepoint(true, 2016021500.00);
    }

    if ($oldversion < 2016021501.00) {
        // This could take a long time. Unfortunately, no way to know how long, and no way to do progress, so setting for 1 hour.
        upgrade_set_timeout(3600);

        // Define index userid-itemid (not unique) to be added to grade_grades_history.
        $table = new xmldb_table('grade_grades_history');
        $index = new xmldb_index('userid-itemid-timemodified', XMLDB_INDEX_NOTUNIQUE, array('userid', 'itemid', 'timemodified'));

        // Conditionally launch add index userid-itemid.
        if (!$dbman->index_exists($table, $index)) {
            $dbman->add_index($table, $index);
        }

        // Main savepoint reached.
        upgrade_main_savepoint(true, 2016021501.00);
    }

    if ($oldversion < 2016030103.00) {

        // MDL-50887. Implement plugins infrastructure for antivirus and create ClamAV plugin.
        // This routine moves core ClamAV configuration to plugin level.

        // If clamav was configured and enabled, enable the plugin.
        if (!empty($CFG->runclamonupload) && !empty($CFG->pathtoclam)) {
            set_config('antiviruses', 'clamav');
        } else {
            set_config('antiviruses', '');
        }

        if (isset($CFG->runclamonupload)) {
            // Just unset global configuration, we have already enabled the plugin
            // which implies that ClamAV will be used for scanning uploaded files.
            unset_config('runclamonupload');
        }
        // Move core ClamAV configuration settings to plugin.
        if (isset($CFG->pathtoclam)) {
            set_config('pathtoclam', $CFG->pathtoclam, 'antivirus_clamav');
            unset_config('pathtoclam');
        }
        if (isset($CFG->quarantinedir)) {
            set_config('quarantinedir', $CFG->quarantinedir, 'antivirus_clamav');
            unset_config('quarantinedir');
        }
        if (isset($CFG->clamfailureonupload)) {
            set_config('clamfailureonupload', $CFG->clamfailureonupload, 'antivirus_clamav');
            unset_config('clamfailureonupload');
        }

        // Main savepoint reached.
        upgrade_main_savepoint(true, 2016030103.00);
    }

    if ($oldversion < 2016030400.01) {
        // Add the new services field.
        $table = new xmldb_table('external_functions');
        $field = new xmldb_field('services', XMLDB_TYPE_CHAR, '1333', null, null, null, null, 'capabilities');

        // Conditionally launch add field services.
        if (!$dbman->field_exists($table, $field)) {
            $dbman->add_field($table, $field);
        }
        // Main savepoint reached.
        upgrade_main_savepoint(true, 2016030400.01);
    }

    if ($oldversion < 2016041500.50) {

        // Define table competency to be created.
        $table = new xmldb_table('competency');

        // Adding fields to table competency.
        $table->add_field('id', XMLDB_TYPE_INTEGER, '10', null, XMLDB_NOTNULL, XMLDB_SEQUENCE, null);
        $table->add_field('shortname', XMLDB_TYPE_CHAR, '100', null, null, null, null);
        $table->add_field('description', XMLDB_TYPE_TEXT, null, null, null, null, null);
        $table->add_field('descriptionformat', XMLDB_TYPE_INTEGER, '4', null, XMLDB_NOTNULL, null, '0');
        $table->add_field('idnumber', XMLDB_TYPE_CHAR, '100', null, null, null, null);
        $table->add_field('competencyframeworkid', XMLDB_TYPE_INTEGER, '10', null, XMLDB_NOTNULL, null, null);
        $table->add_field('parentid', XMLDB_TYPE_INTEGER, '10', null, XMLDB_NOTNULL, null, '0');
        $table->add_field('path', XMLDB_TYPE_CHAR, '255', null, XMLDB_NOTNULL, null, null);
        $table->add_field('sortorder', XMLDB_TYPE_INTEGER, '10', null, XMLDB_NOTNULL, null, null);
        $table->add_field('ruletype', XMLDB_TYPE_CHAR, '100', null, null, null, null);
        $table->add_field('ruleoutcome', XMLDB_TYPE_INTEGER, '2', null, XMLDB_NOTNULL, null, '0');
        $table->add_field('ruleconfig', XMLDB_TYPE_TEXT, null, null, null, null, null);
        $table->add_field('scaleid', XMLDB_TYPE_INTEGER, '10', null, null, null, null);
        $table->add_field('scaleconfiguration', XMLDB_TYPE_TEXT, null, null, null, null, null);
        $table->add_field('timecreated', XMLDB_TYPE_INTEGER, '10', null, XMLDB_NOTNULL, null, null);
        $table->add_field('timemodified', XMLDB_TYPE_INTEGER, '10', null, XMLDB_NOTNULL, null, null);
        $table->add_field('usermodified', XMLDB_TYPE_INTEGER, '10', null, null, null, null);

        // Adding keys to table competency.
        $table->add_key('primary', XMLDB_KEY_PRIMARY, array('id'));

        // Adding indexes to table competency.
        $table->add_index('idnumberframework', XMLDB_INDEX_UNIQUE, array('competencyframeworkid', 'idnumber'));
        $table->add_index('ruleoutcome', XMLDB_INDEX_NOTUNIQUE, array('ruleoutcome'));

        // Conditionally launch create table for competency.
        if (!$dbman->table_exists($table)) {
            $dbman->create_table($table);
        }

        // Main savepoint reached.
        upgrade_main_savepoint(true, 2016041500.50);
    }

    if ($oldversion < 2016041500.51) {

        // Define table competency_coursecompsetting to be created.
        $table = new xmldb_table('competency_coursecompsetting');

        // Adding fields to table competency_coursecompsetting.
        $table->add_field('id', XMLDB_TYPE_INTEGER, '10', null, XMLDB_NOTNULL, XMLDB_SEQUENCE, null);
        $table->add_field('courseid', XMLDB_TYPE_INTEGER, '10', null, XMLDB_NOTNULL, null, null);
        $table->add_field('pushratingstouserplans', XMLDB_TYPE_INTEGER, '2', null, null, null, null);
        $table->add_field('timecreated', XMLDB_TYPE_INTEGER, '10', null, XMLDB_NOTNULL, null, null);
        $table->add_field('timemodified', XMLDB_TYPE_INTEGER, '10', null, XMLDB_NOTNULL, null, null);
        $table->add_field('usermodified', XMLDB_TYPE_INTEGER, '10', null, null, null, null);

        // Adding keys to table competency_coursecompsetting.
        $table->add_key('primary', XMLDB_KEY_PRIMARY, array('id'));
        $table->add_key('courseidlink', XMLDB_KEY_FOREIGN_UNIQUE, array('courseid'), 'course', array('id'));

        // Conditionally launch create table for competency_coursecompsetting.
        if (!$dbman->table_exists($table)) {
            $dbman->create_table($table);
        }

        // Main savepoint reached.
        upgrade_main_savepoint(true, 2016041500.51);
    }

    if ($oldversion < 2016041500.52) {

        // Define table competency_framework to be created.
        $table = new xmldb_table('competency_framework');

        // Adding fields to table competency_framework.
        $table->add_field('id', XMLDB_TYPE_INTEGER, '10', null, XMLDB_NOTNULL, XMLDB_SEQUENCE, null);
        $table->add_field('shortname', XMLDB_TYPE_CHAR, '100', null, null, null, null);
        $table->add_field('contextid', XMLDB_TYPE_INTEGER, '10', null, XMLDB_NOTNULL, null, null);
        $table->add_field('idnumber', XMLDB_TYPE_CHAR, '100', null, null, null, null);
        $table->add_field('description', XMLDB_TYPE_TEXT, null, null, null, null, null);
        $table->add_field('descriptionformat', XMLDB_TYPE_INTEGER, '4', null, XMLDB_NOTNULL, null, '0');
        $table->add_field('scaleid', XMLDB_TYPE_INTEGER, '11', null, null, null, null);
        $table->add_field('scaleconfiguration', XMLDB_TYPE_TEXT, null, null, XMLDB_NOTNULL, null, null);
        $table->add_field('visible', XMLDB_TYPE_INTEGER, '2', null, XMLDB_NOTNULL, null, '1');
        $table->add_field('taxonomies', XMLDB_TYPE_CHAR, '255', null, XMLDB_NOTNULL, null, null);
        $table->add_field('timecreated', XMLDB_TYPE_INTEGER, '10', null, XMLDB_NOTNULL, null, null);
        $table->add_field('timemodified', XMLDB_TYPE_INTEGER, '10', null, XMLDB_NOTNULL, null, null);
        $table->add_field('usermodified', XMLDB_TYPE_INTEGER, '10', null, null, null, null);

        // Adding keys to table competency_framework.
        $table->add_key('primary', XMLDB_KEY_PRIMARY, array('id'));

        // Adding indexes to table competency_framework.
        $table->add_index('idnumber', XMLDB_INDEX_UNIQUE, array('idnumber'));

        // Conditionally launch create table for competency_framework.
        if (!$dbman->table_exists($table)) {
            $dbman->create_table($table);
        }

        // Main savepoint reached.
        upgrade_main_savepoint(true, 2016041500.52);
    }

    if ($oldversion < 2016041500.53) {

        // Define table competency_coursecomp to be created.
        $table = new xmldb_table('competency_coursecomp');

        // Adding fields to table competency_coursecomp.
        $table->add_field('id', XMLDB_TYPE_INTEGER, '10', null, XMLDB_NOTNULL, XMLDB_SEQUENCE, null);
        $table->add_field('courseid', XMLDB_TYPE_INTEGER, '10', null, XMLDB_NOTNULL, null, null);
        $table->add_field('competencyid', XMLDB_TYPE_INTEGER, '10', null, XMLDB_NOTNULL, null, null);
        $table->add_field('ruleoutcome', XMLDB_TYPE_INTEGER, '2', null, XMLDB_NOTNULL, null, null);
        $table->add_field('timecreated', XMLDB_TYPE_INTEGER, '10', null, XMLDB_NOTNULL, null, null);
        $table->add_field('timemodified', XMLDB_TYPE_INTEGER, '10', null, XMLDB_NOTNULL, null, null);
        $table->add_field('usermodified', XMLDB_TYPE_INTEGER, '10', null, XMLDB_NOTNULL, null, null);
        $table->add_field('sortorder', XMLDB_TYPE_INTEGER, '10', null, XMLDB_NOTNULL, null, null);

        // Adding keys to table competency_coursecomp.
        $table->add_key('primary', XMLDB_KEY_PRIMARY, array('id'));
        $table->add_key('courseidlink', XMLDB_KEY_FOREIGN, array('courseid'), 'course', array('id'));
        $table->add_key('competencyid', XMLDB_KEY_FOREIGN, array('competencyid'), 'competency_competency', array('id'));

        // Adding indexes to table competency_coursecomp.
        $table->add_index('courseidruleoutcome', XMLDB_INDEX_NOTUNIQUE, array('courseid', 'ruleoutcome'));
        $table->add_index('courseidcompetencyid', XMLDB_INDEX_UNIQUE, array('courseid', 'competencyid'));

        // Conditionally launch create table for competency_coursecomp.
        if (!$dbman->table_exists($table)) {
            $dbman->create_table($table);
        }

        // Main savepoint reached.
        upgrade_main_savepoint(true, 2016041500.53);
    }

    if ($oldversion < 2016041500.54) {

        // Define table competency_plan to be created.
        $table = new xmldb_table('competency_plan');

        // Adding fields to table competency_plan.
        $table->add_field('id', XMLDB_TYPE_INTEGER, '10', null, XMLDB_NOTNULL, XMLDB_SEQUENCE, null);
        $table->add_field('name', XMLDB_TYPE_CHAR, '100', null, XMLDB_NOTNULL, null, null);
        $table->add_field('description', XMLDB_TYPE_TEXT, null, null, null, null, null);
        $table->add_field('descriptionformat', XMLDB_TYPE_INTEGER, '4', null, XMLDB_NOTNULL, null, '0');
        $table->add_field('userid', XMLDB_TYPE_INTEGER, '10', null, XMLDB_NOTNULL, null, null);
        $table->add_field('templateid', XMLDB_TYPE_INTEGER, '10', null, null, null, null);
        $table->add_field('origtemplateid', XMLDB_TYPE_INTEGER, '10', null, null, null, null);
        $table->add_field('status', XMLDB_TYPE_INTEGER, '1', null, XMLDB_NOTNULL, null, null);
        $table->add_field('duedate', XMLDB_TYPE_INTEGER, '10', null, null, null, '0');
        $table->add_field('reviewerid', XMLDB_TYPE_INTEGER, '10', null, null, null, null);
        $table->add_field('timecreated', XMLDB_TYPE_INTEGER, '10', null, XMLDB_NOTNULL, null, null);
        $table->add_field('timemodified', XMLDB_TYPE_INTEGER, '10', null, XMLDB_NOTNULL, null, '0');
        $table->add_field('usermodified', XMLDB_TYPE_INTEGER, '10', null, XMLDB_NOTNULL, null, null);

        // Adding keys to table competency_plan.
        $table->add_key('primary', XMLDB_KEY_PRIMARY, array('id'));

        // Adding indexes to table competency_plan.
        $table->add_index('useridstatus', XMLDB_INDEX_NOTUNIQUE, array('userid', 'status'));
        $table->add_index('templateid', XMLDB_INDEX_NOTUNIQUE, array('templateid'));
        $table->add_index('statusduedate', XMLDB_INDEX_NOTUNIQUE, array('status', 'duedate'));

        // Conditionally launch create table for competency_plan.
        if (!$dbman->table_exists($table)) {
            $dbman->create_table($table);
        }

        // Main savepoint reached.
        upgrade_main_savepoint(true, 2016041500.54);
    }

    if ($oldversion < 2016041500.55) {

        // Define table competency_template to be created.
        $table = new xmldb_table('competency_template');

        // Adding fields to table competency_template.
        $table->add_field('id', XMLDB_TYPE_INTEGER, '10', null, XMLDB_NOTNULL, XMLDB_SEQUENCE, null);
        $table->add_field('shortname', XMLDB_TYPE_CHAR, '100', null, null, null, null);
        $table->add_field('contextid', XMLDB_TYPE_INTEGER, '10', null, XMLDB_NOTNULL, null, null);
        $table->add_field('description', XMLDB_TYPE_TEXT, null, null, null, null, null);
        $table->add_field('descriptionformat', XMLDB_TYPE_INTEGER, '4', null, XMLDB_NOTNULL, null, '0');
        $table->add_field('visible', XMLDB_TYPE_INTEGER, '2', null, XMLDB_NOTNULL, null, '1');
        $table->add_field('duedate', XMLDB_TYPE_INTEGER, '10', null, null, null, null);
        $table->add_field('timecreated', XMLDB_TYPE_INTEGER, '10', null, XMLDB_NOTNULL, null, null);
        $table->add_field('timemodified', XMLDB_TYPE_INTEGER, '10', null, XMLDB_NOTNULL, null, null);
        $table->add_field('usermodified', XMLDB_TYPE_INTEGER, '10', null, null, null, null);

        // Adding keys to table competency_template.
        $table->add_key('primary', XMLDB_KEY_PRIMARY, array('id'));

        // Conditionally launch create table for competency_template.
        if (!$dbman->table_exists($table)) {
            $dbman->create_table($table);
        }

        // Main savepoint reached.
        upgrade_main_savepoint(true, 2016041500.55);
    }

    if ($oldversion < 2016041500.56) {

        // Define table competency_templatecomp to be created.
        $table = new xmldb_table('competency_templatecomp');

        // Adding fields to table competency_templatecomp.
        $table->add_field('id', XMLDB_TYPE_INTEGER, '10', null, XMLDB_NOTNULL, XMLDB_SEQUENCE, null);
        $table->add_field('templateid', XMLDB_TYPE_INTEGER, '10', null, XMLDB_NOTNULL, null, null);
        $table->add_field('competencyid', XMLDB_TYPE_INTEGER, '10', null, XMLDB_NOTNULL, null, null);
        $table->add_field('timecreated', XMLDB_TYPE_INTEGER, '10', null, XMLDB_NOTNULL, null, null);
        $table->add_field('timemodified', XMLDB_TYPE_INTEGER, '10', null, XMLDB_NOTNULL, null, null);
        $table->add_field('usermodified', XMLDB_TYPE_INTEGER, '10', null, XMLDB_NOTNULL, null, null);
        $table->add_field('sortorder', XMLDB_TYPE_INTEGER, '10', null, null, null, null);

        // Adding keys to table competency_templatecomp.
        $table->add_key('primary', XMLDB_KEY_PRIMARY, array('id'));
        $table->add_key('templateidlink', XMLDB_KEY_FOREIGN, array('templateid'), 'competency_template', array('id'));
        $table->add_key('competencyid', XMLDB_KEY_FOREIGN, array('competencyid'), 'competency_competency', array('id'));

        // Conditionally launch create table for competency_templatecomp.
        if (!$dbman->table_exists($table)) {
            $dbman->create_table($table);
        }

        // Main savepoint reached.
        upgrade_main_savepoint(true, 2016041500.56);
    }

    if ($oldversion < 2016041500.57) {

        // Define table competency_templatecohort to be created.
        $table = new xmldb_table('competency_templatecohort');

        // Adding fields to table competency_templatecohort.
        $table->add_field('id', XMLDB_TYPE_INTEGER, '10', null, XMLDB_NOTNULL, XMLDB_SEQUENCE, null);
        $table->add_field('templateid', XMLDB_TYPE_INTEGER, '10', null, XMLDB_NOTNULL, null, null);
        $table->add_field('cohortid', XMLDB_TYPE_INTEGER, '10', null, XMLDB_NOTNULL, null, null);
        $table->add_field('timecreated', XMLDB_TYPE_INTEGER, '10', null, XMLDB_NOTNULL, null, null);
        $table->add_field('timemodified', XMLDB_TYPE_INTEGER, '10', null, XMLDB_NOTNULL, null, null);
        $table->add_field('usermodified', XMLDB_TYPE_INTEGER, '10', null, XMLDB_NOTNULL, null, null);

        // Adding keys to table competency_templatecohort.
        $table->add_key('primary', XMLDB_KEY_PRIMARY, array('id'));

        // Adding indexes to table competency_templatecohort.
        $table->add_index('templateid', XMLDB_INDEX_NOTUNIQUE, array('templateid'));
        $table->add_index('templatecohortids', XMLDB_INDEX_UNIQUE, array('templateid', 'cohortid'));

        // Conditionally launch create table for competency_templatecohort.
        if (!$dbman->table_exists($table)) {
            $dbman->create_table($table);
        }

        // Main savepoint reached.
        upgrade_main_savepoint(true, 2016041500.57);
    }

    if ($oldversion < 2016041500.58) {

        // Define table competency_relatedcomp to be created.
        $table = new xmldb_table('competency_relatedcomp');

        // Adding fields to table competency_relatedcomp.
        $table->add_field('id', XMLDB_TYPE_INTEGER, '10', null, XMLDB_NOTNULL, XMLDB_SEQUENCE, null);
        $table->add_field('competencyid', XMLDB_TYPE_INTEGER, '10', null, XMLDB_NOTNULL, null, null);
        $table->add_field('relatedcompetencyid', XMLDB_TYPE_INTEGER, '10', null, XMLDB_NOTNULL, null, null);
        $table->add_field('timecreated', XMLDB_TYPE_INTEGER, '10', null, XMLDB_NOTNULL, null, null);
        $table->add_field('timemodified', XMLDB_TYPE_INTEGER, '10', null, null, null, null);
        $table->add_field('usermodified', XMLDB_TYPE_INTEGER, '10', null, XMLDB_NOTNULL, null, null);

        // Adding keys to table competency_relatedcomp.
        $table->add_key('primary', XMLDB_KEY_PRIMARY, array('id'));

        // Conditionally launch create table for competency_relatedcomp.
        if (!$dbman->table_exists($table)) {
            $dbman->create_table($table);
        }

        // Main savepoint reached.
        upgrade_main_savepoint(true, 2016041500.58);
    }

    if ($oldversion < 2016041500.59) {

        // Define table competency_usercomp to be created.
        $table = new xmldb_table('competency_usercomp');

        // Adding fields to table competency_usercomp.
        $table->add_field('id', XMLDB_TYPE_INTEGER, '10', null, XMLDB_NOTNULL, XMLDB_SEQUENCE, null);
        $table->add_field('userid', XMLDB_TYPE_INTEGER, '10', null, XMLDB_NOTNULL, null, null);
        $table->add_field('competencyid', XMLDB_TYPE_INTEGER, '10', null, XMLDB_NOTNULL, null, null);
        $table->add_field('status', XMLDB_TYPE_INTEGER, '2', null, XMLDB_NOTNULL, null, '0');
        $table->add_field('reviewerid', XMLDB_TYPE_INTEGER, '10', null, null, null, null);
        $table->add_field('proficiency', XMLDB_TYPE_INTEGER, '2', null, null, null, null);
        $table->add_field('grade', XMLDB_TYPE_INTEGER, '10', null, null, null, null);
        $table->add_field('timecreated', XMLDB_TYPE_INTEGER, '10', null, XMLDB_NOTNULL, null, null);
        $table->add_field('timemodified', XMLDB_TYPE_INTEGER, '10', null, null, null, null);
        $table->add_field('usermodified', XMLDB_TYPE_INTEGER, '10', null, XMLDB_NOTNULL, null, null);

        // Adding keys to table competency_usercomp.
        $table->add_key('primary', XMLDB_KEY_PRIMARY, array('id'));

        // Adding indexes to table competency_usercomp.
        $table->add_index('useridcompetency', XMLDB_INDEX_UNIQUE, array('userid', 'competencyid'));

        // Conditionally launch create table for competency_usercomp.
        if (!$dbman->table_exists($table)) {
            $dbman->create_table($table);
        }

        // Main savepoint reached.
        upgrade_main_savepoint(true, 2016041500.59);
    }

    if ($oldversion < 2016041500.60) {

        // Define table competency_usercompcourse to be created.
        $table = new xmldb_table('competency_usercompcourse');

        // Adding fields to table competency_usercompcourse.
        $table->add_field('id', XMLDB_TYPE_INTEGER, '10', null, XMLDB_NOTNULL, XMLDB_SEQUENCE, null);
        $table->add_field('userid', XMLDB_TYPE_INTEGER, '10', null, XMLDB_NOTNULL, null, null);
        $table->add_field('courseid', XMLDB_TYPE_INTEGER, '10', null, XMLDB_NOTNULL, null, null);
        $table->add_field('competencyid', XMLDB_TYPE_INTEGER, '10', null, XMLDB_NOTNULL, null, null);
        $table->add_field('proficiency', XMLDB_TYPE_INTEGER, '2', null, null, null, null);
        $table->add_field('grade', XMLDB_TYPE_INTEGER, '10', null, null, null, null);
        $table->add_field('timecreated', XMLDB_TYPE_INTEGER, '10', null, XMLDB_NOTNULL, null, null);
        $table->add_field('timemodified', XMLDB_TYPE_INTEGER, '10', null, null, null, null);
        $table->add_field('usermodified', XMLDB_TYPE_INTEGER, '10', null, XMLDB_NOTNULL, null, null);

        // Adding keys to table competency_usercompcourse.
        $table->add_key('primary', XMLDB_KEY_PRIMARY, array('id'));

        // Adding indexes to table competency_usercompcourse.
        $table->add_index('useridcoursecomp', XMLDB_INDEX_UNIQUE, array('userid', 'courseid', 'competencyid'));

        // Conditionally launch create table for competency_usercompcourse.
        if (!$dbman->table_exists($table)) {
            $dbman->create_table($table);
        }

        // Main savepoint reached.
        upgrade_main_savepoint(true, 2016041500.60);
    }

    if ($oldversion < 2016041500.61) {

        // Define table competency_usercompplan to be created.
        $table = new xmldb_table('competency_usercompplan');

        // Adding fields to table competency_usercompplan.
        $table->add_field('id', XMLDB_TYPE_INTEGER, '10', null, XMLDB_NOTNULL, XMLDB_SEQUENCE, null);
        $table->add_field('userid', XMLDB_TYPE_INTEGER, '10', null, XMLDB_NOTNULL, null, null);
        $table->add_field('competencyid', XMLDB_TYPE_INTEGER, '10', null, XMLDB_NOTNULL, null, null);
        $table->add_field('planid', XMLDB_TYPE_INTEGER, '10', null, XMLDB_NOTNULL, null, null);
        $table->add_field('proficiency', XMLDB_TYPE_INTEGER, '2', null, null, null, null);
        $table->add_field('grade', XMLDB_TYPE_INTEGER, '10', null, null, null, null);
        $table->add_field('sortorder', XMLDB_TYPE_INTEGER, '10', null, null, null, null);
        $table->add_field('timecreated', XMLDB_TYPE_INTEGER, '10', null, XMLDB_NOTNULL, null, null);
        $table->add_field('timemodified', XMLDB_TYPE_INTEGER, '10', null, null, null, null);
        $table->add_field('usermodified', XMLDB_TYPE_INTEGER, '10', null, XMLDB_NOTNULL, null, null);

        // Adding keys to table competency_usercompplan.
        $table->add_key('primary', XMLDB_KEY_PRIMARY, array('id'));

        // Adding indexes to table competency_usercompplan.
        $table->add_index('usercompetencyplan', XMLDB_INDEX_UNIQUE, array('userid', 'competencyid', 'planid'));

        // Conditionally launch create table for competency_usercompplan.
        if (!$dbman->table_exists($table)) {
            $dbman->create_table($table);
        }

        // Main savepoint reached.
        upgrade_main_savepoint(true, 2016041500.61);
    }

    if ($oldversion < 2016041500.62) {

        // Define table competency_plancomp to be created.
        $table = new xmldb_table('competency_plancomp');

        // Adding fields to table competency_plancomp.
        $table->add_field('id', XMLDB_TYPE_INTEGER, '10', null, XMLDB_NOTNULL, XMLDB_SEQUENCE, null);
        $table->add_field('planid', XMLDB_TYPE_INTEGER, '10', null, XMLDB_NOTNULL, null, null);
        $table->add_field('competencyid', XMLDB_TYPE_INTEGER, '10', null, XMLDB_NOTNULL, null, null);
        $table->add_field('sortorder', XMLDB_TYPE_INTEGER, '10', null, null, null, null);
        $table->add_field('timecreated', XMLDB_TYPE_INTEGER, '10', null, XMLDB_NOTNULL, null, null);
        $table->add_field('timemodified', XMLDB_TYPE_INTEGER, '10', null, null, null, null);
        $table->add_field('usermodified', XMLDB_TYPE_INTEGER, '10', null, XMLDB_NOTNULL, null, null);

        // Adding keys to table competency_plancomp.
        $table->add_key('primary', XMLDB_KEY_PRIMARY, array('id'));

        // Adding indexes to table competency_plancomp.
        $table->add_index('planidcompetencyid', XMLDB_INDEX_UNIQUE, array('planid', 'competencyid'));

        // Conditionally launch create table for competency_plancomp.
        if (!$dbman->table_exists($table)) {
            $dbman->create_table($table);
        }

        // Main savepoint reached.
        upgrade_main_savepoint(true, 2016041500.62);
    }

    if ($oldversion < 2016041500.63) {

        // Define table competency_evidence to be created.
        $table = new xmldb_table('competency_evidence');

        // Adding fields to table competency_evidence.
        $table->add_field('id', XMLDB_TYPE_INTEGER, '10', null, XMLDB_NOTNULL, XMLDB_SEQUENCE, null);
        $table->add_field('usercompetencyid', XMLDB_TYPE_INTEGER, '10', null, XMLDB_NOTNULL, null, null);
        $table->add_field('contextid', XMLDB_TYPE_INTEGER, '10', null, XMLDB_NOTNULL, null, null);
        $table->add_field('action', XMLDB_TYPE_INTEGER, '2', null, XMLDB_NOTNULL, null, null);
        $table->add_field('actionuserid', XMLDB_TYPE_INTEGER, '10', null, null, null, null);
        $table->add_field('descidentifier', XMLDB_TYPE_CHAR, '255', null, XMLDB_NOTNULL, null, null);
        $table->add_field('desccomponent', XMLDB_TYPE_CHAR, '255', null, XMLDB_NOTNULL, null, null);
        $table->add_field('desca', XMLDB_TYPE_TEXT, null, null, null, null, null);
        $table->add_field('url', XMLDB_TYPE_CHAR, '255', null, null, null, null);
        $table->add_field('grade', XMLDB_TYPE_INTEGER, '10', null, null, null, null);
        $table->add_field('note', XMLDB_TYPE_TEXT, null, null, null, null, null);
        $table->add_field('timecreated', XMLDB_TYPE_INTEGER, '10', null, XMLDB_NOTNULL, null, null);
        $table->add_field('timemodified', XMLDB_TYPE_INTEGER, '10', null, XMLDB_NOTNULL, null, null);
        $table->add_field('usermodified', XMLDB_TYPE_INTEGER, '10', null, XMLDB_NOTNULL, null, null);

        // Adding keys to table competency_evidence.
        $table->add_key('primary', XMLDB_KEY_PRIMARY, array('id'));

        // Adding indexes to table competency_evidence.
        $table->add_index('usercompetencyid', XMLDB_INDEX_NOTUNIQUE, array('usercompetencyid'));

        // Conditionally launch create table for competency_evidence.
        if (!$dbman->table_exists($table)) {
            $dbman->create_table($table);
        }

        // Main savepoint reached.
        upgrade_main_savepoint(true, 2016041500.63);
    }

    if ($oldversion < 2016041500.64) {

        // Define table competency_userevidence to be created.
        $table = new xmldb_table('competency_userevidence');

        // Adding fields to table competency_userevidence.
        $table->add_field('id', XMLDB_TYPE_INTEGER, '10', null, XMLDB_NOTNULL, XMLDB_SEQUENCE, null);
        $table->add_field('userid', XMLDB_TYPE_INTEGER, '10', null, XMLDB_NOTNULL, null, null);
        $table->add_field('name', XMLDB_TYPE_CHAR, '100', null, XMLDB_NOTNULL, null, null);
        $table->add_field('description', XMLDB_TYPE_TEXT, null, null, XMLDB_NOTNULL, null, null);
        $table->add_field('descriptionformat', XMLDB_TYPE_INTEGER, '1', null, XMLDB_NOTNULL, null, null);
        $table->add_field('url', XMLDB_TYPE_TEXT, null, null, XMLDB_NOTNULL, null, null);
        $table->add_field('timecreated', XMLDB_TYPE_INTEGER, '10', null, XMLDB_NOTNULL, null, null);
        $table->add_field('timemodified', XMLDB_TYPE_INTEGER, '10', null, XMLDB_NOTNULL, null, null);
        $table->add_field('usermodified', XMLDB_TYPE_INTEGER, '10', null, XMLDB_NOTNULL, null, null);

        // Adding keys to table competency_userevidence.
        $table->add_key('primary', XMLDB_KEY_PRIMARY, array('id'));

        // Adding indexes to table competency_userevidence.
        $table->add_index('userid', XMLDB_INDEX_NOTUNIQUE, array('userid'));

        // Conditionally launch create table for competency_userevidence.
        if (!$dbman->table_exists($table)) {
            $dbman->create_table($table);
        }

        // Main savepoint reached.
        upgrade_main_savepoint(true, 2016041500.64);
    }

    if ($oldversion < 2016041500.65) {

        // Define table competency_userevidencecomp to be created.
        $table = new xmldb_table('competency_userevidencecomp');

        // Adding fields to table competency_userevidencecomp.
        $table->add_field('id', XMLDB_TYPE_INTEGER, '10', null, XMLDB_NOTNULL, XMLDB_SEQUENCE, null);
        $table->add_field('userevidenceid', XMLDB_TYPE_INTEGER, '10', null, XMLDB_NOTNULL, null, null);
        $table->add_field('competencyid', XMLDB_TYPE_INTEGER, '10', null, XMLDB_NOTNULL, null, null);
        $table->add_field('timecreated', XMLDB_TYPE_INTEGER, '10', null, XMLDB_NOTNULL, null, null);
        $table->add_field('timemodified', XMLDB_TYPE_INTEGER, '10', null, XMLDB_NOTNULL, null, null);
        $table->add_field('usermodified', XMLDB_TYPE_INTEGER, '10', null, XMLDB_NOTNULL, null, null);

        // Adding keys to table competency_userevidencecomp.
        $table->add_key('primary', XMLDB_KEY_PRIMARY, array('id'));

        // Adding indexes to table competency_userevidencecomp.
        $table->add_index('userevidenceid', XMLDB_INDEX_NOTUNIQUE, array('userevidenceid'));
        $table->add_index('userevidencecompids', XMLDB_INDEX_UNIQUE, array('userevidenceid', 'competencyid'));

        // Conditionally launch create table for competency_userevidencecomp.
        if (!$dbman->table_exists($table)) {
            $dbman->create_table($table);
        }

        // Main savepoint reached.
        upgrade_main_savepoint(true, 2016041500.65);
    }

    if ($oldversion < 2016041500.66) {

        // Define table competency_modulecomp to be created.
        $table = new xmldb_table('competency_modulecomp');

        // Adding fields to table competency_modulecomp.
        $table->add_field('id', XMLDB_TYPE_INTEGER, '10', null, XMLDB_NOTNULL, XMLDB_SEQUENCE, null);
        $table->add_field('cmid', XMLDB_TYPE_INTEGER, '10', null, XMLDB_NOTNULL, null, null);
        $table->add_field('timecreated', XMLDB_TYPE_INTEGER, '10', null, XMLDB_NOTNULL, null, null);
        $table->add_field('timemodified', XMLDB_TYPE_INTEGER, '10', null, XMLDB_NOTNULL, null, null);
        $table->add_field('usermodified', XMLDB_TYPE_INTEGER, '10', null, XMLDB_NOTNULL, null, null);
        $table->add_field('sortorder', XMLDB_TYPE_INTEGER, '10', null, XMLDB_NOTNULL, null, null);
        $table->add_field('competencyid', XMLDB_TYPE_INTEGER, '10', null, XMLDB_NOTNULL, null, null);
        $table->add_field('ruleoutcome', XMLDB_TYPE_INTEGER, '2', null, XMLDB_NOTNULL, null, null);

        // Adding keys to table competency_modulecomp.
        $table->add_key('primary', XMLDB_KEY_PRIMARY, array('id'));
        $table->add_key('cmidkey', XMLDB_KEY_FOREIGN, array('cmid'), 'course_modules', array('id'));
        $table->add_key('competencyidkey', XMLDB_KEY_FOREIGN, array('competencyid'), 'competency_competency', array('id'));

        // Adding indexes to table competency_modulecomp.
        $table->add_index('cmidruleoutcome', XMLDB_INDEX_NOTUNIQUE, array('cmid', 'ruleoutcome'));
        $table->add_index('cmidcompetencyid', XMLDB_INDEX_UNIQUE, array('cmid', 'competencyid'));

        // Conditionally launch create table for competency_modulecomp.
        if (!$dbman->table_exists($table)) {
            $dbman->create_table($table);
        }

        // Main savepoint reached.
        upgrade_main_savepoint(true, 2016041500.66);
    }

    if ($oldversion < 2016042100.00) {
        // Update all countries to upper case.
        $DB->execute("UPDATE {user} SET country = UPPER(country)");
        // Main savepoint reached.
        upgrade_main_savepoint(true, 2016042100.00);
    }

    if ($oldversion < 2016042600.01) {
        $deprecatedwebservices = [
            'moodle_course_create_courses',
            'moodle_course_get_courses',
            'moodle_enrol_get_enrolled_users',
            'moodle_enrol_get_users_courses',
            'moodle_enrol_manual_enrol_users',
            'moodle_file_get_files',
            'moodle_file_upload',
            'moodle_group_add_groupmembers',
            'moodle_group_create_groups',
            'moodle_group_delete_groupmembers',
            'moodle_group_delete_groups',
            'moodle_group_get_course_groups',
            'moodle_group_get_groupmembers',
            'moodle_group_get_groups',
            'moodle_message_send_instantmessages',
            'moodle_notes_create_notes',
            'moodle_role_assign',
            'moodle_role_unassign',
            'moodle_user_create_users',
            'moodle_user_delete_users',
            'moodle_user_get_course_participants_by_id',
            'moodle_user_get_users_by_courseid',
            'moodle_user_get_users_by_id',
            'moodle_user_update_users',
            'core_grade_get_definitions',
            'core_user_get_users_by_id',
            'moodle_webservice_get_siteinfo',
            'mod_forum_get_forum_discussions'
        ];

        list($insql, $params) = $DB->get_in_or_equal($deprecatedwebservices);
        $DB->delete_records_select('external_functions', "name $insql", $params);
        $DB->delete_records_select('external_services_functions', "functionname $insql", $params);
        // Main savepoint reached.
        upgrade_main_savepoint(true, 2016042600.01);
    }

    if ($oldversion < 2016051300.00) {
        // Add a default competency rating scale.
        make_competence_scale();

        // Savepoint reached.
        upgrade_main_savepoint(true, 2016051300.00);
    }

    if ($oldversion < 2016051700.01) {
        // This script is included in each major version upgrade process (3.0, 3.1) so make sure we don't run it twice.
        if (empty($CFG->upgrade_letterboundarycourses)) {
            // MDL-45390. If a grade is being displayed with letters and the grade boundaries are not being adhered to properly
            // then this course will also be frozen.
            // If the changes are accepted then the display of some grades may change.
            // This is here to freeze the gradebook in affected courses.
            upgrade_course_letter_boundary();

            // To skip running the same script on the upgrade to the next major version release.
            set_config('upgrade_letterboundarycourses', 1);
        }
        // Main savepoint reached.
        upgrade_main_savepoint(true, 2016051700.01);
    }

    // Moodle v3.1.0 release upgrade line.
    // Put any upgrade step following this.

    if ($oldversion < 2016081700.00) {

        // If someone is emotionally attached to it let's leave the config (basically the version) there.
        if (!file_exists($CFG->dirroot . '/report/search/classes/output/form.php')) {
            unset_all_config_for_plugin('report_search');
        }

        // Savepoint reached.
        upgrade_main_savepoint(true, 2016081700.00);
    }

    if ($oldversion < 2016081700.02) {
        // Default schedule values.
        $hour = 0;
        $minute = 0;

        // Get the old settings.
        if (isset($CFG->statsruntimestarthour)) {
            $hour = $CFG->statsruntimestarthour;
        }
        if (isset($CFG->statsruntimestartminute)) {
            $minute = $CFG->statsruntimestartminute;
        }

        // Retrieve the scheduled task record first.
        $stattask = $DB->get_record('task_scheduled', array('component' => 'moodle', 'classname' => '\core\task\stats_cron_task'));

        // Don't touch customised scheduling.
        if ($stattask && !$stattask->customised) {

            $nextruntime = mktime($hour, $minute, 0, date('m'), date('d'), date('Y'));
            if ($nextruntime < $stattask->lastruntime) {
                // Add 24 hours to the next run time.
                $newtime = new DateTime();
                $newtime->setTimestamp($nextruntime);
                $newtime->add(new DateInterval('P1D'));
                $nextruntime = $newtime->getTimestamp();
            }
            $stattask->nextruntime = $nextruntime;
            $stattask->minute = $minute;
            $stattask->hour = $hour;
            $stattask->customised = 1;
            $DB->update_record('task_scheduled', $stattask);
        }
        // These settings are no longer used.
        unset_config('statsruntimestarthour');
        unset_config('statsruntimestartminute');
        unset_config('statslastexecution');

        upgrade_main_savepoint(true, 2016081700.02);
    }

    if ($oldversion < 2016082200.00) {
        // An upgrade step to remove any duplicate stamps, within the same context, in the question_categories table, and to
        // add a unique index to (contextid, stamp) to avoid future stamp duplication. See MDL-54864.

        // Extend the execution time limit of the script to 2 hours.
        upgrade_set_timeout(7200);

        // This SQL fetches the id of those records which have duplicate stamps within the same context.
        // This doesn't return the original record within the context, from which the duplicate stamps were likely created.
        $fromclause = "FROM (
                        SELECT min(id) AS minid, contextid, stamp
                            FROM {question_categories}
                            GROUP BY contextid, stamp
                        ) minid
                        JOIN {question_categories} qc
                            ON qc.contextid = minid.contextid AND qc.stamp = minid.stamp AND qc.id > minid.minid";

        // Get the total record count - used for the progress bar.
        $countduplicatessql = "SELECT count(qc.id) $fromclause";
        $total = $DB->count_records_sql($countduplicatessql);

        // Get the records themselves.
        $getduplicatessql = "SELECT qc.id $fromclause ORDER BY minid";
        $rs = $DB->get_recordset_sql($getduplicatessql);

        // For each duplicate, update the stamp to a new random value.
        $i = 0;
        $pbar = new progress_bar('updatequestioncategorystamp', 500, true);
        foreach ($rs as $record) {
            // Generate a new, unique stamp and update the record.
            do {
                $newstamp = make_unique_id_code();
            } while (isset($usedstamps[$newstamp]));
            $usedstamps[$newstamp] = 1;
            $DB->set_field('question_categories', 'stamp', $newstamp, array('id' => $record->id));

            // Update progress.
            $i++;
            $pbar->update($i, $total, "Updating duplicate question category stamp - $i/$total.");
        }
        unset($usedstamps);

        // The uniqueness of each (contextid, stamp) pair is now guaranteed, so add the unique index to stop future duplicates.
        $table = new xmldb_table('question_categories');
        $index = new xmldb_index('contextidstamp', XMLDB_INDEX_UNIQUE, array('contextid', 'stamp'));
        if (!$dbman->index_exists($table, $index)) {
            $dbman->add_index($table, $index);
        }

        // Savepoint reached.
        upgrade_main_savepoint(true, 2016082200.00);
    }

    if ($oldversion < 2016091900.00) {

        // Removing the themes from core.
        $themes = array('base', 'canvas');

        foreach ($themes as $key => $theme) {
            if (check_dir_exists($CFG->dirroot . '/theme/' . $theme, false)) {
                // Ignore the themes that have been re-downloaded.
                unset($themes[$key]);
            }
        }

        if (!empty($themes)) {
            // Hacky emulation of plugin uninstallation.
            foreach ($themes as $theme) {
                unset_all_config_for_plugin('theme_' . $theme);
            }
        }

        // Main savepoint reached.
        upgrade_main_savepoint(true, 2016091900.00);
    }

    if ($oldversion < 2016091900.02) {

        // Define index attemptstepid-name (unique) to be dropped from question_attempt_step_data.
        $table = new xmldb_table('question_attempt_step_data');
        $index = new xmldb_index('attemptstepid-name', XMLDB_INDEX_UNIQUE, array('attemptstepid', 'name'));

        // Conditionally launch drop index attemptstepid-name.
        if ($dbman->index_exists($table, $index)) {
            $dbman->drop_index($table, $index);
        }

        // Main savepoint reached.
        upgrade_main_savepoint(true, 2016091900.02);
    }

    if ($oldversion < 2016100300.00) {
        unset_config('enablecssoptimiser');

        upgrade_main_savepoint(true, 2016100300.00);
    }

    if ($oldversion < 2016100501.00) {

        // Define field enddate to be added to course.
        $table = new xmldb_table('course');
        $field = new xmldb_field('enddate', XMLDB_TYPE_INTEGER, '10', null, XMLDB_NOTNULL, null, '0', 'startdate');

        // Conditionally launch add field enddate.
        if (!$dbman->field_exists($table, $field)) {
            $dbman->add_field($table, $field);
        }

        // Main savepoint reached.
        upgrade_main_savepoint(true, 2016100501.00);
    }

    if ($oldversion < 2016101100.00) {
        // Define field component to be added to message.
        $table = new xmldb_table('message');
        $field = new xmldb_field('component', XMLDB_TYPE_CHAR, '100', null, null, null, null, 'timeusertodeleted');

        // Conditionally launch add field component.
        if (!$dbman->field_exists($table, $field)) {
            $dbman->add_field($table, $field);
        }

        // Define field eventtype to be added to message.
        $field = new xmldb_field('eventtype', XMLDB_TYPE_CHAR, '100', null, null, null, null, 'component');

        // Conditionally launch add field eventtype.
        if (!$dbman->field_exists($table, $field)) {
            $dbman->add_field($table, $field);
        }

        // Main savepoint reached.
        upgrade_main_savepoint(true, 2016101100.00);
    }


    if ($oldversion < 2016101101.00) {
        // Define field component to be added to message_read.
        $table = new xmldb_table('message_read');
        $field = new xmldb_field('component', XMLDB_TYPE_CHAR, '100', null, null, null, null, 'timeusertodeleted');

        // Conditionally launch add field component.
        if (!$dbman->field_exists($table, $field)) {
            $dbman->add_field($table, $field);
        }

        // Define field eventtype to be added to message_read.
        $field = new xmldb_field('eventtype', XMLDB_TYPE_CHAR, '100', null, null, null, null, 'component');

        // Conditionally launch add field eventtype.
        if (!$dbman->field_exists($table, $field)) {
            $dbman->add_field($table, $field);
        }

        // Main savepoint reached.
        upgrade_main_savepoint(true, 2016101101.00);
    }

    if ($oldversion < 2016101401.00) {
        // Clean up repository_alfresco config unless plugin has been manually installed.
        if (!file_exists($CFG->dirroot . '/repository/alfresco/lib.php')) {
            // Remove capabilities.
            capabilities_cleanup('repository_alfresco');
            // Clean config.
            unset_all_config_for_plugin('repository_alfresco');
        }

        // Savepoint reached.
        upgrade_main_savepoint(true, 2016101401.00);
    }

    if ($oldversion < 2016101401.02) {
        $table = new xmldb_table('external_tokens');
        $field = new xmldb_field('privatetoken', XMLDB_TYPE_CHAR, '64', null, null, null, null);

        // Conditionally add privatetoken field to the external_tokens table.
        if (!$dbman->field_exists($table, $field)) {
            $dbman->add_field($table, $field);
        }

        // Main savepoint reached.
        upgrade_main_savepoint(true, 2016101401.02);
    }

    if ($oldversion < 2016110202.00) {

        // Force uninstall of deleted authentication plugin.
        if (!file_exists("$CFG->dirroot/auth/radius")) {
            // Leave settings inplace if there are radius users.
            if (!$DB->record_exists('user', array('auth' => 'radius', 'deleted' => 0))) {
                // Remove all other associated config.
                unset_all_config_for_plugin('auth/radius');
                // The version number for radius is in this format.
                unset_all_config_for_plugin('auth_radius');
            }
        }
        upgrade_main_savepoint(true, 2016110202.00);
    }

    if ($oldversion < 2016110300.00) {
        // Remove unused admin email setting.
        unset_config('emailonlyfromreplyaddress');

        // Main savepoint reached.
        upgrade_main_savepoint(true, 2016110300.00);
    }

    if ($oldversion < 2016110500.00) {

        $oldplayers = [
            'vimeo' => null,
            'mp3' => ['.mp3'],
            'html5video' => ['.mov', '.mp4', '.m4v', '.mpeg', '.mpe', '.mpg', '.ogv', '.webm'],
            'flv' => ['.flv', '.f4v'],
            'html5audio' => ['.aac', '.flac', '.mp3', '.m4a', '.oga', '.ogg', '.wav'],
            'youtube' => null,
            'swf' => null,
        ];

        // Convert hardcoded media players to the settings of the new media player plugin type.
        if (get_config('core', 'media_plugins_sortorder') === false) {
            $enabledplugins = [];
            $videoextensions = [];
            $audioextensions = [];
            foreach ($oldplayers as $oldplayer => $extensions) {
                $settingname = 'core_media_enable_'.$oldplayer;
                if (!empty($CFG->$settingname)) {
                    if ($extensions) {
                        // VideoJS will be used for all media files players that were used previously.
                        $enabledplugins['videojs'] = 'videojs';
                        if ($oldplayer === 'mp3' || $oldplayer === 'html5audio') {
                            $audioextensions += array_combine($extensions, $extensions);
                        } else {
                            $videoextensions += array_combine($extensions, $extensions);
                        }
                    } else {
                        // Enable youtube, vimeo and swf.
                        $enabledplugins[$oldplayer] = $oldplayer;
                    }
                }
            }

            set_config('media_plugins_sortorder', join(',', $enabledplugins));

            // Configure VideoJS to match the existing players set up.
            if ($enabledplugins['videojs']) {
                $enabledplugins[] = 'videojs';
                set_config('audioextensions', join(',', $audioextensions), 'media_videojs');
                set_config('videoextensions', join(',', $videoextensions), 'media_videojs');
                $useflash = !empty($CFG->core_media_enable_flv) || !empty($CFG->core_media_enable_mp3);
                set_config('useflash', $useflash, 'media_videojs');
                if (empty($CFG->core_media_enable_youtube)) {
                    // Normally YouTube is enabled in videojs, but if youtube converter was disabled before upgrade
                    // disable it in videojs as well.
                    set_config('youtube', false, 'media_videojs');
                }
            }
        }

        // Unset old settings.
        foreach ($oldplayers as $oldplayer => $extensions) {
            unset_config('core_media_enable_' . $oldplayer);
        }

        // Preset defaults if CORE_MEDIA_VIDEO_WIDTH and CORE_MEDIA_VIDEO_HEIGHT are specified in config.php .
        // After this upgrade step these constants will not be used any more.
        if (defined('CORE_MEDIA_VIDEO_WIDTH')) {
            set_config('media_default_width', CORE_MEDIA_VIDEO_WIDTH);
        }
        if (defined('CORE_MEDIA_VIDEO_HEIGHT')) {
            set_config('media_default_height', CORE_MEDIA_VIDEO_HEIGHT);
        }

        // Savepoint reached.
        upgrade_main_savepoint(true, 2016110500.00);
    }

    if ($oldversion < 2016110600.00) {
        // Define a field 'deletioninprogress' in the 'course_modules' table, to background deletion tasks.
        $table = new xmldb_table('course_modules');
        $field = new xmldb_field('deletioninprogress', XMLDB_TYPE_INTEGER, '1', null, XMLDB_NOTNULL, null, '0', 'availability');

        // Conditionally launch add field 'deletioninprogress'.
        if (!$dbman->field_exists($table, $field)) {
            $dbman->add_field($table, $field);
        }

        // Main savepoint reached.
        upgrade_main_savepoint(true, 2016110600.00);
    }

    if ($oldversion < 2016112200.01) {

        // Define field requiredbytheme to be added to block_instances.
        $table = new xmldb_table('block_instances');
        $field = new xmldb_field('requiredbytheme', XMLDB_TYPE_INTEGER, '4', null, XMLDB_NOTNULL, null, '0', 'showinsubcontexts');

        // Conditionally launch add field requiredbytheme.
        if (!$dbman->field_exists($table, $field)) {
            $dbman->add_field($table, $field);
        }

        // Main savepoint reached.
        upgrade_main_savepoint(true, 2016112200.01);
    }
    if ($oldversion < 2016112200.02) {

        // Change the existing site level admin and settings blocks to be requiredbytheme which means they won't show in boost.
        $context = context_system::instance();
        $params = array('blockname' => 'settings', 'parentcontextid' => $context->id);
        $DB->set_field('block_instances', 'requiredbytheme', 1, $params);

        $params = array('blockname' => 'navigation', 'parentcontextid' => $context->id);
        $DB->set_field('block_instances', 'requiredbytheme', 1, $params);
        // Main savepoint reached.
        upgrade_main_savepoint(true, 2016112200.02);
    }

    // Automatically generated Moodle v3.2.0 release upgrade line.
    // Put any upgrade step following this.

    if ($oldversion < 2016122800.00) {
        // Find all roles with the coursecreator archetype.
        $coursecreatorroleids = $DB->get_records('role', array('archetype' => 'coursecreator'), '', 'id');

        $context = context_system::instance();
        $capability = 'moodle/site:configview';

        foreach ($coursecreatorroleids as $roleid => $notused) {

            // Check that the capability has not already been assigned. If it has then it's either already set
            // to allow or specifically set to prohibit or prevent.
            if (!$DB->record_exists('role_capabilities', array('roleid' => $roleid, 'capability' => $capability))) {
                // Assign the capability.
                $cap = new stdClass();
                $cap->contextid    = $context->id;
                $cap->roleid       = $roleid;
                $cap->capability   = $capability;
                $cap->permission   = CAP_ALLOW;
                $cap->timemodified = time();
                $cap->modifierid   = 0;

                $DB->insert_record('role_capabilities', $cap);
            }
        }

        // Main savepoint reached.
        upgrade_main_savepoint(true, 2016122800.00);
    }

    if ($oldversion < 2017020200.01) {

        // Define index useridfrom_timeuserfromdeleted_notification (not unique) to be added to message.
        $table = new xmldb_table('message');
        $index = new xmldb_index('useridfrom_timeuserfromdeleted_notification', XMLDB_INDEX_NOTUNIQUE, array('useridfrom', 'timeuserfromdeleted', 'notification'));

        // Conditionally launch add index useridfrom_timeuserfromdeleted_notification.
        if (!$dbman->index_exists($table, $index)) {
            $dbman->add_index($table, $index);
        }

        // Define index useridto_timeusertodeleted_notification (not unique) to be added to message.
        $index = new xmldb_index('useridto_timeusertodeleted_notification', XMLDB_INDEX_NOTUNIQUE, array('useridto', 'timeusertodeleted', 'notification'));

        // Conditionally launch add index useridto_timeusertodeleted_notification.
        if (!$dbman->index_exists($table, $index)) {
            $dbman->add_index($table, $index);
        }

        $index = new xmldb_index('useridto', XMLDB_INDEX_NOTUNIQUE, array('useridto'));

        // Conditionally launch drop index useridto.
        if ($dbman->index_exists($table, $index)) {
            $dbman->drop_index($table, $index);
        }

        // Main savepoint reached.
        upgrade_main_savepoint(true, 2017020200.01);
    }

    if ($oldversion < 2017020200.02) {

        // Define index useridfrom_timeuserfromdeleted_notification (not unique) to be added to message_read.
        $table = new xmldb_table('message_read');
        $index = new xmldb_index('useridfrom_timeuserfromdeleted_notification', XMLDB_INDEX_NOTUNIQUE, array('useridfrom', 'timeuserfromdeleted', 'notification'));

        // Conditionally launch add index useridfrom_timeuserfromdeleted_notification.
        if (!$dbman->index_exists($table, $index)) {
            $dbman->add_index($table, $index);
        }

        // Define index useridto_timeusertodeleted_notification (not unique) to be added to message_read.
        $index = new xmldb_index('useridto_timeusertodeleted_notification', XMLDB_INDEX_NOTUNIQUE, array('useridto', 'timeusertodeleted', 'notification'));

        // Conditionally launch add index useridto_timeusertodeleted_notification.
        if (!$dbman->index_exists($table, $index)) {
            $dbman->add_index($table, $index);
        }

        $index = new xmldb_index('useridto', XMLDB_INDEX_NOTUNIQUE, array('useridto'));

        // Conditionally launch drop index useridto.
        if ($dbman->index_exists($table, $index)) {
            $dbman->drop_index($table, $index);
        }

        // Main savepoint reached.
        upgrade_main_savepoint(true, 2017020200.02);
    }

    if ($oldversion < 2017020901.00) {

        // Delete "orphaned" block positions. Note, the query does not use indexes (because there are none),
        // if it runs too long during upgrade you can comment this line - it will leave orphaned records
        // in the database but they won't bother you.
        upgrade_block_positions();

        // Main savepoint reached.
        upgrade_main_savepoint(true, 2017020901.00);
    }

    if ($oldversion < 2017021300.00) {
        unset_config('loginpasswordautocomplete');
        upgrade_main_savepoint(true, 2017021300.00);
    }

    if ($oldversion < 2017021400.00) {
        // Define field visibleoncoursepage to be added to course_modules.
        $table = new xmldb_table('course_modules');
        $field = new xmldb_field('visibleoncoursepage', XMLDB_TYPE_INTEGER, '1', null, XMLDB_NOTNULL, null, '1', 'visible');

        // Conditionally launch add field visibleoncoursepage.
        if (!$dbman->field_exists($table, $field)) {
            $dbman->add_field($table, $field);
        }

        // Main savepoint reached.
        upgrade_main_savepoint(true, 2017021400.00);
    }

    if ($oldversion < 2017030700.00) {

        // Define field priority to be added to event.
        $table = new xmldb_table('event');
        $field = new xmldb_field('priority', XMLDB_TYPE_INTEGER, '10', null, null, null, null, 'subscriptionid');

        // Conditionally launch add field priority.
        if (!$dbman->field_exists($table, $field)) {
            $dbman->add_field($table, $field);
        }

        // Main savepoint reached.
        upgrade_main_savepoint(true, 2017030700.00);
    }

    if ($oldversion < 2017031400.00) {

        // Define table file_conversion to be created.
        $table = new xmldb_table('file_conversion');

        // Adding fields to table file_conversion.
        $table->add_field('id', XMLDB_TYPE_INTEGER, '10', null, XMLDB_NOTNULL, XMLDB_SEQUENCE, null);
        $table->add_field('usermodified', XMLDB_TYPE_INTEGER, '10', null, XMLDB_NOTNULL, null, null);
        $table->add_field('timecreated', XMLDB_TYPE_INTEGER, '10', null, XMLDB_NOTNULL, null, null);
        $table->add_field('timemodified', XMLDB_TYPE_INTEGER, '10', null, XMLDB_NOTNULL, null, null);
        $table->add_field('sourcefileid', XMLDB_TYPE_INTEGER, '10', null, XMLDB_NOTNULL, null, null);
        $table->add_field('targetformat', XMLDB_TYPE_CHAR, '100', null, XMLDB_NOTNULL, null, null);
        $table->add_field('status', XMLDB_TYPE_INTEGER, '10', null, null, null, '0');
        $table->add_field('statusmessage', XMLDB_TYPE_TEXT, null, null, null, null, null);
        $table->add_field('converter', XMLDB_TYPE_CHAR, '255', null, null, null, null);
        $table->add_field('destfileid', XMLDB_TYPE_INTEGER, '10', null, null, null, null);
        $table->add_field('data', XMLDB_TYPE_TEXT, null, null, null, null, null);

        // Adding keys to table file_conversion.
        $table->add_key('primary', XMLDB_KEY_PRIMARY, array('id'));
        $table->add_key('sourcefileid', XMLDB_KEY_FOREIGN, array('sourcefileid'), 'files', array('id'));
        $table->add_key('destfileid', XMLDB_KEY_FOREIGN, array('destfileid'), 'files', array('id'));

        // Conditionally launch create table for file_conversion.
        if (!$dbman->table_exists($table)) {
            $dbman->create_table($table);
        }

        // Main savepoint reached.
        upgrade_main_savepoint(true, 2017031400.00);
    }

    if ($oldversion < 2017040400.00) {

        // If block_course_overview is no longer present, replace with block_myoverview.
        if (!file_exists($CFG->dirroot . '/blocks/course_overview/block_course_overview.php')) {
            $DB->set_field('block_instances', 'blockname', 'myoverview', array('blockname' => 'course_overview'));
        }

        upgrade_main_savepoint(true, 2017040400.00);
    }

    if ($oldversion < 2017040401.00) {

        // If block_course_overview is no longer present, remove it.
        // Note - we do not need to completely remove the block context etc because we
        // have replaced all occurrences of block_course_overview with block_myoverview
        // in the upgrade step above.
        if (!file_exists($CFG->dirroot . '/blocks/course_overview/block_course_overview.php')) {
            // Delete the block from the block table.
            $DB->delete_records('block', array('name' => 'course_overview'));
            // Remove capabilities.
            capabilities_cleanup('block_course_overview');
            // Clean config.
            unset_all_config_for_plugin('block_course_overview');
        }

        upgrade_main_savepoint(true, 2017040401.00);
    }

    if ($oldversion < 2017040402.00) {

        // Define fields to be added to the 'event' table.
        $table = new xmldb_table('event');
        $fieldtype = new xmldb_field('type', XMLDB_TYPE_INTEGER, '4', null, XMLDB_NOTNULL, null, 0, 'instance');
        $fieldtimesort = new xmldb_field('timesort', XMLDB_TYPE_INTEGER, '10', null, false, null, null, 'timeduration');

        // Conditionally launch add field.
        if (!$dbman->field_exists($table, $fieldtype)) {
            $dbman->add_field($table, $fieldtype);
        }

        // Conditionally launch add field.
        if (!$dbman->field_exists($table, $fieldtimesort)) {
            $dbman->add_field($table, $fieldtimesort);
        }

        // Now, define the index we will be adding.
        $index = new xmldb_index('type-timesort', XMLDB_INDEX_NOTUNIQUE, array('type', 'timesort'));

        // Conditionally launch add index.
        if (!$dbman->index_exists($table, $index)) {
            $dbman->add_index($table, $index);
        }

        upgrade_main_savepoint(true, 2017040402.00);
    }

    if ($oldversion < 2017040700.01) {

        // Define table oauth2_issuer to be created.
        $table = new xmldb_table('oauth2_issuer');

        // Adding fields to table oauth2_issuer.
        $table->add_field('id', XMLDB_TYPE_INTEGER, '10', null, XMLDB_NOTNULL, XMLDB_SEQUENCE, null);
        $table->add_field('timecreated', XMLDB_TYPE_INTEGER, '10', null, XMLDB_NOTNULL, null, null);
        $table->add_field('timemodified', XMLDB_TYPE_INTEGER, '10', null, XMLDB_NOTNULL, null, null);
        $table->add_field('usermodified', XMLDB_TYPE_INTEGER, '10', null, XMLDB_NOTNULL, null, null);
        $table->add_field('name', XMLDB_TYPE_CHAR, '255', null, XMLDB_NOTNULL, null, null);
        $table->add_field('image', XMLDB_TYPE_TEXT, null, null, XMLDB_NOTNULL, null, null);
        $table->add_field('baseurl', XMLDB_TYPE_TEXT, null, null, XMLDB_NOTNULL, null, null);
        $table->add_field('clientid', XMLDB_TYPE_TEXT, null, null, XMLDB_NOTNULL, null, null);
        $table->add_field('clientsecret', XMLDB_TYPE_TEXT, null, null, XMLDB_NOTNULL, null, null);
        $table->add_field('loginscopes', XMLDB_TYPE_TEXT, null, null, XMLDB_NOTNULL, null, null);
        $table->add_field('loginscopesoffline', XMLDB_TYPE_TEXT, null, null, XMLDB_NOTNULL, null, null);
        $table->add_field('loginparams', XMLDB_TYPE_TEXT, null, null, XMLDB_NOTNULL, null, null);
        $table->add_field('loginparamsoffline', XMLDB_TYPE_TEXT, null, null, XMLDB_NOTNULL, null, null);
        $table->add_field('alloweddomains', XMLDB_TYPE_TEXT, null, null, XMLDB_NOTNULL, null, null);
        $table->add_field('scopessupported', XMLDB_TYPE_TEXT, null, null, null, null, null);
        $table->add_field('showonloginpage', XMLDB_TYPE_INTEGER, '2', null, XMLDB_NOTNULL, null, '1');
        $table->add_field('enabled', XMLDB_TYPE_INTEGER, '2', null, XMLDB_NOTNULL, null, '1');
        $table->add_field('sortorder', XMLDB_TYPE_INTEGER, '10', null, XMLDB_NOTNULL, null, null);

        // Adding keys to table oauth2_issuer.
        $table->add_key('primary', XMLDB_KEY_PRIMARY, array('id'));

        // Conditionally launch create table for oauth2_issuer.
        if (!$dbman->table_exists($table)) {
            $dbman->create_table($table);
        }

        // Main savepoint reached.
        upgrade_main_savepoint(true, 2017040700.01);
    }

    if ($oldversion < 2017040700.02) {

        // Define table oauth2_endpoint to be created.
        $table = new xmldb_table('oauth2_endpoint');

        // Adding fields to table oauth2_endpoint.
        $table->add_field('id', XMLDB_TYPE_INTEGER, '10', null, XMLDB_NOTNULL, XMLDB_SEQUENCE, null);
        $table->add_field('timecreated', XMLDB_TYPE_INTEGER, '10', null, XMLDB_NOTNULL, null, null);
        $table->add_field('timemodified', XMLDB_TYPE_INTEGER, '10', null, XMLDB_NOTNULL, null, null);
        $table->add_field('usermodified', XMLDB_TYPE_INTEGER, '10', null, XMLDB_NOTNULL, null, null);
        $table->add_field('name', XMLDB_TYPE_CHAR, '255', null, XMLDB_NOTNULL, null, null);
        $table->add_field('url', XMLDB_TYPE_TEXT, null, null, XMLDB_NOTNULL, null, null);
        $table->add_field('issuerid', XMLDB_TYPE_INTEGER, '10', null, XMLDB_NOTNULL, null, null);

        // Adding keys to table oauth2_endpoint.
        $table->add_key('primary', XMLDB_KEY_PRIMARY, array('id'));
        $table->add_key('issuer_id_key', XMLDB_KEY_FOREIGN, array('issuerid'), 'oauth2_issuer', array('id'));

        // Conditionally launch create table for oauth2_endpoint.
        if (!$dbman->table_exists($table)) {
            $dbman->create_table($table);
        }

        // Main savepoint reached.
        upgrade_main_savepoint(true, 2017040700.02);
    }

    if ($oldversion < 2017040700.03) {

        // Define table oauth2_system_account to be created.
        $table = new xmldb_table('oauth2_system_account');

        // Adding fields to table oauth2_system_account.
        $table->add_field('id', XMLDB_TYPE_INTEGER, '10', null, XMLDB_NOTNULL, XMLDB_SEQUENCE, null);
        $table->add_field('timecreated', XMLDB_TYPE_INTEGER, '10', null, XMLDB_NOTNULL, null, null);
        $table->add_field('timemodified', XMLDB_TYPE_INTEGER, '10', null, XMLDB_NOTNULL, null, null);
        $table->add_field('usermodified', XMLDB_TYPE_INTEGER, '10', null, XMLDB_NOTNULL, null, null);
        $table->add_field('issuerid', XMLDB_TYPE_INTEGER, '10', null, XMLDB_NOTNULL, null, null);
        $table->add_field('refreshtoken', XMLDB_TYPE_TEXT, null, null, XMLDB_NOTNULL, null, null);
        $table->add_field('grantedscopes', XMLDB_TYPE_TEXT, null, null, XMLDB_NOTNULL, null, null);
        $table->add_field('username', XMLDB_TYPE_TEXT, null, null, XMLDB_NOTNULL, null, null);
        $table->add_field('email', XMLDB_TYPE_TEXT, null, null, XMLDB_NOTNULL, null, null);

        // Adding keys to table oauth2_system_account.
        $table->add_key('primary', XMLDB_KEY_PRIMARY, array('id'));
        $table->add_key('issueridkey', XMLDB_KEY_FOREIGN_UNIQUE, array('issuerid'), 'oauth2_issuer', array('id'));

        // Conditionally launch create table for oauth2_system_account.
        if (!$dbman->table_exists($table)) {
            $dbman->create_table($table);
        }

        // Main savepoint reached.
        upgrade_main_savepoint(true, 2017040700.03);
    }

    if ($oldversion < 2017040700.04) {

        // Define table oauth2_user_field_mapping to be created.
        $table = new xmldb_table('oauth2_user_field_mapping');

        // Adding fields to table oauth2_user_field_mapping.
        $table->add_field('id', XMLDB_TYPE_INTEGER, '10', null, XMLDB_NOTNULL, XMLDB_SEQUENCE, null);
        $table->add_field('timemodified', XMLDB_TYPE_INTEGER, '10', null, XMLDB_NOTNULL, null, null);
        $table->add_field('timecreated', XMLDB_TYPE_INTEGER, '10', null, XMLDB_NOTNULL, null, null);
        $table->add_field('usermodified', XMLDB_TYPE_INTEGER, '10', null, XMLDB_NOTNULL, null, null);
        $table->add_field('issuerid', XMLDB_TYPE_INTEGER, '10', null, XMLDB_NOTNULL, null, null);
        $table->add_field('externalfield', XMLDB_TYPE_CHAR, '64', null, XMLDB_NOTNULL, null, null);
        $table->add_field('internalfield', XMLDB_TYPE_CHAR, '64', null, XMLDB_NOTNULL, null, null);

        // Adding keys to table oauth2_user_field_mapping.
        $table->add_key('primary', XMLDB_KEY_PRIMARY, array('id'));
        $table->add_key('issuerkey', XMLDB_KEY_FOREIGN, array('issuerid'), 'oauth2_issuer', array('id'));
        $table->add_key('uniqinternal', XMLDB_KEY_UNIQUE, array('issuerid', 'internalfield'));

        // Conditionally launch create table for oauth2_user_field_mapping.
        if (!$dbman->table_exists($table)) {
            $dbman->create_table($table);
        }

        // Main savepoint reached.
        upgrade_main_savepoint(true, 2017040700.04);
    }

    if ($oldversion < 2017041801.00) {

        // Define table course_completion_defaults to be created.
        $table = new xmldb_table('course_completion_defaults');

        // Adding fields to table course_completion_defaults.
        $table->add_field('id', XMLDB_TYPE_INTEGER, '10', null, XMLDB_NOTNULL, XMLDB_SEQUENCE, null);
        $table->add_field('course', XMLDB_TYPE_INTEGER, '10', null, XMLDB_NOTNULL, null, null);
        $table->add_field('module', XMLDB_TYPE_INTEGER, '10', null, XMLDB_NOTNULL, null, null);
        $table->add_field('completion', XMLDB_TYPE_INTEGER, '1', null, XMLDB_NOTNULL, null, '0');
        $table->add_field('completionview', XMLDB_TYPE_INTEGER, '1', null, XMLDB_NOTNULL, null, '0');
        $table->add_field('completionusegrade', XMLDB_TYPE_INTEGER, '1', null, XMLDB_NOTNULL, null, '0');
        $table->add_field('completionexpected', XMLDB_TYPE_INTEGER, '10', null, XMLDB_NOTNULL, null, '0');
        $table->add_field('customrules', XMLDB_TYPE_TEXT, null, null, null, null, null);

        // Adding keys to table course_completion_defaults.
        $table->add_key('primary', XMLDB_KEY_PRIMARY, array('id'));
        $table->add_key('module', XMLDB_KEY_FOREIGN, array('module'), 'modules', array('id'));
        $table->add_key('course', XMLDB_KEY_FOREIGN, array('course'), 'course', array('id'));

        // Adding indexes to table course_completion_defaults.
        $table->add_index('coursemodule', XMLDB_INDEX_UNIQUE, array('course', 'module'));

        // Conditionally launch create table for course_completion_defaults.
        if (!$dbman->table_exists($table)) {
            $dbman->create_table($table);
        }

        upgrade_main_savepoint(true, 2017041801.00);
    }

    if ($oldversion < 2017050500.01) {
        // Get the list of parent event IDs.
        $sql = "SELECT DISTINCT repeatid
                           FROM {event}
                          WHERE repeatid <> 0";
        $parentids = array_keys($DB->get_records_sql($sql));
        // Check if there are repeating events we need to process.
        if (!empty($parentids)) {
            // The repeat IDs of parent events should match their own ID.
            // So we need to update parent events that have non-matching IDs and repeat IDs.
            list($insql, $params) = $DB->get_in_or_equal($parentids);
            $updatesql = "UPDATE {event}
                             SET repeatid = id
                           WHERE id <> repeatid
                                 AND id $insql";
            $DB->execute($updatesql, $params);
        }

        // Main savepoint reached.
        upgrade_main_savepoint(true, 2017050500.01);
    }

    if ($oldversion < 2017050500.02) {
        // MDL-58684:
        // Remove all portfolio_tempdata records as these may contain serialized \file_system type objects, which are now unable to
        // be unserialized because of changes to the file storage API made in MDL-46375. Portfolio now stores an id reference to
        // files instead of the object.
        // These records are normally removed after a successful export, however, can be left behind if the user abandons the
        // export attempt (a stale record). Additionally, each stale record cannot be reused and is normally cleaned up by the cron
        // task core\task\portfolio_cron_task. Since the cron task tries to unserialize them, and generates a warning, we'll remove
        // all records here.
        $DB->delete_records_select('portfolio_tempdata', 'id > ?', [0]);

        // Main savepoint reached.
        upgrade_main_savepoint(true, 2017050500.02);
    }

    if ($oldversion < 2017050900.01) {
        // Create adhoc task for upgrading of existing calendar events.
        $record = new \stdClass();
        $record->classname = '\core\task\refresh_mod_calendar_events_task';
        $record->component = 'core';

        // Next run time based from nextruntime computation in \core\task\manager::queue_adhoc_task().
        $nextruntime = time() - 1;
        $record->nextruntime = $nextruntime;
        $DB->insert_record('task_adhoc', $record);

        // Main savepoint reached.
        upgrade_main_savepoint(true, 2017050900.01);
    }

    // Automatically generated Moodle v3.3.0 release upgrade line.
    // Put any upgrade step following this.

    if ($oldversion < 2017061201.00) {
        $table = new xmldb_table('course_sections');
        $field = new xmldb_field('timemodified', XMLDB_TYPE_INTEGER, '10', null, XMLDB_NOTNULL, null, '0', 'availability');

        // Define a field 'timemodified' in the 'course_sections' table.
        if (!$dbman->field_exists($table, $field)) {
            $dbman->add_field($table, $field);
        }

        upgrade_main_savepoint(true, 2017061201.00);
    }

    if ($oldversion < 2017061301.00) {
        // Check if the value of 'navcourselimit' is set to the old default value, if so, change it to the new default.
        if ($CFG->navcourselimit == 20) {
            set_config('navcourselimit', 10);
        }

        // Main savepoint reached.
        upgrade_main_savepoint(true, 2017061301.00);
    }

    if ($oldversion < 2017071000.00) {

        // Define field requireconfirmation to be added to oauth2_issuer.
        $table = new xmldb_table('oauth2_issuer');
        $field = new xmldb_field('requireconfirmation', XMLDB_TYPE_INTEGER, '2', null, XMLDB_NOTNULL, null, '1', 'sortorder');

        // Conditionally launch add field requireconfirmation.
        if (!$dbman->field_exists($table, $field)) {
            $dbman->add_field($table, $field);
        }

        // Main savepoint reached.
        upgrade_main_savepoint(true, 2017071000.00);
    }

    if ($oldversion < 2017071001.00) {

        // Define field timemodified to be added to block_instances.
        $table = new xmldb_table('block_instances');
        $field = new xmldb_field('timemodified', XMLDB_TYPE_INTEGER, '10', null, null,
                null, null, 'configdata');

        // Conditionally launch add field timemodified.
        if (!$dbman->field_exists($table, $field)) {
            $dbman->add_field($table, $field);

            // Set field to current time.
            $DB->set_field('block_instances', 'timemodified', time());

            // Changing nullability of field timemodified on table block_instances to not null.
            $field = new xmldb_field('timemodified', XMLDB_TYPE_INTEGER, '10', null, XMLDB_NOTNULL,
                    null, null, 'configdata');

            // Launch change of nullability for field timemodified.
            $dbman->change_field_notnull($table, $field);

            // Define index timemodified (not unique) to be added to block_instances.
            $index = new xmldb_index('timemodified', XMLDB_INDEX_NOTUNIQUE, array('timemodified'));

            // Conditionally launch add index timemodified.
            if (!$dbman->index_exists($table, $index)) {
                $dbman->add_index($table, $index);
            }
        }

        // Define field timecreated to be added to block_instances.
        $field = new xmldb_field('timecreated', XMLDB_TYPE_INTEGER, '10', null, null,
                null, null, 'configdata');

        // Conditionally launch add field timecreated.
        if (!$dbman->field_exists($table, $field)) {
            $dbman->add_field($table, $field);

            // Set field to current time.
            $DB->set_field('block_instances', 'timecreated', time());

            // Changing nullability of field timecreated on table block_instances to not null.
            $field = new xmldb_field('timecreated', XMLDB_TYPE_INTEGER, '10', null, XMLDB_NOTNULL,
                    null, null, 'configdata');

            // Launch change of nullability for field timecreated.
            $dbman->change_field_notnull($table, $field);
        }

        // Main savepoint reached.
        upgrade_main_savepoint(true, 2017071001.00);
    }

    if ($oldversion < 2017071100.00 ) {
        // Clean old upgrade setting not used anymore.
        unset_config('upgrade_minmaxgradestepignored');
        upgrade_main_savepoint(true, 2017071100.00);
    }

    if ($oldversion < 2017072000.02) {

        // Define table analytics_models to be created.
        $table = new xmldb_table('analytics_models');

        // Adding fields to table analytics_models.
        $table->add_field('id', XMLDB_TYPE_INTEGER, '10', null, XMLDB_NOTNULL, XMLDB_SEQUENCE, null);
        $table->add_field('enabled', XMLDB_TYPE_INTEGER, '1', null, XMLDB_NOTNULL, null, '0');
        $table->add_field('trained', XMLDB_TYPE_INTEGER, '1', null, XMLDB_NOTNULL, null, '0');
        $table->add_field('target', XMLDB_TYPE_CHAR, '255', null, XMLDB_NOTNULL, null, null);
        $table->add_field('indicators', XMLDB_TYPE_TEXT, null, null, XMLDB_NOTNULL, null, null);
        $table->add_field('timesplitting', XMLDB_TYPE_CHAR, '255', null, null, null, null);
        $table->add_field('version', XMLDB_TYPE_INTEGER, '10', null, XMLDB_NOTNULL, null, null);
        $table->add_field('timecreated', XMLDB_TYPE_INTEGER, '10', null, null, null, null);
        $table->add_field('timemodified', XMLDB_TYPE_INTEGER, '10', null, XMLDB_NOTNULL, null, null);
        $table->add_field('usermodified', XMLDB_TYPE_INTEGER, '10', null, XMLDB_NOTNULL, null, null);

        // Adding keys to table analytics_models.
        $table->add_key('primary', XMLDB_KEY_PRIMARY, array('id'));

        // Adding indexes to table analytics_models.
        $table->add_index('enabledandtrained', XMLDB_INDEX_NOTUNIQUE, array('enabled', 'trained'));

        // Conditionally launch create table for analytics_models.
        if (!$dbman->table_exists($table)) {
            $dbman->create_table($table);
        }

        // Define table analytics_models_log to be created.
        $table = new xmldb_table('analytics_models_log');

        // Adding fields to table analytics_models_log.
        $table->add_field('id', XMLDB_TYPE_INTEGER, '10', null, XMLDB_NOTNULL, XMLDB_SEQUENCE, null);
        $table->add_field('modelid', XMLDB_TYPE_INTEGER, '10', null, XMLDB_NOTNULL, null, null);
        $table->add_field('version', XMLDB_TYPE_INTEGER, '10', null, XMLDB_NOTNULL, null, null);
        $table->add_field('target', XMLDB_TYPE_CHAR, '255', null, XMLDB_NOTNULL, null, null);
        $table->add_field('indicators', XMLDB_TYPE_TEXT, null, null, XMLDB_NOTNULL, null, null);
        $table->add_field('timesplitting', XMLDB_TYPE_CHAR, '255', null, null, null, null);
        $table->add_field('score', XMLDB_TYPE_NUMBER, '10, 5', null, XMLDB_NOTNULL, null, '0');
        $table->add_field('info', XMLDB_TYPE_TEXT, null, null, null, null, null);
        $table->add_field('dir', XMLDB_TYPE_TEXT, null, null, XMLDB_NOTNULL, null, null);
        $table->add_field('timecreated', XMLDB_TYPE_INTEGER, '10', null, XMLDB_NOTNULL, null, null);
        $table->add_field('usermodified', XMLDB_TYPE_INTEGER, '10', null, XMLDB_NOTNULL, null, null);

        // Adding keys to table analytics_models_log.
        $table->add_key('primary', XMLDB_KEY_PRIMARY, array('id'));

        // Adding indexes to table analytics_models_log.
        $table->add_index('modelid', XMLDB_INDEX_NOTUNIQUE, array('modelid'));

        // Conditionally launch create table for analytics_models_log.
        if (!$dbman->table_exists($table)) {
            $dbman->create_table($table);
        }

        // Define table analytics_predictions to be created.
        $table = new xmldb_table('analytics_predictions');

        // Adding fields to table analytics_predictions.
        $table->add_field('id', XMLDB_TYPE_INTEGER, '10', null, XMLDB_NOTNULL, XMLDB_SEQUENCE, null);
        $table->add_field('modelid', XMLDB_TYPE_INTEGER, '10', null, XMLDB_NOTNULL, null, null);
        $table->add_field('contextid', XMLDB_TYPE_INTEGER, '10', null, XMLDB_NOTNULL, null, null);
        $table->add_field('sampleid', XMLDB_TYPE_INTEGER, '10', null, XMLDB_NOTNULL, null, null);
        $table->add_field('rangeindex', XMLDB_TYPE_INTEGER, '5', null, XMLDB_NOTNULL, null, null);
        $table->add_field('prediction', XMLDB_TYPE_INTEGER, '2', null, XMLDB_NOTNULL, null, null);
        $table->add_field('predictionscore', XMLDB_TYPE_NUMBER, '10, 5', null, XMLDB_NOTNULL, null, null);
        $table->add_field('calculations', XMLDB_TYPE_TEXT, null, null, XMLDB_NOTNULL, null, null);
        $table->add_field('timecreated', XMLDB_TYPE_INTEGER, '10', null, XMLDB_NOTNULL, null, '0');

        // Adding keys to table analytics_predictions.
        $table->add_key('primary', XMLDB_KEY_PRIMARY, array('id'));

        // Adding indexes to table analytics_predictions.
        $table->add_index('modelidandcontextid', XMLDB_INDEX_NOTUNIQUE, array('modelid', 'contextid'));

        // Conditionally launch create table for analytics_predictions.
        if (!$dbman->table_exists($table)) {
            $dbman->create_table($table);
        }

        // Define table analytics_train_samples to be created.
        $table = new xmldb_table('analytics_train_samples');

        // Adding fields to table analytics_train_samples.
        $table->add_field('id', XMLDB_TYPE_INTEGER, '10', null, XMLDB_NOTNULL, XMLDB_SEQUENCE, null);
        $table->add_field('modelid', XMLDB_TYPE_INTEGER, '10', null, XMLDB_NOTNULL, null, null);
        $table->add_field('analysableid', XMLDB_TYPE_INTEGER, '10', null, XMLDB_NOTNULL, null, null);
        $table->add_field('timesplitting', XMLDB_TYPE_CHAR, '255', null, XMLDB_NOTNULL, null, null);
        $table->add_field('fileid', XMLDB_TYPE_INTEGER, '10', null, XMLDB_NOTNULL, null, null);
        $table->add_field('sampleids', XMLDB_TYPE_TEXT, null, null, XMLDB_NOTNULL, null, null);
        $table->add_field('timecreated', XMLDB_TYPE_INTEGER, '10', null, XMLDB_NOTNULL, null, '0');

        // Adding keys to table analytics_train_samples.
        $table->add_key('primary', XMLDB_KEY_PRIMARY, array('id'));

        // Adding indexes to table analytics_train_samples.
        $table->add_index('modelidandanalysableidandtimesplitting', XMLDB_INDEX_NOTUNIQUE,
            array('modelid', 'analysableid', 'timesplitting'));

        // Conditionally launch create table for analytics_train_samples.
        if (!$dbman->table_exists($table)) {
            $dbman->create_table($table);
        }

        // Define table analytics_predict_ranges to be created.
        $table = new xmldb_table('analytics_predict_ranges');

        // Adding fields to table analytics_predict_ranges.
        $table->add_field('id', XMLDB_TYPE_INTEGER, '10', null, XMLDB_NOTNULL, XMLDB_SEQUENCE, null);
        $table->add_field('modelid', XMLDB_TYPE_INTEGER, '10', null, XMLDB_NOTNULL, null, null);
        $table->add_field('analysableid', XMLDB_TYPE_INTEGER, '10', null, XMLDB_NOTNULL, null, null);
        $table->add_field('timesplitting', XMLDB_TYPE_CHAR, '255', null, XMLDB_NOTNULL, null, null);
        $table->add_field('rangeindex', XMLDB_TYPE_INTEGER, '10', null, XMLDB_NOTNULL, null, null);
        $table->add_field('timecreated', XMLDB_TYPE_INTEGER, '10', null, XMLDB_NOTNULL, null, '0');

        // Adding keys to table analytics_predict_ranges.
        $table->add_key('primary', XMLDB_KEY_PRIMARY, array('id'));

        // Adding indexes to table analytics_predict_ranges.
        $table->add_index('modelidandanalysableidandtimesplitting', XMLDB_INDEX_NOTUNIQUE,
            array('modelid', 'analysableid', 'timesplitting'));

        // Conditionally launch create table for analytics_predict_ranges.
        if (!$dbman->table_exists($table)) {
            $dbman->create_table($table);
        }

        // Define table analytics_used_files to be created.
        $table = new xmldb_table('analytics_used_files');

        // Adding fields to table analytics_used_files.
        $table->add_field('id', XMLDB_TYPE_INTEGER, '10', null, XMLDB_NOTNULL, XMLDB_SEQUENCE, null);
        $table->add_field('modelid', XMLDB_TYPE_INTEGER, '10', null, XMLDB_NOTNULL, null, '0');
        $table->add_field('fileid', XMLDB_TYPE_INTEGER, '10', null, XMLDB_NOTNULL, null, '0');
        $table->add_field('action', XMLDB_TYPE_CHAR, '50', null, XMLDB_NOTNULL, null, null);
        $table->add_field('time', XMLDB_TYPE_INTEGER, '10', null, XMLDB_NOTNULL, null, '0');

        // Adding keys to table analytics_used_files.
        $table->add_key('primary', XMLDB_KEY_PRIMARY, array('id'));

        // Adding indexes to table analytics_used_files.
        $table->add_index('modelidandfileidandaction', XMLDB_INDEX_NOTUNIQUE, array('modelid', 'fileid', 'action'));

        // Conditionally launch create table for analytics_used_files.
        if (!$dbman->table_exists($table)) {
            $dbman->create_table($table);
        }

        $now = time();
        $admin = get_admin();

        $targetname = '\core\analytics\target\course_dropout';
        if (!$DB->record_exists('analytics_models', array('target' => $targetname))) {
            // We can not use API calls to create the built-in models.
            $modelobj = new stdClass();
            $modelobj->target = $targetname;
            $modelobj->indicators = json_encode(array(
                '\mod_assign\analytics\indicator\cognitive_depth',
                '\mod_assign\analytics\indicator\social_breadth',
                '\mod_book\analytics\indicator\cognitive_depth',
                '\mod_book\analytics\indicator\social_breadth',
                '\mod_chat\analytics\indicator\cognitive_depth',
                '\mod_chat\analytics\indicator\social_breadth',
                '\mod_choice\analytics\indicator\cognitive_depth',
                '\mod_choice\analytics\indicator\social_breadth',
                '\mod_data\analytics\indicator\cognitive_depth',
                '\mod_data\analytics\indicator\social_breadth',
                '\mod_feedback\analytics\indicator\cognitive_depth',
                '\mod_feedback\analytics\indicator\social_breadth',
                '\mod_folder\analytics\indicator\cognitive_depth',
                '\mod_folder\analytics\indicator\social_breadth',
                '\mod_forum\analytics\indicator\cognitive_depth',
                '\mod_forum\analytics\indicator\social_breadth',
                '\mod_glossary\analytics\indicator\cognitive_depth',
                '\mod_glossary\analytics\indicator\social_breadth',
                '\mod_imscp\analytics\indicator\cognitive_depth',
                '\mod_imscp\analytics\indicator\social_breadth',
                '\mod_label\analytics\indicator\cognitive_depth',
                '\mod_label\analytics\indicator\social_breadth',
                '\mod_lesson\analytics\indicator\cognitive_depth',
                '\mod_lesson\analytics\indicator\social_breadth',
                '\mod_lti\analytics\indicator\cognitive_depth',
                '\mod_lti\analytics\indicator\social_breadth',
                '\mod_page\analytics\indicator\cognitive_depth',
                '\mod_page\analytics\indicator\social_breadth',
                '\mod_quiz\analytics\indicator\cognitive_depth',
                '\mod_quiz\analytics\indicator\social_breadth',
                '\mod_resource\analytics\indicator\cognitive_depth',
                '\mod_resource\analytics\indicator\social_breadth',
                '\mod_scorm\analytics\indicator\cognitive_depth',
                '\mod_scorm\analytics\indicator\social_breadth',
                '\mod_survey\analytics\indicator\cognitive_depth',
                '\mod_survey\analytics\indicator\social_breadth',
                '\mod_url\analytics\indicator\cognitive_depth',
                '\mod_url\analytics\indicator\social_breadth',
                '\mod_wiki\analytics\indicator\cognitive_depth',
                '\mod_wiki\analytics\indicator\social_breadth',
                '\mod_workshop\analytics\indicator\cognitive_depth',
                '\mod_workshop\analytics\indicator\social_breadth',
            ));
            $modelobj->version = $now;
            $modelobj->timecreated = $now;
            $modelobj->timemodified = $now;
            $modelobj->usermodified = $admin->id;
            $DB->insert_record('analytics_models', $modelobj);
        }

        $targetname = '\core\analytics\target\no_teaching';
        if (!$DB->record_exists('analytics_models', array('target' => $targetname))) {
            $modelobj = new stdClass();
            $modelobj->enabled = 1;
            $modelobj->trained = 1;
            $modelobj->target = $targetname;
            $modelobj->indicators = json_encode(array('\core_course\analytics\indicator\no_teacher'));
            $modelobj->timesplitting = '\core\analytics\time_splitting\single_range';
            $modelobj->version = $now;
            $modelobj->timecreated = $now;
            $modelobj->timemodified = $now;
            $modelobj->usermodified = $admin->id;
            $DB->insert_record('analytics_models', $modelobj);
        }

        // Main savepoint reached.
        upgrade_main_savepoint(true, 2017072000.02);
    }

    if ($oldversion < 2017072700.01) {
        // Changing nullability of field email on table oauth2_system_account to null.
        $table = new xmldb_table('oauth2_system_account');
        $field = new xmldb_field('email', XMLDB_TYPE_TEXT, null, null, null, null, null, 'grantedscopes');

        // Launch change of nullability for field email.
        $dbman->change_field_notnull($table, $field);

        // Main savepoint reached.
        upgrade_main_savepoint(true, 2017072700.01);
    }

    if ($oldversion < 2017072700.02) {

        // If the site was previously registered with http://hub.moodle.org change the registration to
        // point to https://moodle.net - this is the correct hub address using https protocol.
        $oldhuburl = "http://hub.moodle.org";
        $newhuburl = "https://moodle.net";
        $cleanoldhuburl = preg_replace('/[^A-Za-z0-9_-]/i', '', $oldhuburl);
        $cleannewhuburl = preg_replace('/[^A-Za-z0-9_-]/i', '', $newhuburl);

        // Update existing registration.
        $DB->execute("UPDATE {registration_hubs} SET hubname = ?, huburl = ? WHERE huburl = ?",
            ['Moodle.net', $newhuburl, $oldhuburl]);

        // Update settings of existing registration.
        $sqlnamelike = $DB->sql_like('name', '?');
        $entries = $DB->get_records_sql("SELECT * FROM {config_plugins} where plugin=? and " . $sqlnamelike,
            ['hub', '%' . $DB->sql_like_escape('_' . $cleanoldhuburl)]);
        foreach ($entries as $entry) {
            $newname = substr($entry->name, 0, -strlen($cleanoldhuburl)) . $cleannewhuburl;
            try {
                $DB->update_record('config_plugins', ['id' => $entry->id, 'name' => $newname]);
            } catch (dml_exception $e) {
                // Entry with new name already exists, remove the one with an old name.
                $DB->delete_records('config_plugins', ['id' => $entry->id]);
            }
        }

        // Update published courses.
        $DB->execute('UPDATE {course_published} SET huburl = ? WHERE huburl = ?', [$newhuburl, $oldhuburl]);

        // Main savepoint reached.
        upgrade_main_savepoint(true, 2017072700.02);
    }

    if ($oldversion < 2017080700.01) {

        // Get the table by its previous name.
        $table = new xmldb_table('analytics_predict_ranges');
        if ($dbman->table_exists($table)) {

            // We can only accept this because we are in master.
            $DB->delete_records('analytics_predictions');
            $DB->delete_records('analytics_used_files', array('action' => 'predicted'));
            $DB->delete_records('analytics_predict_ranges');

            // Define field sampleids to be added to analytics_predict_ranges (renamed below to analytics_predict_samples).
            $field = new xmldb_field('sampleids', XMLDB_TYPE_TEXT, null, null, XMLDB_NOTNULL, null, null, 'rangeindex');

            // Conditionally launch add field sampleids.
            if (!$dbman->field_exists($table, $field)) {
                $dbman->add_field($table, $field);
            }

            // Define field timemodified to be added to analytics_predict_ranges (renamed below to analytics_predict_samples).
            $field = new xmldb_field('timemodified', XMLDB_TYPE_INTEGER, '10', null, XMLDB_NOTNULL, null, '0', 'timecreated');

            // Conditionally launch add field timemodified.
            if (!$dbman->field_exists($table, $field)) {
                $dbman->add_field($table, $field);
            }

            // Rename the table to its new name.
            $dbman->rename_table($table, 'analytics_predict_samples');
        }

        $table = new xmldb_table('analytics_predict_samples');

        $index = new xmldb_index('modelidandanalysableidandtimesplitting', XMLDB_INDEX_NOTUNIQUE,
            array('modelid', 'analysableid', 'timesplitting'));

        // Conditionally launch drop index.
        if ($dbman->index_exists($table, $index)) {
            $dbman->drop_index($table, $index);
        }

        $index = new xmldb_index('modelidandanalysableidandtimesplittingandrangeindex', XMLDB_INDEX_NOTUNIQUE,
            array('modelid', 'analysableid', 'timesplitting', 'rangeindex'));

        // Conditionally launch add index.
        if (!$dbman->index_exists($table, $index)) {
            $dbman->add_index($table, $index);
        }

        // Main savepoint reached.
        upgrade_main_savepoint(true, 2017080700.01);
    }

    if ($oldversion < 2017082200.00) {
        $plugins = ['radius', 'fc', 'nntp', 'pam', 'pop3', 'imap'];

        foreach ($plugins as $plugin) {
            // Check to see if the plugin exists on disk.
            // If it does not, remove the config for it.
            if (!file_exists($CFG->dirroot . "/auth/{$plugin}/auth.php")) {
                // Clean config.
                unset_all_config_for_plugin("auth_{$plugin}");
            }
        }
        upgrade_main_savepoint(true, 2017082200.00);
    }

    if ($oldversion < 2017082200.01) {

        // Define table analytics_indicator_calc to be created.
        $table = new xmldb_table('analytics_indicator_calc');

        // Adding fields to table analytics_indicator_calc.
        $table->add_field('id', XMLDB_TYPE_INTEGER, '10', null, XMLDB_NOTNULL, XMLDB_SEQUENCE, null);
        $table->add_field('starttime', XMLDB_TYPE_INTEGER, '10', null, XMLDB_NOTNULL, null, null);
        $table->add_field('endtime', XMLDB_TYPE_INTEGER, '10', null, XMLDB_NOTNULL, null, null);
        $table->add_field('contextid', XMLDB_TYPE_INTEGER, '10', null, XMLDB_NOTNULL, null, null);
        $table->add_field('sampleorigin', XMLDB_TYPE_CHAR, '255', null, XMLDB_NOTNULL, null, null);
        $table->add_field('sampleid', XMLDB_TYPE_INTEGER, '10', null, XMLDB_NOTNULL, null, null);
        $table->add_field('indicator', XMLDB_TYPE_CHAR, '255', null, XMLDB_NOTNULL, null, null);
        $table->add_field('value', XMLDB_TYPE_NUMBER, '10, 2', null, null, null, null);
        $table->add_field('timecreated', XMLDB_TYPE_INTEGER, '10', null, XMLDB_NOTNULL, null, null);

        // Adding keys to table analytics_indicator_calc.
        $table->add_key('primary', XMLDB_KEY_PRIMARY, array('id'));

        // Adding indexes to table analytics_indicator_calc.
        $table->add_index('starttime-endtime-contextid', XMLDB_INDEX_NOTUNIQUE, array('starttime', 'endtime', 'contextid'));

        // Conditionally launch create table for analytics_indicator_calc.
        if (!$dbman->table_exists($table)) {
            $dbman->create_table($table);
        }

        // Main savepoint reached.
        upgrade_main_savepoint(true, 2017082200.01);
    }

    if ($oldversion < 2017082300.01) {

        // This script in included in each major version upgrade process so make sure we don't run it twice.
        if (empty($CFG->linkcoursesectionsupgradescriptwasrun)) {
            // Check if the site is using a boost-based theme.
            // If value of 'linkcoursesections' is set to the old default value, change it to the new default.
            if (upgrade_theme_is_from_family('boost', $CFG->theme)) {
                set_config('linkcoursesections', 1);
            }
            set_config('linkcoursesectionsupgradescriptwasrun', 1);
        }

        // Main savepoint reached.
        upgrade_main_savepoint(true, 2017082300.01);
    }

    if ($oldversion < 2017082500.00) {
        // Handle FKs for the table 'analytics_models_log'.
        $table = new xmldb_table('analytics_models_log');

        // Remove the existing index before adding FK (which creates an index).
        $index = new xmldb_index('modelid', XMLDB_INDEX_NOTUNIQUE, array('modelid'));

        // Conditionally launch drop index.
        if ($dbman->index_exists($table, $index)) {
            $dbman->drop_index($table, $index);
        }

        // Now, add the FK.
        $key = new xmldb_key('modelid', XMLDB_KEY_FOREIGN, array('modelid'), 'analytics_models', array('id'));
        $dbman->add_key($table, $key);

        // Handle FKs for the table 'analytics_predictions'.
        $table = new xmldb_table('analytics_predictions');
        $key = new xmldb_key('modelid', XMLDB_KEY_FOREIGN, array('modelid'), 'analytics_models', array('id'));
        $dbman->add_key($table, $key);

        $key = new xmldb_key('contextid', XMLDB_KEY_FOREIGN, array('contextid'), 'context', array('id'));
        $dbman->add_key($table, $key);

        // Handle FKs for the table 'analytics_train_samples'.
        $table = new xmldb_table('analytics_train_samples');
        $key = new xmldb_key('modelid', XMLDB_KEY_FOREIGN, array('modelid'), 'analytics_models', array('id'));
        $dbman->add_key($table, $key);

        $key = new xmldb_key('fileid', XMLDB_KEY_FOREIGN, array('fileid'), 'files', array('id'));
        $dbman->add_key($table, $key);

        // Handle FKs for the table 'analytics_predict_samples'.
        $table = new xmldb_table('analytics_predict_samples');
        $key = new xmldb_key('modelid', XMLDB_KEY_FOREIGN, array('modelid'), 'analytics_models', array('id'));
        $dbman->add_key($table, $key);

        // Handle FKs for the table 'analytics_used_files'.
        $table = new xmldb_table('analytics_used_files');
        $key = new xmldb_key('modelid', XMLDB_KEY_FOREIGN, array('modelid'), 'analytics_models', array('id'));
        $dbman->add_key($table, $key);

        $key = new xmldb_key('fileid', XMLDB_KEY_FOREIGN, array('fileid'), 'files', array('id'));
        $dbman->add_key($table, $key);

        // Handle FKs for the table 'analytics_indicator_calc'.
        $table = new xmldb_table('analytics_indicator_calc');
        $key = new xmldb_key('contextid', XMLDB_KEY_FOREIGN, array('contextid'), 'context', array('id'));
        $dbman->add_key($table, $key);

        // Main savepoint reached.
        upgrade_main_savepoint(true, 2017082500.00);
    }

    if ($oldversion < 2017082800.00) {

        // Changing type of field prediction on table analytics_predictions to number.
        $table = new xmldb_table('analytics_predictions');
        $field = new xmldb_field('prediction', XMLDB_TYPE_NUMBER, '10, 2', null, XMLDB_NOTNULL, null, null, 'rangeindex');

        // Launch change of type for field prediction.
        $dbman->change_field_type($table, $field);

        // Main savepoint reached.
        upgrade_main_savepoint(true, 2017082800.00);
    }

    if ($oldversion < 2017090700.01) {

        // Define table analytics_prediction_actions to be created.
        $table = new xmldb_table('analytics_prediction_actions');

        // Adding fields to table analytics_prediction_actions.
        $table->add_field('id', XMLDB_TYPE_INTEGER, '10', null, XMLDB_NOTNULL, XMLDB_SEQUENCE, null);
        $table->add_field('predictionid', XMLDB_TYPE_INTEGER, '10', null, XMLDB_NOTNULL, null, null);
        $table->add_field('userid', XMLDB_TYPE_INTEGER, '10', null, XMLDB_NOTNULL, null, null);
        $table->add_field('actionname', XMLDB_TYPE_CHAR, '255', null, XMLDB_NOTNULL, null, null);
        $table->add_field('timecreated', XMLDB_TYPE_INTEGER, '10', null, XMLDB_NOTNULL, null, null);

        // Adding keys to table analytics_prediction_actions.
        $table->add_key('primary', XMLDB_KEY_PRIMARY, array('id'));
        $table->add_key('predictionid', XMLDB_KEY_FOREIGN, array('predictionid'), 'analytics_predictions', array('id'));
        $table->add_key('userid', XMLDB_KEY_FOREIGN, array('userid'), 'user', array('id'));

        // Adding indexes to table analytics_prediction_actions.
        $table->add_index('predictionidanduseridandactionname', XMLDB_INDEX_NOTUNIQUE,
            array('predictionid', 'userid', 'actionname'));

        // Conditionally launch create table for analytics_prediction_actions.
        if (!$dbman->table_exists($table)) {
            $dbman->create_table($table);
        }

        // Main savepoint reached.
        upgrade_main_savepoint(true, 2017090700.01);
    }

    if ($oldversion < 2017091200.00) {
        // Force all messages to be reindexed.
        set_config('core_message_message_sent_lastindexrun', '0', 'core_search');
        set_config('core_message_message_received_lastindexrun', '0', 'core_search');

        // Main savepoint reached.
        upgrade_main_savepoint(true, 2017091200.00);
    }

    if ($oldversion < 2017091201.00) {
        // Define field userid to be added to task_adhoc.
        $table = new xmldb_table('task_adhoc');
        $field = new xmldb_field('userid', XMLDB_TYPE_INTEGER, '10', null, null, null, null, 'customdata');

        // Conditionally launch add field userid.
        if (!$dbman->field_exists($table, $field)) {
            $dbman->add_field($table, $field);
        }

        $key = new xmldb_key('useriduser', XMLDB_KEY_FOREIGN, array('userid'), 'user', array('id'));

        // Launch add key userid_user.
        $dbman->add_key($table, $key);

        // Main savepoint reached.
        upgrade_main_savepoint(true, 2017091201.00);
    }

    if ($oldversion < 2017092201.00) {

        // Remove duplicate registrations.
        $newhuburl = "https://moodle.net";
        $registrations = $DB->get_records('registration_hubs', ['huburl' => $newhuburl], 'confirmed DESC, id ASC');
        if (count($registrations) > 1) {
            $reg = array_shift($registrations);
            $DB->delete_records_select('registration_hubs', 'huburl = ? AND id <> ?', [$newhuburl, $reg->id]);
        }

        // Main savepoint reached.
        upgrade_main_savepoint(true, 2017092201.00);
    }

    if ($oldversion < 2017092202.00) {

        if (!file_exists($CFG->dirroot . '/blocks/messages/block_messages.php')) {

            // Delete instances.
            $instances = $DB->get_records_list('block_instances', 'blockname', ['messages']);
            $instanceids = array_keys($instances);

            if (!empty($instanceids)) {
                $DB->delete_records_list('block_positions', 'blockinstanceid', $instanceids);
                $DB->delete_records_list('block_instances', 'id', $instanceids);
                list($sql, $params) = $DB->get_in_or_equal($instanceids, SQL_PARAMS_NAMED);
                $params['contextlevel'] = CONTEXT_BLOCK;
                $DB->delete_records_select('context', "contextlevel=:contextlevel AND instanceid " . $sql, $params);

                $preferences = array();
                foreach ($instances as $instanceid => $instance) {
                    $preferences[] = 'block' . $instanceid . 'hidden';
                    $preferences[] = 'docked_block_instance_' . $instanceid;
                }
                $DB->delete_records_list('user_preferences', 'name', $preferences);
            }

            // Delete the block from the block table.
            $DB->delete_records('block', array('name' => 'messages'));

            // Remove capabilities.
            capabilities_cleanup('block_messages');

            // Clean config.
            unset_all_config_for_plugin('block_messages');
        }

        // Main savepoint reached.
        upgrade_main_savepoint(true, 2017092202.00);
    }

    if ($oldversion < 2017092700.00) {

        // Rename several fields in registration data to match the names of the properties that are sent to moodle.net.
        $renames = [
            'site_address_httpsmoodlenet' => 'site_street_httpsmoodlenet',
            'site_region_httpsmoodlenet' => 'site_regioncode_httpsmoodlenet',
            'site_country_httpsmoodlenet' => 'site_countrycode_httpsmoodlenet'];
        foreach ($renames as $oldparamname => $newparamname) {
            try {
                $DB->execute("UPDATE {config_plugins} SET name = ? WHERE name = ? AND plugin = ?",
                    [$newparamname, $oldparamname, 'hub']);
            } catch (dml_exception $e) {
                // Exception can happen if the config value with the new name already exists, ignore it and move on.
            }
        }

        // Main savepoint reached.
        upgrade_main_savepoint(true, 2017092700.00);
    }

    if ($oldversion < 2017092900.00) {
        // Define field categoryid to be added to event.
        $table = new xmldb_table('event');
        $field = new xmldb_field('categoryid', XMLDB_TYPE_INTEGER, '10', null, XMLDB_NOTNULL, null, '0', 'format');

        // Conditionally launch add field categoryid.
        if (!$dbman->field_exists($table, $field)) {
            $dbman->add_field($table, $field);
        }

        // Add the categoryid key.
        $key = new xmldb_key('categoryid', XMLDB_KEY_FOREIGN, array('categoryid'), 'course_categories', array('id'));
        $dbman->add_key($table, $key);

        // Add a new index for groupid/courseid/categoryid/visible/userid.
        // Do this before we remove the old index.
        $index = new xmldb_index('groupid-courseid-categoryid-visible-userid', XMLDB_INDEX_NOTUNIQUE, array('groupid', 'courseid', 'categoryid', 'visible', 'userid'));
        if (!$dbman->index_exists($table, $index)) {
            $dbman->add_index($table, $index);
        }

        // Drop the old index.
        $index = new xmldb_index('groupid-courseid-visible-userid', XMLDB_INDEX_NOTUNIQUE, array('groupid', 'courseid', 'visible', 'userid'));
        if ($dbman->index_exists($table, $index)) {
            $dbman->drop_index($table, $index);
        }

        // Main savepoint reached.
        upgrade_main_savepoint(true, 2017092900.00);
    }

<<<<<<< HEAD
    if ($oldversion < 2017100900.00) {
        // Add index on time modified to grade_outcomes_history, grade_categories_history,
        // grade_items_history, and scale_history.
        $table = new xmldb_table('grade_outcomes_history');
        $index = new xmldb_index('timemodified', XMLDB_INDEX_NOTUNIQUE, array('timemodified'));

        if (!$dbman->index_exists($table, $index)) {
            $dbman->add_index($table, $index);
        }

        $table = new xmldb_table('grade_items_history');
        $index = new xmldb_index('timemodified', XMLDB_INDEX_NOTUNIQUE, array('timemodified'));

        if (!$dbman->index_exists($table, $index)) {
            $dbman->add_index($table, $index);
        }

        $table = new xmldb_table('grade_categories_history');
        $index = new xmldb_index('timemodified', XMLDB_INDEX_NOTUNIQUE, array('timemodified'));

        if (!$dbman->index_exists($table, $index)) {
            $dbman->add_index($table, $index);
        }

        $table = new xmldb_table('scale_history');
        $index = new xmldb_index('timemodified', XMLDB_INDEX_NOTUNIQUE, array('timemodified'));

        if (!$dbman->index_exists($table, $index)) {
            $dbman->add_index($table, $index);
        }

        // Main savepoint reached.
        upgrade_main_savepoint(true, 2017100900.00);
=======
    if ($oldversion < 2017100600.02) {

        // Define table analytics_used_analysables to be created.
        $table = new xmldb_table('analytics_used_analysables');

        // Adding fields to table analytics_used_analysables.
        $table->add_field('id', XMLDB_TYPE_INTEGER, '10', null, XMLDB_NOTNULL, XMLDB_SEQUENCE, null);
        $table->add_field('modelid', XMLDB_TYPE_INTEGER, '10', null, XMLDB_NOTNULL, null, null);
        $table->add_field('action', XMLDB_TYPE_CHAR, '50', null, XMLDB_NOTNULL, null, null);
        $table->add_field('analysableid', XMLDB_TYPE_INTEGER, '10', null, XMLDB_NOTNULL, null, null);
        $table->add_field('timeanalysed', XMLDB_TYPE_INTEGER, '10', null, XMLDB_NOTNULL, null, null);

        // Adding keys to table analytics_used_analysables.
        $table->add_key('primary', XMLDB_KEY_PRIMARY, array('id'));
        $table->add_key('modelid', XMLDB_KEY_FOREIGN, array('modelid'), 'analytics_models', array('id'));

        // Adding indexes to table analytics_used_analysables.
        $table->add_index('modelid-action', XMLDB_INDEX_NOTUNIQUE, array('modelid', 'action'));

        // Conditionally launch create table for analytics_used_analysables.
        if (!$dbman->table_exists($table)) {
            $dbman->create_table($table);
        }

        // Main savepoint reached.
        upgrade_main_savepoint(true, 2017100600.02);
>>>>>>> dd13fc22
    }

    return true;
}<|MERGE_RESOLUTION|>--- conflicted
+++ resolved
@@ -2601,7 +2601,6 @@
         upgrade_main_savepoint(true, 2017092900.00);
     }
 
-<<<<<<< HEAD
     if ($oldversion < 2017100900.00) {
         // Add index on time modified to grade_outcomes_history, grade_categories_history,
         // grade_items_history, and scale_history.
@@ -2635,8 +2634,9 @@
 
         // Main savepoint reached.
         upgrade_main_savepoint(true, 2017100900.00);
-=======
-    if ($oldversion < 2017100600.02) {
+    }
+
+    if ($oldversion < 2017101000.00) {
 
         // Define table analytics_used_analysables to be created.
         $table = new xmldb_table('analytics_used_analysables');
@@ -2661,8 +2661,7 @@
         }
 
         // Main savepoint reached.
-        upgrade_main_savepoint(true, 2017100600.02);
->>>>>>> dd13fc22
+        upgrade_main_savepoint(true, 2017101000.00);
     }
 
     return true;
