<?php
// This file is part of Moodle - http://moodle.org/
//
// Moodle is free software: you can redistribute it and/or modify
// it under the terms of the GNU General Public License as published by
// the Free Software Foundation, either version 3 of the License, or
// (at your option) any later version.
//
// Moodle is distributed in the hope that it will be useful,
// but WITHOUT ANY WARRANTY; without even the implied warranty of
// MERCHANTABILITY or FITNESS FOR A PARTICULAR PURPOSE.  See the
// GNU General Public License for more details.
//
// You should have received a copy of the GNU General Public License
// along with Moodle.  If not, see <http://www.gnu.org/licenses/>.

/**
 * This file contains functions for managing user access
 *
 * <b>Public API vs internals</b>
 *
 * General users probably only care about
 *
 * Context handling
 * - context_course::instance($courseid), context_module::instance($cm->id), context_coursecat::instance($catid)
 * - context::instance_by_id($contextid)
 * - $context->get_parent_contexts();
 * - $context->get_child_contexts();
 *
 * Whether the user can do something...
 * - has_capability()
 * - has_any_capability()
 * - has_all_capabilities()
 * - require_capability()
 * - require_login() (from moodlelib)
 * - is_enrolled()
 * - is_viewing()
 * - is_guest()
 * - is_siteadmin()
 * - isguestuser()
 * - isloggedin()
 *
 * What courses has this user access to?
 * - get_enrolled_users()
 *
 * What users can do X in this context?
 * - get_enrolled_users() - at and bellow course context
 * - get_users_by_capability() - above course context
 *
 * Modify roles
 * - role_assign()
 * - role_unassign()
 * - role_unassign_all()
 *
 * Advanced - for internal use only
 * - load_all_capabilities()
 * - reload_all_capabilities()
 * - has_capability_in_accessdata()
 * - get_user_access_sitewide()
 * - load_course_context()
 * - load_role_access_by_context()
 * - etc.
 *
 * <b>Name conventions</b>
 *
 * "ctx" means context
 *
 * <b>accessdata</b>
 *
 * Access control data is held in the "accessdata" array
 * which - for the logged-in user, will be in $USER->access
 *
 * For other users can be generated and passed around (but may also be cached
 * against userid in $ACCESSLIB_PRIVATE->accessdatabyuser).
 *
 * $accessdata is a multidimensional array, holding
 * role assignments (RAs), role-capabilities-perm sets
 * (role defs) and a list of courses we have loaded
 * data for.
 *
 * Things are keyed on "contextpaths" (the path field of
 * the context table) for fast walking up/down the tree.
 * <code>
 * $accessdata['ra'][$contextpath] = array($roleid=>$roleid)
 *                  [$contextpath] = array($roleid=>$roleid)
 *                  [$contextpath] = array($roleid=>$roleid)
 * </code>
 *
 * Role definitions are stored like this
 * (no cap merge is done - so it's compact)
 *
 * <code>
 * $accessdata['rdef']["$contextpath:$roleid"]['mod/forum:viewpost'] = 1
 *                                            ['mod/forum:editallpost'] = -1
 *                                            ['mod/forum:startdiscussion'] = -1000
 * </code>
 *
 * See how has_capability_in_accessdata() walks up the tree.
 *
 * First we only load rdef and ra down to the course level, but not below.
 * This keeps accessdata small and compact. Below-the-course ra/rdef
 * are loaded as needed. We keep track of which courses we have loaded ra/rdef in
 * <code>
 * $accessdata['loaded'] = array($courseid1=>1, $courseid2=>1)
 * </code>
 *
 * <b>Stale accessdata</b>
 *
 * For the logged-in user, accessdata is long-lived.
 *
 * On each pageload we load $ACCESSLIB_PRIVATE->dirtycontexts which lists
 * context paths affected by changes. Any check at-or-below
 * a dirty context will trigger a transparent reload of accessdata.
 *
 * Changes at the system level will force the reload for everyone.
 *
 * <b>Default role caps</b>
 * The default role assignment is not in the DB, so we
 * add it manually to accessdata.
 *
 * This means that functions that work directly off the
 * DB need to ensure that the default role caps
 * are dealt with appropriately.
 *
 * @package    core_access
 * @copyright  1999 onwards Martin Dougiamas  http://dougiamas.com
 * @license    http://www.gnu.org/copyleft/gpl.html GNU GPL v3 or later
 */

defined('MOODLE_INTERNAL') || die();

/** No capability change */
define('CAP_INHERIT', 0);
/** Allow permission, overrides CAP_PREVENT defined in parent contexts */
define('CAP_ALLOW', 1);
/** Prevent permission, overrides CAP_ALLOW defined in parent contexts */
define('CAP_PREVENT', -1);
/** Prohibit permission, overrides everything in current and child contexts */
define('CAP_PROHIBIT', -1000);

/** System context level - only one instance in every system */
define('CONTEXT_SYSTEM', 10);
/** User context level -  one instance for each user describing what others can do to user */
define('CONTEXT_USER', 30);
/** Course category context level - one instance for each category */
define('CONTEXT_COURSECAT', 40);
/** Course context level - one instances for each course */
define('CONTEXT_COURSE', 50);
/** Course module context level - one instance for each course module */
define('CONTEXT_MODULE', 70);
/**
 * Block context level - one instance for each block, sticky blocks are tricky
 * because ppl think they should be able to override them at lower contexts.
 * Any other context level instance can be parent of block context.
 */
define('CONTEXT_BLOCK', 80);

/** Capability allow management of trusts - NOT IMPLEMENTED YET - see {@link http://docs.moodle.org/dev/Hardening_new_Roles_system} */
define('RISK_MANAGETRUST', 0x0001);
/** Capability allows changes in system configuration - see {@link http://docs.moodle.org/dev/Hardening_new_Roles_system} */
define('RISK_CONFIG',      0x0002);
/** Capability allows user to add scripted content - see {@link http://docs.moodle.org/dev/Hardening_new_Roles_system} */
define('RISK_XSS',         0x0004);
/** Capability allows access to personal user information - see {@link http://docs.moodle.org/dev/Hardening_new_Roles_system} */
define('RISK_PERSONAL',    0x0008);
/** Capability allows users to add content others may see - see {@link http://docs.moodle.org/dev/Hardening_new_Roles_system} */
define('RISK_SPAM',        0x0010);
/** capability allows mass delete of data belonging to other users - see {@link http://docs.moodle.org/dev/Hardening_new_Roles_system} */
define('RISK_DATALOSS',    0x0020);

/** rolename displays - the name as defined in the role definition, localised if name empty */
define('ROLENAME_ORIGINAL', 0);
/** rolename displays - the name as defined by a role alias at the course level, falls back to ROLENAME_ORIGINAL if alias not present */
define('ROLENAME_ALIAS', 1);
/** rolename displays - Both, like this:  Role alias (Original) */
define('ROLENAME_BOTH', 2);
/** rolename displays - the name as defined in the role definition and the shortname in brackets */
define('ROLENAME_ORIGINALANDSHORT', 3);
/** rolename displays - the name as defined by a role alias, in raw form suitable for editing */
define('ROLENAME_ALIAS_RAW', 4);
/** rolename displays - the name is simply short role name */
define('ROLENAME_SHORT', 5);

if (!defined('CONTEXT_CACHE_MAX_SIZE')) {
    /** maximum size of context cache - it is possible to tweak this config.php or in any script before inclusion of context.php */
    define('CONTEXT_CACHE_MAX_SIZE', 2500);
}

/**
 * Although this looks like a global variable, it isn't really.
 *
 * It is just a private implementation detail to accesslib that MUST NOT be used elsewhere.
 * It is used to cache various bits of data between function calls for performance reasons.
 * Sadly, a PHP global variable is the only way to implement this, without rewriting everything
 * as methods of a class, instead of functions.
 *
 * @access private
 * @global stdClass $ACCESSLIB_PRIVATE
 * @name $ACCESSLIB_PRIVATE
 */
global $ACCESSLIB_PRIVATE;
$ACCESSLIB_PRIVATE = new stdClass();
$ACCESSLIB_PRIVATE->dirtycontexts    = null;    // Dirty contexts cache, loaded from DB once per page
$ACCESSLIB_PRIVATE->accessdatabyuser = array(); // Holds the cache of $accessdata structure for users (including $USER)
$ACCESSLIB_PRIVATE->rolepermissions  = array(); // role permissions cache - helps a lot with mem usage
$ACCESSLIB_PRIVATE->capabilities     = null;    // detailed information about the capabilities

/**
 * Clears accesslib's private caches. ONLY BE USED BY UNIT TESTS
 *
 * This method should ONLY BE USED BY UNIT TESTS. It clears all of
 * accesslib's private caches. You need to do this before setting up test data,
 * and also at the end of the tests.
 *
 * @access private
 * @return void
 */
function accesslib_clear_all_caches_for_unit_testing() {
    global $USER;
    if (!PHPUNIT_TEST) {
        throw new coding_exception('You must not call clear_all_caches outside of unit tests.');
    }

    accesslib_clear_all_caches(true);

    unset($USER->access);
}

/**
 * Clears accesslib's private caches. ONLY BE USED FROM THIS LIBRARY FILE!
 *
 * This reset does not touch global $USER.
 *
 * @access private
 * @param bool $resetcontexts
 * @return void
 */
function accesslib_clear_all_caches($resetcontexts) {
    global $ACCESSLIB_PRIVATE;

    $ACCESSLIB_PRIVATE->dirtycontexts    = null;
    $ACCESSLIB_PRIVATE->accessdatabyuser = array();
    $ACCESSLIB_PRIVATE->rolepermissions  = array();
    $ACCESSLIB_PRIVATE->capabilities     = null;

    if ($resetcontexts) {
        context_helper::reset_caches();
    }
}

/**
 * Gets the accessdata for role "sitewide" (system down to course)
 *
 * @access private
 * @param int $roleid
 * @return array
 */
function get_role_access($roleid) {
    global $DB, $ACCESSLIB_PRIVATE;

    /* Get it in 1 DB query...
     * - relevant role caps at the root and down
     *   to the course level - but not below
     */

    //TODO: MUC - this could be cached in shared memory to speed up first page loading, web crawlers, etc.

    $accessdata = get_empty_accessdata();

    $accessdata['ra']['/'.SYSCONTEXTID] = array((int)$roleid => (int)$roleid);

    // Overrides for the role IN ANY CONTEXTS down to COURSE - not below -.

    /*
    $sql = "SELECT ctx.path,
                   rc.capability, rc.permission
              FROM {context} ctx
              JOIN {role_capabilities} rc ON rc.contextid = ctx.id
         LEFT JOIN {context} cctx
                   ON (cctx.contextlevel = ".CONTEXT_COURSE." AND ctx.path LIKE ".$DB->sql_concat('cctx.path',"'/%'").")
             WHERE rc.roleid = ? AND cctx.id IS NULL";
    $params = array($roleid);
    */

    // Note: the commented out query is 100% accurate but slow, so let's cheat instead by hardcoding the blocks mess directly.

    $sql = "SELECT COALESCE(ctx.path, bctx.path) AS path, rc.capability, rc.permission
              FROM {role_capabilities} rc
         LEFT JOIN {context} ctx ON (ctx.id = rc.contextid AND ctx.contextlevel <= ".CONTEXT_COURSE.")
         LEFT JOIN ({context} bctx
                    JOIN {block_instances} bi ON (bi.id = bctx.instanceid)
                    JOIN {context} pctx ON (pctx.id = bi.parentcontextid AND pctx.contextlevel < ".CONTEXT_COURSE.")
                   ) ON (bctx.id = rc.contextid AND bctx.contextlevel = ".CONTEXT_BLOCK.")
             WHERE rc.roleid = :roleid AND (ctx.id IS NOT NULL OR bctx.id IS NOT NULL)";
    $params = array('roleid'=>$roleid);

    // we need extra caching in CLI scripts and cron
    $rs = $DB->get_recordset_sql($sql, $params);
    foreach ($rs as $rd) {
        $k = "{$rd->path}:{$roleid}";
        $accessdata['rdef'][$k][$rd->capability] = (int)$rd->permission;
    }
    $rs->close();

    // share the role definitions
    foreach ($accessdata['rdef'] as $k=>$unused) {
        if (!isset($ACCESSLIB_PRIVATE->rolepermissions[$k])) {
            $ACCESSLIB_PRIVATE->rolepermissions[$k] = $accessdata['rdef'][$k];
        }
        $accessdata['rdef_count']++;
        $accessdata['rdef'][$k] =& $ACCESSLIB_PRIVATE->rolepermissions[$k];
    }

    return $accessdata;
}

/**
 * Get the default guest role, this is used for guest account,
 * search engine spiders, etc.
 *
 * @return stdClass role record
 */
function get_guest_role() {
    global $CFG, $DB;

    if (empty($CFG->guestroleid)) {
        if ($roles = $DB->get_records('role', array('archetype'=>'guest'))) {
            $guestrole = array_shift($roles);   // Pick the first one
            set_config('guestroleid', $guestrole->id);
            return $guestrole;
        } else {
            debugging('Can not find any guest role!');
            return false;
        }
    } else {
        if ($guestrole = $DB->get_record('role', array('id'=>$CFG->guestroleid))) {
            return $guestrole;
        } else {
            // somebody is messing with guest roles, remove incorrect setting and try to find a new one
            set_config('guestroleid', '');
            return get_guest_role();
        }
    }
}

/**
 * Check whether a user has a particular capability in a given context.
 *
 * For example:
 *      $context = context_module::instance($cm->id);
 *      has_capability('mod/forum:replypost', $context)
 *
 * By default checks the capabilities of the current user, but you can pass a
 * different userid. By default will return true for admin users, but you can override that with the fourth argument.
 *
 * Guest and not-logged-in users can never get any dangerous capability - that is any write capability
 * or capabilities with XSS, config or data loss risks.
 *
 * @category access
 *
 * @param string $capability the name of the capability to check. For example mod/forum:view
 * @param context $context the context to check the capability in. You normally get this with instance method of a context class.
 * @param integer|stdClass $user A user id or object. By default (null) checks the permissions of the current user.
 * @param boolean $doanything If false, ignores effect of admin role assignment
 * @return boolean true if the user has this capability. Otherwise false.
 */
function has_capability($capability, context $context, $user = null, $doanything = true) {
    global $USER, $CFG, $SCRIPT, $ACCESSLIB_PRIVATE;

    if (during_initial_install()) {
        if ($SCRIPT === "/$CFG->admin/index.php" or $SCRIPT === "/$CFG->admin/cli/install.php" or $SCRIPT === "/$CFG->admin/cli/install_database.php") {
            // we are in an installer - roles can not work yet
            return true;
        } else {
            return false;
        }
    }

    if (strpos($capability, 'moodle/legacy:') === 0) {
        throw new coding_exception('Legacy capabilities can not be used any more!');
    }

    if (!is_bool($doanything)) {
        throw new coding_exception('Capability parameter "doanything" is wierd, only true or false is allowed. This has to be fixed in code.');
    }

    // capability must exist
    if (!$capinfo = get_capability_info($capability)) {
        debugging('Capability "'.$capability.'" was not found! This has to be fixed in code.');
        return false;
    }

    if (!isset($USER->id)) {
        // should never happen
        $USER->id = 0;
        debugging('Capability check being performed on a user with no ID.', DEBUG_DEVELOPER);
    }

    // make sure there is a real user specified
    if ($user === null) {
        $userid = $USER->id;
    } else {
        $userid = is_object($user) ? $user->id : $user;
    }

    // make sure forcelogin cuts off not-logged-in users if enabled
    if (!empty($CFG->forcelogin) and $userid == 0) {
        return false;
    }

    // make sure the guest account and not-logged-in users never get any risky caps no matter what the actual settings are.
    if (($capinfo->captype === 'write') or ($capinfo->riskbitmask & (RISK_XSS | RISK_CONFIG | RISK_DATALOSS))) {
        if (isguestuser($userid) or $userid == 0) {
            return false;
        }
    }

    // somehow make sure the user is not deleted and actually exists
    if ($userid != 0) {
        if ($userid == $USER->id and isset($USER->deleted)) {
            // this prevents one query per page, it is a bit of cheating,
            // but hopefully session is terminated properly once user is deleted
            if ($USER->deleted) {
                return false;
            }
        } else {
            if (!context_user::instance($userid, IGNORE_MISSING)) {
                // no user context == invalid userid
                return false;
            }
        }
    }

    // context path/depth must be valid
    if (empty($context->path) or $context->depth == 0) {
        // this should not happen often, each upgrade tries to rebuild the context paths
        debugging('Context id '.$context->id.' does not have valid path, please use build_context_path()');
        if (is_siteadmin($userid)) {
            return true;
        } else {
            return false;
        }
    }

    // Find out if user is admin - it is not possible to override the doanything in any way
    // and it is not possible to switch to admin role either.
    if ($doanything) {
        if (is_siteadmin($userid)) {
            if ($userid != $USER->id) {
                return true;
            }
            // make sure switchrole is not used in this context
            if (empty($USER->access['rsw'])) {
                return true;
            }
            $parts = explode('/', trim($context->path, '/'));
            $path = '';
            $switched = false;
            foreach ($parts as $part) {
                $path .= '/' . $part;
                if (!empty($USER->access['rsw'][$path])) {
                    $switched = true;
                    break;
                }
            }
            if (!$switched) {
                return true;
            }
            //ok, admin switched role in this context, let's use normal access control rules
        }
    }

    // Careful check for staleness...
    $context->reload_if_dirty();

    if ($USER->id == $userid) {
        if (!isset($USER->access)) {
            load_all_capabilities();
        }
        $access =& $USER->access;

    } else {
        // make sure user accessdata is really loaded
        get_user_accessdata($userid, true);
        $access =& $ACCESSLIB_PRIVATE->accessdatabyuser[$userid];
    }


    // Load accessdata for below-the-course context if necessary,
    // all contexts at and above all courses are already loaded
    if ($context->contextlevel != CONTEXT_COURSE and $coursecontext = $context->get_course_context(false)) {
        load_course_context($userid, $coursecontext, $access);
    }

    return has_capability_in_accessdata($capability, $context, $access);
}

/**
 * Check if the user has any one of several capabilities from a list.
 *
 * This is just a utility method that calls has_capability in a loop. Try to put
 * the capabilities that most users are likely to have first in the list for best
 * performance.
 *
 * @category access
 * @see has_capability()
 *
 * @param array $capabilities an array of capability names.
 * @param context $context the context to check the capability in. You normally get this with instance method of a context class.
 * @param integer|stdClass $user A user id or object. By default (null) checks the permissions of the current user.
 * @param boolean $doanything If false, ignore effect of admin role assignment
 * @return boolean true if the user has any of these capabilities. Otherwise false.
 */
function has_any_capability(array $capabilities, context $context, $user = null, $doanything = true) {
    foreach ($capabilities as $capability) {
        if (has_capability($capability, $context, $user, $doanything)) {
            return true;
        }
    }
    return false;
}

/**
 * Check if the user has all the capabilities in a list.
 *
 * This is just a utility method that calls has_capability in a loop. Try to put
 * the capabilities that fewest users are likely to have first in the list for best
 * performance.
 *
 * @category access
 * @see has_capability()
 *
 * @param array $capabilities an array of capability names.
 * @param context $context the context to check the capability in. You normally get this with instance method of a context class.
 * @param integer|stdClass $user A user id or object. By default (null) checks the permissions of the current user.
 * @param boolean $doanything If false, ignore effect of admin role assignment
 * @return boolean true if the user has all of these capabilities. Otherwise false.
 */
function has_all_capabilities(array $capabilities, context $context, $user = null, $doanything = true) {
    foreach ($capabilities as $capability) {
        if (!has_capability($capability, $context, $user, $doanything)) {
            return false;
        }
    }
    return true;
}

/**
 * Check if the user is an admin at the site level.
 *
 * Please note that use of proper capabilities is always encouraged,
 * this function is supposed to be used from core or for temporary hacks.
 *
 * @category access
 *
 * @param  int|stdClass  $user_or_id user id or user object
 * @return bool true if user is one of the administrators, false otherwise
 */
function is_siteadmin($user_or_id = null) {
    global $CFG, $USER;

    if ($user_or_id === null) {
        $user_or_id = $USER;
    }

    if (empty($user_or_id)) {
        return false;
    }
    if (!empty($user_or_id->id)) {
        $userid = $user_or_id->id;
    } else {
        $userid = $user_or_id;
    }

    // Because this script is called many times (150+ for course page) with
    // the same parameters, it is worth doing minor optimisations. This static
    // cache stores the value for a single userid, saving about 2ms from course
    // page load time without using significant memory. As the static cache
    // also includes the value it depends on, this cannot break unit tests.
    static $knownid, $knownresult, $knownsiteadmins;
    if ($knownid === $userid && $knownsiteadmins === $CFG->siteadmins) {
        return $knownresult;
    }
    $knownid = $userid;
    $knownsiteadmins = $CFG->siteadmins;

    $siteadmins = explode(',', $CFG->siteadmins);
    $knownresult = in_array($userid, $siteadmins);
    return $knownresult;
}

/**
 * Returns true if user has at least one role assign
 * of 'coursecontact' role (is potentially listed in some course descriptions).
 *
 * @param int $userid
 * @return bool
 */
function has_coursecontact_role($userid) {
    global $DB, $CFG;

    if (empty($CFG->coursecontact)) {
        return false;
    }
    $sql = "SELECT 1
              FROM {role_assignments}
             WHERE userid = :userid AND roleid IN ($CFG->coursecontact)";
    return $DB->record_exists_sql($sql, array('userid'=>$userid));
}

/**
 * Does the user have a capability to do something?
 *
 * Walk the accessdata array and return true/false.
 * Deals with prohibits, role switching, aggregating
 * capabilities, etc.
 *
 * The main feature of here is being FAST and with no
 * side effects.
 *
 * Notes:
 *
 * Switch Role merges with default role
 * ------------------------------------
 * If you are a teacher in course X, you have at least
 * teacher-in-X + defaultloggedinuser-sitewide. So in the
 * course you'll have techer+defaultloggedinuser.
 * We try to mimic that in switchrole.
 *
 * Permission evaluation
 * ---------------------
 * Originally there was an extremely complicated way
 * to determine the user access that dealt with
 * "locality" or role assignments and role overrides.
 * Now we simply evaluate access for each role separately
 * and then verify if user has at least one role with allow
 * and at the same time no role with prohibit.
 *
 * @access private
 * @param string $capability
 * @param context $context
 * @param array $accessdata
 * @return bool
 */
function has_capability_in_accessdata($capability, context $context, array &$accessdata) {
    global $CFG;

    // Build $paths as a list of current + all parent "paths" with order bottom-to-top
    $path = $context->path;
    $paths = array($path);
    while($path = rtrim($path, '0123456789')) {
        $path = rtrim($path, '/');
        if ($path === '') {
            break;
        }
        $paths[] = $path;
    }

    $roles = array();
    $switchedrole = false;

    // Find out if role switched
    if (!empty($accessdata['rsw'])) {
        // From the bottom up...
        foreach ($paths as $path) {
            if (isset($accessdata['rsw'][$path])) {
                // Found a switchrole assignment - check for that role _plus_ the default user role
                $roles = array($accessdata['rsw'][$path]=>null, $CFG->defaultuserroleid=>null);
                $switchedrole = true;
                break;
            }
        }
    }

    if (!$switchedrole) {
        // get all users roles in this context and above
        foreach ($paths as $path) {
            if (isset($accessdata['ra'][$path])) {
                foreach ($accessdata['ra'][$path] as $roleid) {
                    $roles[$roleid] = null;
                }
            }
        }
    }

    // Now find out what access is given to each role, going bottom-->up direction
    $allowed = false;
    foreach ($roles as $roleid => $ignored) {
        foreach ($paths as $path) {
            if (isset($accessdata['rdef']["{$path}:$roleid"][$capability])) {
                $perm = (int)$accessdata['rdef']["{$path}:$roleid"][$capability];
                if ($perm === CAP_PROHIBIT) {
                    // any CAP_PROHIBIT found means no permission for the user
                    return false;
                }
                if (is_null($roles[$roleid])) {
                    $roles[$roleid] = $perm;
                }
            }
        }
        // CAP_ALLOW in any role means the user has a permission, we continue only to detect prohibits
        $allowed = ($allowed or $roles[$roleid] === CAP_ALLOW);
    }

    return $allowed;
}

/**
 * A convenience function that tests has_capability, and displays an error if
 * the user does not have that capability.
 *
 * NOTE before Moodle 2.0, this function attempted to make an appropriate
 * require_login call before checking the capability. This is no longer the case.
 * You must call require_login (or one of its variants) if you want to check the
 * user is logged in, before you call this function.
 *
 * @see has_capability()
 *
 * @param string $capability the name of the capability to check. For example mod/forum:view
 * @param context $context the context to check the capability in. You normally get this with context_xxxx::instance().
 * @param int $userid A user id. By default (null) checks the permissions of the current user.
 * @param bool $doanything If false, ignore effect of admin role assignment
 * @param string $errormessage The error string to to user. Defaults to 'nopermissions'.
 * @param string $stringfile The language file to load the error string from. Defaults to 'error'.
 * @return void terminates with an error if the user does not have the given capability.
 */
function require_capability($capability, context $context, $userid = null, $doanything = true,
                            $errormessage = 'nopermissions', $stringfile = '') {
    if (!has_capability($capability, $context, $userid, $doanything)) {
        throw new required_capability_exception($context, $capability, $errormessage, $stringfile);
    }
}

/**
 * Return a nested array showing role assignments
 * all relevant role capabilities for the user at
 * site/course_category/course levels
 *
 * We do _not_ delve deeper than courses because the number of
 * overrides at the module/block levels can be HUGE.
 *
 * [ra]   => [/path][roleid]=roleid
 * [rdef] => [/path:roleid][capability]=permission
 *
 * @access private
 * @param int $userid - the id of the user
 * @return array access info array
 */
function get_user_access_sitewide($userid) {
    global $CFG, $DB, $ACCESSLIB_PRIVATE;

    /* Get in a few cheap DB queries...
     * - role assignments
     * - relevant role caps
     *   - above and within this user's RAs
     *   - below this user's RAs - limited to course level
     */

    // raparents collects paths & roles we need to walk up the parenthood to build the minimal rdef
    $raparents = array();
    $accessdata = get_empty_accessdata();

    // start with the default role
    if (!empty($CFG->defaultuserroleid)) {
        $syscontext = context_system::instance();
        $accessdata['ra'][$syscontext->path][(int)$CFG->defaultuserroleid] = (int)$CFG->defaultuserroleid;
        $raparents[$CFG->defaultuserroleid][$syscontext->id] = $syscontext->id;
    }

    // load the "default frontpage role"
    if (!empty($CFG->defaultfrontpageroleid)) {
        $frontpagecontext = context_course::instance(get_site()->id);
        if ($frontpagecontext->path) {
            $accessdata['ra'][$frontpagecontext->path][(int)$CFG->defaultfrontpageroleid] = (int)$CFG->defaultfrontpageroleid;
            $raparents[$CFG->defaultfrontpageroleid][$frontpagecontext->id] = $frontpagecontext->id;
        }
    }

    // preload every assigned role at and above course context
    $sql = "SELECT ctx.path, ra.roleid, ra.contextid
              FROM {role_assignments} ra
              JOIN {context} ctx
                   ON ctx.id = ra.contextid
         LEFT JOIN {block_instances} bi
                   ON (ctx.contextlevel = ".CONTEXT_BLOCK." AND bi.id = ctx.instanceid)
         LEFT JOIN {context} bpctx
                   ON (bpctx.id = bi.parentcontextid)
             WHERE ra.userid = :userid
                   AND (ctx.contextlevel <= ".CONTEXT_COURSE." OR bpctx.contextlevel < ".CONTEXT_COURSE.")";
    $params = array('userid'=>$userid);
    $rs = $DB->get_recordset_sql($sql, $params);
    foreach ($rs as $ra) {
        // RAs leafs are arrays to support multi-role assignments...
        $accessdata['ra'][$ra->path][(int)$ra->roleid] = (int)$ra->roleid;
        $raparents[$ra->roleid][$ra->contextid] = $ra->contextid;
    }
    $rs->close();

    if (empty($raparents)) {
        return $accessdata;
    }

    // now get overrides of interesting roles in all interesting child contexts
    // hopefully we will not run out of SQL limits here,
    // users would have to have very many roles at/above course context...
    $sqls = array();
    $params = array();

    static $cp = 0;
    foreach ($raparents as $roleid=>$ras) {
        $cp++;
        list($sqlcids, $cids) = $DB->get_in_or_equal($ras, SQL_PARAMS_NAMED, 'c'.$cp.'_');
        $params = array_merge($params, $cids);
        $params['r'.$cp] = $roleid;
        $sqls[] = "(SELECT ctx.path, rc.roleid, rc.capability, rc.permission
                     FROM {role_capabilities} rc
                     JOIN {context} ctx
                          ON (ctx.id = rc.contextid)
                     JOIN {context} pctx
                          ON (pctx.id $sqlcids
                              AND (ctx.id = pctx.id
                                   OR ctx.path LIKE ".$DB->sql_concat('pctx.path',"'/%'")."
                                   OR pctx.path LIKE ".$DB->sql_concat('ctx.path',"'/%'")."))
                LEFT JOIN {block_instances} bi
                          ON (ctx.contextlevel = ".CONTEXT_BLOCK." AND bi.id = ctx.instanceid)
                LEFT JOIN {context} bpctx
                          ON (bpctx.id = bi.parentcontextid)
                    WHERE rc.roleid = :r{$cp}
                          AND (ctx.contextlevel <= ".CONTEXT_COURSE." OR bpctx.contextlevel < ".CONTEXT_COURSE.")
                   )";
    }

    // fixed capability order is necessary for rdef dedupe
    $rs = $DB->get_recordset_sql(implode("\nUNION\n", $sqls). "ORDER BY capability", $params);

    foreach ($rs as $rd) {
        $k = $rd->path.':'.$rd->roleid;
        $accessdata['rdef'][$k][$rd->capability] = (int)$rd->permission;
    }
    $rs->close();

    // share the role definitions
    foreach ($accessdata['rdef'] as $k=>$unused) {
        if (!isset($ACCESSLIB_PRIVATE->rolepermissions[$k])) {
            $ACCESSLIB_PRIVATE->rolepermissions[$k] = $accessdata['rdef'][$k];
        }
        $accessdata['rdef_count']++;
        $accessdata['rdef'][$k] =& $ACCESSLIB_PRIVATE->rolepermissions[$k];
    }

    return $accessdata;
}

/**
 * Add to the access ctrl array the data needed by a user for a given course.
 *
 * This function injects all course related access info into the accessdata array.
 *
 * @access private
 * @param int $userid the id of the user
 * @param context_course $coursecontext course context
 * @param array $accessdata accessdata array (modified)
 * @return void modifies $accessdata parameter
 */
function load_course_context($userid, context_course $coursecontext, &$accessdata) {
    global $DB, $CFG, $ACCESSLIB_PRIVATE;

    if (empty($coursecontext->path)) {
        // weird, this should not happen
        return;
    }

    if (isset($accessdata['loaded'][$coursecontext->instanceid])) {
        // already loaded, great!
        return;
    }

    $roles = array();

    if (empty($userid)) {
        if (!empty($CFG->notloggedinroleid)) {
            $roles[$CFG->notloggedinroleid] = $CFG->notloggedinroleid;
        }

    } else if (isguestuser($userid)) {
        if ($guestrole = get_guest_role()) {
            $roles[$guestrole->id] = $guestrole->id;
        }

    } else {
        // Interesting role assignments at, above and below the course context
        list($parentsaself, $params) = $DB->get_in_or_equal($coursecontext->get_parent_context_ids(true), SQL_PARAMS_NAMED, 'pc_');
        $params['userid'] = $userid;
        $params['children'] = $coursecontext->path."/%";
        $sql = "SELECT ra.*, ctx.path
                  FROM {role_assignments} ra
                  JOIN {context} ctx ON ra.contextid = ctx.id
                 WHERE ra.userid = :userid AND (ctx.id $parentsaself OR ctx.path LIKE :children)";
        $rs = $DB->get_recordset_sql($sql, $params);

        // add missing role definitions
        foreach ($rs as $ra) {
            $accessdata['ra'][$ra->path][(int)$ra->roleid] = (int)$ra->roleid;
            $roles[$ra->roleid] = $ra->roleid;
        }
        $rs->close();

        // add the "default frontpage role" when on the frontpage
        if (!empty($CFG->defaultfrontpageroleid)) {
            $frontpagecontext = context_course::instance(get_site()->id);
            if ($frontpagecontext->id == $coursecontext->id) {
                $roles[$CFG->defaultfrontpageroleid] = $CFG->defaultfrontpageroleid;
            }
        }

        // do not forget the default role
        if (!empty($CFG->defaultuserroleid)) {
            $roles[$CFG->defaultuserroleid] = $CFG->defaultuserroleid;
        }
    }

    if (!$roles) {
        // weird, default roles must be missing...
        $accessdata['loaded'][$coursecontext->instanceid] = 1;
        return;
    }

    // now get overrides of interesting roles in all interesting contexts (this course + children + parents)
    $params = array('c'=>$coursecontext->id);
    list($parentsaself, $rparams) = $DB->get_in_or_equal($coursecontext->get_parent_context_ids(true), SQL_PARAMS_NAMED, 'pc_');
    $params = array_merge($params, $rparams);
    list($roleids, $rparams) = $DB->get_in_or_equal($roles, SQL_PARAMS_NAMED, 'r_');
    $params = array_merge($params, $rparams);

    $sql = "SELECT ctx.path, rc.roleid, rc.capability, rc.permission
                 FROM {role_capabilities} rc
                 JOIN {context} ctx
                      ON (ctx.id = rc.contextid)
                 JOIN {context} cctx
                      ON (cctx.id = :c
                          AND (ctx.id $parentsaself OR ctx.path LIKE ".$DB->sql_concat('cctx.path',"'/%'")."))
                WHERE rc.roleid $roleids
             ORDER BY rc.capability"; // fixed capability order is necessary for rdef dedupe
    $rs = $DB->get_recordset_sql($sql, $params);

    $newrdefs = array();
    foreach ($rs as $rd) {
        $k = $rd->path.':'.$rd->roleid;
        if (isset($accessdata['rdef'][$k])) {
            continue;
        }
        $newrdefs[$k][$rd->capability] = (int)$rd->permission;
    }
    $rs->close();

    // share new role definitions
    foreach ($newrdefs as $k=>$unused) {
        if (!isset($ACCESSLIB_PRIVATE->rolepermissions[$k])) {
            $ACCESSLIB_PRIVATE->rolepermissions[$k] = $newrdefs[$k];
        }
        $accessdata['rdef_count']++;
        $accessdata['rdef'][$k] =& $ACCESSLIB_PRIVATE->rolepermissions[$k];
    }

    $accessdata['loaded'][$coursecontext->instanceid] = 1;

    // we want to deduplicate the USER->access from time to time, this looks like a good place,
    // because we have to do it before the end of session
    dedupe_user_access();
}

/**
 * Add to the access ctrl array the data needed by a role for a given context.
 *
 * The data is added in the rdef key.
 * This role-centric function is useful for role_switching
 * and temporary course roles.
 *
 * @access private
 * @param int $roleid the id of the user
 * @param context $context needs path!
 * @param array $accessdata accessdata array (is modified)
 * @return array
 */
function load_role_access_by_context($roleid, context $context, &$accessdata) {
    global $DB, $ACCESSLIB_PRIVATE;

    /* Get the relevant rolecaps into rdef
     * - relevant role caps
     *   - at ctx and above
     *   - below this ctx
     */

    if (empty($context->path)) {
        // weird, this should not happen
        return;
    }

    list($parentsaself, $params) = $DB->get_in_or_equal($context->get_parent_context_ids(true), SQL_PARAMS_NAMED, 'pc_');
    $params['roleid'] = $roleid;
    $params['childpath'] = $context->path.'/%';

    $sql = "SELECT ctx.path, rc.capability, rc.permission
              FROM {role_capabilities} rc
              JOIN {context} ctx ON (rc.contextid = ctx.id)
             WHERE rc.roleid = :roleid AND (ctx.id $parentsaself OR ctx.path LIKE :childpath)
          ORDER BY rc.capability"; // fixed capability order is necessary for rdef dedupe
    $rs = $DB->get_recordset_sql($sql, $params);

    $newrdefs = array();
    foreach ($rs as $rd) {
        $k = $rd->path.':'.$roleid;
        if (isset($accessdata['rdef'][$k])) {
            continue;
        }
        $newrdefs[$k][$rd->capability] = (int)$rd->permission;
    }
    $rs->close();

    // share new role definitions
    foreach ($newrdefs as $k=>$unused) {
        if (!isset($ACCESSLIB_PRIVATE->rolepermissions[$k])) {
            $ACCESSLIB_PRIVATE->rolepermissions[$k] = $newrdefs[$k];
        }
        $accessdata['rdef_count']++;
        $accessdata['rdef'][$k] =& $ACCESSLIB_PRIVATE->rolepermissions[$k];
    }
}

/**
 * Returns empty accessdata structure.
 *
 * @access private
 * @return array empt accessdata
 */
function get_empty_accessdata() {
    $accessdata               = array(); // named list
    $accessdata['ra']         = array();
    $accessdata['rdef']       = array();
    $accessdata['rdef_count'] = 0;       // this bloody hack is necessary because count($array) is slooooowwww in PHP
    $accessdata['rdef_lcc']   = 0;       // rdef_count during the last compression
    $accessdata['loaded']     = array(); // loaded course contexts
    $accessdata['time']       = time();
    $accessdata['rsw']        = array();

    return $accessdata;
}

/**
 * Get accessdata for a given user.
 *
 * @access private
 * @param int $userid
 * @param bool $preloadonly true means do not return access array
 * @return array accessdata
 */
function get_user_accessdata($userid, $preloadonly=false) {
    global $CFG, $ACCESSLIB_PRIVATE, $USER;

    if (!empty($USER->acces['rdef']) and empty($ACCESSLIB_PRIVATE->rolepermissions)) {
        // share rdef from USER session with rolepermissions cache in order to conserve memory
        foreach($USER->acces['rdef'] as $k=>$v) {
            $ACCESSLIB_PRIVATE->rolepermissions[$k] =& $USER->acces['rdef'][$k];
        }
        $ACCESSLIB_PRIVATE->accessdatabyuser[$USER->id] = $USER->acces;
    }

    if (!isset($ACCESSLIB_PRIVATE->accessdatabyuser[$userid])) {
        if (empty($userid)) {
            if (!empty($CFG->notloggedinroleid)) {
                $accessdata = get_role_access($CFG->notloggedinroleid);
            } else {
                // weird
                return get_empty_accessdata();
            }

        } else if (isguestuser($userid)) {
            if ($guestrole = get_guest_role()) {
                $accessdata = get_role_access($guestrole->id);
            } else {
                //weird
                return get_empty_accessdata();
            }

        } else {
            $accessdata = get_user_access_sitewide($userid); // includes default role and frontpage role
        }

        $ACCESSLIB_PRIVATE->accessdatabyuser[$userid] = $accessdata;
    }

    if ($preloadonly) {
        return;
    } else {
        return $ACCESSLIB_PRIVATE->accessdatabyuser[$userid];
    }
}

/**
 * Try to minimise the size of $USER->access by eliminating duplicate override storage,
 * this function looks for contexts with the same overrides and shares them.
 *
 * @access private
 * @return void
 */
function dedupe_user_access() {
    global $USER;

    if (CLI_SCRIPT) {
        // no session in CLI --> no compression necessary
        return;
    }

    if (empty($USER->access['rdef_count'])) {
        // weird, this should not happen
        return;
    }

    // the rdef is growing only, we never remove stuff from it, the rdef_lcc helps us to detect new stuff in rdef
    if ($USER->access['rdef_count'] - $USER->access['rdef_lcc'] > 10) {
        // do not compress after each change, wait till there is more stuff to be done
        return;
    }

    $hashmap = array();
    foreach ($USER->access['rdef'] as $k=>$def) {
        $hash = sha1(serialize($def));
        if (isset($hashmap[$hash])) {
            $USER->access['rdef'][$k] =& $hashmap[$hash];
        } else {
            $hashmap[$hash] =& $USER->access['rdef'][$k];
        }
    }

    $USER->access['rdef_lcc'] = $USER->access['rdef_count'];
}

/**
 * A convenience function to completely load all the capabilities
 * for the current user. It is called from has_capability() and functions change permissions.
 *
 * Call it only _after_ you've setup $USER and called check_enrolment_plugins();
 * @see check_enrolment_plugins()
 *
 * @access private
 * @return void
 */
function load_all_capabilities() {
    global $USER;

    // roles not installed yet - we are in the middle of installation
    if (during_initial_install()) {
        return;
    }

    if (!isset($USER->id)) {
        // this should not happen
        $USER->id = 0;
    }

    unset($USER->access);
    $USER->access = get_user_accessdata($USER->id);

    // deduplicate the overrides to minimize session size
    dedupe_user_access();

    // Clear to force a refresh
    unset($USER->mycourses);

    // init/reset internal enrol caches - active course enrolments and temp access
    $USER->enrol = array('enrolled'=>array(), 'tempguest'=>array());
}

/**
 * A convenience function to completely reload all the capabilities
 * for the current user when roles have been updated in a relevant
 * context -- but PRESERVING switchroles and loginas.
 * This function resets all accesslib and context caches.
 *
 * That is - completely transparent to the user.
 *
 * Note: reloads $USER->access completely.
 *
 * @access private
 * @return void
 */
function reload_all_capabilities() {
    global $USER, $DB, $ACCESSLIB_PRIVATE;

    // copy switchroles
    $sw = array();
    if (!empty($USER->access['rsw'])) {
        $sw = $USER->access['rsw'];
    }

    accesslib_clear_all_caches(true);
    unset($USER->access);
    $ACCESSLIB_PRIVATE->dirtycontexts = array(); // prevent dirty flags refetching on this page

    load_all_capabilities();

    foreach ($sw as $path => $roleid) {
        if ($record = $DB->get_record('context', array('path'=>$path))) {
            $context = context::instance_by_id($record->id);
            role_switch($roleid, $context);
        }
    }
}

/**
 * Adds a temp role to current USER->access array.
 *
 * Useful for the "temporary guest" access we grant to logged-in users.
 * This is useful for enrol plugins only.
 *
 * @since 2.2
 * @param context_course $coursecontext
 * @param int $roleid
 * @return void
 */
function load_temp_course_role(context_course $coursecontext, $roleid) {
    global $USER, $SITE;

    if (empty($roleid)) {
        debugging('invalid role specified in load_temp_course_role()');
        return;
    }

    if ($coursecontext->instanceid == $SITE->id) {
        debugging('Can not use temp roles on the frontpage');
        return;
    }

    if (!isset($USER->access)) {
        load_all_capabilities();
    }

    $coursecontext->reload_if_dirty();

    if (isset($USER->access['ra'][$coursecontext->path][$roleid])) {
        return;
    }

    // load course stuff first
    load_course_context($USER->id, $coursecontext, $USER->access);

    $USER->access['ra'][$coursecontext->path][(int)$roleid] = (int)$roleid;

    load_role_access_by_context($roleid, $coursecontext, $USER->access);
}

/**
 * Removes any extra guest roles from current USER->access array.
 * This is useful for enrol plugins only.
 *
 * @since 2.2
 * @param context_course $coursecontext
 * @return void
 */
function remove_temp_course_roles(context_course $coursecontext) {
    global $DB, $USER, $SITE;

    if ($coursecontext->instanceid == $SITE->id) {
        debugging('Can not use temp roles on the frontpage');
        return;
    }

    if (empty($USER->access['ra'][$coursecontext->path])) {
        //no roles here, weird
        return;
    }

    $sql = "SELECT DISTINCT ra.roleid AS id
              FROM {role_assignments} ra
             WHERE ra.contextid = :contextid AND ra.userid = :userid";
    $ras = $DB->get_records_sql($sql, array('contextid'=>$coursecontext->id, 'userid'=>$USER->id));

    $USER->access['ra'][$coursecontext->path] = array();
    foreach($ras as $r) {
        $USER->access['ra'][$coursecontext->path][(int)$r->id] = (int)$r->id;
    }
}

/**
 * Returns array of all role archetypes.
 *
 * @return array
 */
function get_role_archetypes() {
    return array(
        'manager'        => 'manager',
        'coursecreator'  => 'coursecreator',
        'editingteacher' => 'editingteacher',
        'teacher'        => 'teacher',
        'student'        => 'student',
        'guest'          => 'guest',
        'user'           => 'user',
        'frontpage'      => 'frontpage'
    );
}

/**
 * Assign the defaults found in this capability definition to roles that have
 * the corresponding legacy capabilities assigned to them.
 *
 * @param string $capability
 * @param array $legacyperms an array in the format (example):
 *                      'guest' => CAP_PREVENT,
 *                      'student' => CAP_ALLOW,
 *                      'teacher' => CAP_ALLOW,
 *                      'editingteacher' => CAP_ALLOW,
 *                      'coursecreator' => CAP_ALLOW,
 *                      'manager' => CAP_ALLOW
 * @return boolean success or failure.
 */
function assign_legacy_capabilities($capability, $legacyperms) {

    $archetypes = get_role_archetypes();

    foreach ($legacyperms as $type => $perm) {

        $systemcontext = context_system::instance();
        if ($type === 'admin') {
            debugging('Legacy type admin in access.php was renamed to manager, please update the code.');
            $type = 'manager';
        }

        if (!array_key_exists($type, $archetypes)) {
            print_error('invalidlegacy', '', '', $type);
        }

        if ($roles = get_archetype_roles($type)) {
            foreach ($roles as $role) {
                // Assign a site level capability.
                if (!assign_capability($capability, $perm, $role->id, $systemcontext->id)) {
                    return false;
                }
            }
        }
    }
    return true;
}

/**
 * Verify capability risks.
 *
 * @param stdClass $capability a capability - a row from the capabilities table.
 * @return boolean whether this capability is safe - that is, whether people with the
 *      safeoverrides capability should be allowed to change it.
 */
function is_safe_capability($capability) {
    return !((RISK_DATALOSS | RISK_MANAGETRUST | RISK_CONFIG | RISK_XSS | RISK_PERSONAL) & $capability->riskbitmask);
}

/**
 * Get the local override (if any) for a given capability in a role in a context
 *
 * @param int $roleid
 * @param int $contextid
 * @param string $capability
 * @return stdClass local capability override
 */
function get_local_override($roleid, $contextid, $capability) {
    global $DB;
    return $DB->get_record('role_capabilities', array('roleid'=>$roleid, 'capability'=>$capability, 'contextid'=>$contextid));
}

/**
 * Returns context instance plus related course and cm instances
 *
 * @param int $contextid
 * @return array of ($context, $course, $cm)
 */
function get_context_info_array($contextid) {
    global $DB;

    $context = context::instance_by_id($contextid, MUST_EXIST);
    $course  = null;
    $cm      = null;

    if ($context->contextlevel == CONTEXT_COURSE) {
        $course = $DB->get_record('course', array('id'=>$context->instanceid), '*', MUST_EXIST);

    } else if ($context->contextlevel == CONTEXT_MODULE) {
        $cm = get_coursemodule_from_id('', $context->instanceid, 0, false, MUST_EXIST);
        $course = $DB->get_record('course', array('id'=>$cm->course), '*', MUST_EXIST);

    } else if ($context->contextlevel == CONTEXT_BLOCK) {
        $parent = $context->get_parent_context();

        if ($parent->contextlevel == CONTEXT_COURSE) {
            $course = $DB->get_record('course', array('id'=>$parent->instanceid), '*', MUST_EXIST);
        } else if ($parent->contextlevel == CONTEXT_MODULE) {
            $cm = get_coursemodule_from_id('', $parent->instanceid, 0, false, MUST_EXIST);
            $course = $DB->get_record('course', array('id'=>$cm->course), '*', MUST_EXIST);
        }
    }

    return array($context, $course, $cm);
}

/**
 * Function that creates a role
 *
 * @param string $name role name
 * @param string $shortname role short name
 * @param string $description role description
 * @param string $archetype
 * @return int id or dml_exception
 */
function create_role($name, $shortname, $description, $archetype = '') {
    global $DB;

    if (strpos($archetype, 'moodle/legacy:') !== false) {
        throw new coding_exception('Use new role archetype parameter in create_role() instead of old legacy capabilities.');
    }

    // verify role archetype actually exists
    $archetypes = get_role_archetypes();
    if (empty($archetypes[$archetype])) {
        $archetype = '';
    }

    // Insert the role record.
    $role = new stdClass();
    $role->name        = $name;
    $role->shortname   = $shortname;
    $role->description = $description;
    $role->archetype   = $archetype;

    //find free sortorder number
    $role->sortorder = $DB->get_field('role', 'MAX(sortorder) + 1', array());
    if (empty($role->sortorder)) {
        $role->sortorder = 1;
    }
    $id = $DB->insert_record('role', $role);

    return $id;
}

/**
 * Function that deletes a role and cleanups up after it
 *
 * @param int $roleid id of role to delete
 * @return bool always true
 */
function delete_role($roleid) {
    global $DB;

    // first unssign all users
    role_unassign_all(array('roleid'=>$roleid));

    // cleanup all references to this role, ignore errors
    $DB->delete_records('role_capabilities',   array('roleid'=>$roleid));
    $DB->delete_records('role_allow_assign',   array('roleid'=>$roleid));
    $DB->delete_records('role_allow_assign',   array('allowassign'=>$roleid));
    $DB->delete_records('role_allow_override', array('roleid'=>$roleid));
    $DB->delete_records('role_allow_override', array('allowoverride'=>$roleid));
    $DB->delete_records('role_names',          array('roleid'=>$roleid));
    $DB->delete_records('role_context_levels', array('roleid'=>$roleid));

    // finally delete the role itself
    // get this before the name is gone for logging
    $rolename = $DB->get_field('role', 'name', array('id'=>$roleid));

    $DB->delete_records('role', array('id'=>$roleid));

    add_to_log(SITEID, 'role', 'delete', 'admin/roles/action=delete&roleid='.$roleid, $rolename, '');

    return true;
}

/**
 * Function to write context specific overrides, or default capabilities.
 *
 * NOTE: use $context->mark_dirty() after this
 *
 * @param string $capability string name
 * @param int $permission CAP_ constants
 * @param int $roleid role id
 * @param int|context $contextid context id
 * @param bool $overwrite
 * @return bool always true or exception
 */
function assign_capability($capability, $permission, $roleid, $contextid, $overwrite = false) {
    global $USER, $DB;

    if ($contextid instanceof context) {
        $context = $contextid;
    } else {
        $context = context::instance_by_id($contextid);
    }

    if (empty($permission) || $permission == CAP_INHERIT) { // if permission is not set
        unassign_capability($capability, $roleid, $context->id);
        return true;
    }

    $existing = $DB->get_record('role_capabilities', array('contextid'=>$context->id, 'roleid'=>$roleid, 'capability'=>$capability));

    if ($existing and !$overwrite) {   // We want to keep whatever is there already
        return true;
    }

    $cap = new stdClass();
    $cap->contextid    = $context->id;
    $cap->roleid       = $roleid;
    $cap->capability   = $capability;
    $cap->permission   = $permission;
    $cap->timemodified = time();
    $cap->modifierid   = empty($USER->id) ? 0 : $USER->id;

    if ($existing) {
        $cap->id = $existing->id;
        $DB->update_record('role_capabilities', $cap);
    } else {
        if ($DB->record_exists('context', array('id'=>$context->id))) {
            $DB->insert_record('role_capabilities', $cap);
        }
    }
    return true;
}

/**
 * Unassign a capability from a role.
 *
 * NOTE: use $context->mark_dirty() after this
 *
 * @param string $capability the name of the capability
 * @param int $roleid the role id
 * @param int|context $contextid null means all contexts
 * @return boolean true or exception
 */
function unassign_capability($capability, $roleid, $contextid = null) {
    global $DB;

    if (!empty($contextid)) {
        if ($contextid instanceof context) {
            $context = $contextid;
        } else {
            $context = context::instance_by_id($contextid);
        }
        // delete from context rel, if this is the last override in this context
        $DB->delete_records('role_capabilities', array('capability'=>$capability, 'roleid'=>$roleid, 'contextid'=>$context->id));
    } else {
        $DB->delete_records('role_capabilities', array('capability'=>$capability, 'roleid'=>$roleid));
    }
    return true;
}

/**
 * Get the roles that have a given capability assigned to it
 *
 * This function does not resolve the actual permission of the capability.
 * It just checks for permissions and overrides.
 * Use get_roles_with_cap_in_context() if resolution is required.
 *
 * @param string $capability capability name (string)
 * @param string $permission optional, the permission defined for this capability
 *                      either CAP_ALLOW, CAP_PREVENT or CAP_PROHIBIT. Defaults to null which means any.
 * @param stdClass $context null means any
 * @return array of role records
 */
function get_roles_with_capability($capability, $permission = null, $context = null) {
    global $DB;

    if ($context) {
        $contexts = $context->get_parent_context_ids(true);
        list($insql, $params) = $DB->get_in_or_equal($contexts, SQL_PARAMS_NAMED, 'ctx');
        $contextsql = "AND rc.contextid $insql";
    } else {
        $params = array();
        $contextsql = '';
    }

    if ($permission) {
        $permissionsql = " AND rc.permission = :permission";
        $params['permission'] = $permission;
    } else {
        $permissionsql = '';
    }

    $sql = "SELECT r.*
              FROM {role} r
             WHERE r.id IN (SELECT rc.roleid
                              FROM {role_capabilities} rc
                             WHERE rc.capability = :capname
                                   $contextsql
                                   $permissionsql)";
    $params['capname'] = $capability;


    return $DB->get_records_sql($sql, $params);
}

/**
 * This function makes a role-assignment (a role for a user in a particular context)
 *
 * @param int $roleid the role of the id
 * @param int $userid userid
 * @param int|context $contextid id of the context
 * @param string $component example 'enrol_ldap', defaults to '' which means manual assignment,
 * @param int $itemid id of enrolment/auth plugin
 * @param string $timemodified defaults to current time
 * @return int new/existing id of the assignment
 */
function role_assign($roleid, $userid, $contextid, $component = '', $itemid = 0, $timemodified = '') {
    global $USER, $DB;

    // first of all detect if somebody is using old style parameters
    if ($contextid === 0 or is_numeric($component)) {
        throw new coding_exception('Invalid call to role_assign(), code needs to be updated to use new order of parameters');
    }

    // now validate all parameters
    if (empty($roleid)) {
        throw new coding_exception('Invalid call to role_assign(), roleid can not be empty');
    }

    if (empty($userid)) {
        throw new coding_exception('Invalid call to role_assign(), userid can not be empty');
    }

    if ($itemid) {
        if (strpos($component, '_') === false) {
            throw new coding_exception('Invalid call to role_assign(), component must start with plugin type such as"enrol_" when itemid specified', 'component:'.$component);
        }
    } else {
        $itemid = 0;
        if ($component !== '' and strpos($component, '_') === false) {
            throw new coding_exception('Invalid call to role_assign(), invalid component string', 'component:'.$component);
        }
    }

    if (!$DB->record_exists('user', array('id'=>$userid, 'deleted'=>0))) {
        throw new coding_exception('User ID does not exist or is deleted!', 'userid:'.$userid);
    }

    if ($contextid instanceof context) {
        $context = $contextid;
    } else {
        $context = context::instance_by_id($contextid, MUST_EXIST);
    }

    if (!$timemodified) {
        $timemodified = time();
    }

    // Check for existing entry
    $ras = $DB->get_records('role_assignments', array('roleid'=>$roleid, 'contextid'=>$context->id, 'userid'=>$userid, 'component'=>$component, 'itemid'=>$itemid), 'id');

    if ($ras) {
        // role already assigned - this should not happen
        if (count($ras) > 1) {
            // very weird - remove all duplicates!
            $ra = array_shift($ras);
            foreach ($ras as $r) {
                $DB->delete_records('role_assignments', array('id'=>$r->id));
            }
        } else {
            $ra = reset($ras);
        }

        // actually there is no need to update, reset anything or trigger any event, so just return
        return $ra->id;
    }

    // Create a new entry
    $ra = new stdClass();
    $ra->roleid       = $roleid;
    $ra->contextid    = $context->id;
    $ra->userid       = $userid;
    $ra->component    = $component;
    $ra->itemid       = $itemid;
    $ra->timemodified = $timemodified;
    $ra->modifierid   = empty($USER->id) ? 0 : $USER->id;

    $ra->id = $DB->insert_record('role_assignments', $ra);

    // mark context as dirty - again expensive, but needed
    $context->mark_dirty();

    if (!empty($USER->id) && $USER->id == $userid) {
        // If the user is the current user, then do full reload of capabilities too.
        reload_all_capabilities();
    }

    events_trigger('role_assigned', $ra);

    return $ra->id;
}

/**
 * Removes one role assignment
 *
 * @param int $roleid
 * @param int  $userid
 * @param int  $contextid
 * @param string $component
 * @param int  $itemid
 * @return void
 */
function role_unassign($roleid, $userid, $contextid, $component = '', $itemid = 0) {
    // first make sure the params make sense
    if ($roleid == 0 or $userid == 0 or $contextid == 0) {
        throw new coding_exception('Invalid call to role_unassign(), please use role_unassign_all() when removing multiple role assignments');
    }

    if ($itemid) {
        if (strpos($component, '_') === false) {
            throw new coding_exception('Invalid call to role_assign(), component must start with plugin type such as "enrol_" when itemid specified', 'component:'.$component);
        }
    } else {
        $itemid = 0;
        if ($component !== '' and strpos($component, '_') === false) {
            throw new coding_exception('Invalid call to role_assign(), invalid component string', 'component:'.$component);
        }
    }

    role_unassign_all(array('roleid'=>$roleid, 'userid'=>$userid, 'contextid'=>$contextid, 'component'=>$component, 'itemid'=>$itemid), false, false);
}

/**
 * Removes multiple role assignments, parameters may contain:
 *   'roleid', 'userid', 'contextid', 'component', 'enrolid'.
 *
 * @param array $params role assignment parameters
 * @param bool $subcontexts unassign in subcontexts too
 * @param bool $includemanual include manual role assignments too
 * @return void
 */
function role_unassign_all(array $params, $subcontexts = false, $includemanual = false) {
    global $USER, $CFG, $DB;

    if (!$params) {
        throw new coding_exception('Missing parameters in role_unsassign_all() call');
    }

    $allowed = array('roleid', 'userid', 'contextid', 'component', 'itemid');
    foreach ($params as $key=>$value) {
        if (!in_array($key, $allowed)) {
            throw new coding_exception('Unknown role_unsassign_all() parameter key', 'key:'.$key);
        }
    }

    if (isset($params['component']) and $params['component'] !== '' and strpos($params['component'], '_') === false) {
        throw new coding_exception('Invalid component paramter in role_unsassign_all() call', 'component:'.$params['component']);
    }

    if ($includemanual) {
        if (!isset($params['component']) or $params['component'] === '') {
            throw new coding_exception('include manual parameter requires component parameter in role_unsassign_all() call');
        }
    }

    if ($subcontexts) {
        if (empty($params['contextid'])) {
            throw new coding_exception('subcontexts paramtere requires component parameter in role_unsassign_all() call');
        }
    }

    $ras = $DB->get_records('role_assignments', $params);
    foreach($ras as $ra) {
        $DB->delete_records('role_assignments', array('id'=>$ra->id));
        if ($context = context::instance_by_id($ra->contextid, IGNORE_MISSING)) {
            // this is a bit expensive but necessary
            $context->mark_dirty();
            // If the user is the current user, then do full reload of capabilities too.
            if (!empty($USER->id) && $USER->id == $ra->userid) {
                reload_all_capabilities();
            }
        }
        events_trigger('role_unassigned', $ra);
    }
    unset($ras);

    // process subcontexts
    if ($subcontexts and $context = context::instance_by_id($params['contextid'], IGNORE_MISSING)) {
        if ($params['contextid'] instanceof context) {
            $context = $params['contextid'];
        } else {
            $context = context::instance_by_id($params['contextid'], IGNORE_MISSING);
        }

        if ($context) {
            $contexts = $context->get_child_contexts();
            $mparams = $params;
            foreach($contexts as $context) {
                $mparams['contextid'] = $context->id;
                $ras = $DB->get_records('role_assignments', $mparams);
                foreach($ras as $ra) {
                    $DB->delete_records('role_assignments', array('id'=>$ra->id));
                    // this is a bit expensive but necessary
                    $context->mark_dirty();
                    // If the user is the current user, then do full reload of capabilities too.
                    if (!empty($USER->id) && $USER->id == $ra->userid) {
                        reload_all_capabilities();
                    }
                    events_trigger('role_unassigned', $ra);
                }
            }
        }
    }

    // do this once more for all manual role assignments
    if ($includemanual) {
        $params['component'] = '';
        role_unassign_all($params, $subcontexts, false);
    }
}

/**
 * Determines if a user is currently logged in
 *
 * @category   access
 *
 * @return bool
 */
function isloggedin() {
    global $USER;

    return (!empty($USER->id));
}

/**
 * Determines if a user is logged in as real guest user with username 'guest'.
 *
 * @category   access
 *
 * @param int|object $user mixed user object or id, $USER if not specified
 * @return bool true if user is the real guest user, false if not logged in or other user
 */
function isguestuser($user = null) {
    global $USER, $DB, $CFG;

    // make sure we have the user id cached in config table, because we are going to use it a lot
    if (empty($CFG->siteguest)) {
        if (!$guestid = $DB->get_field('user', 'id', array('username'=>'guest', 'mnethostid'=>$CFG->mnet_localhost_id))) {
            // guest does not exist yet, weird
            return false;
        }
        set_config('siteguest', $guestid);
    }
    if ($user === null) {
        $user = $USER;
    }

    if ($user === null) {
        // happens when setting the $USER
        return false;

    } else if (is_numeric($user)) {
        return ($CFG->siteguest == $user);

    } else if (is_object($user)) {
        if (empty($user->id)) {
            return false; // not logged in means is not be guest
        } else {
            return ($CFG->siteguest == $user->id);
        }

    } else {
        throw new coding_exception('Invalid user parameter supplied for isguestuser() function!');
    }
}

/**
 * Does user have a (temporary or real) guest access to course?
 *
 * @category   access
 *
 * @param context $context
 * @param stdClass|int $user
 * @return bool
 */
function is_guest(context $context, $user = null) {
    global $USER;

    // first find the course context
    $coursecontext = $context->get_course_context();

    // make sure there is a real user specified
    if ($user === null) {
        $userid = isset($USER->id) ? $USER->id : 0;
    } else {
        $userid = is_object($user) ? $user->id : $user;
    }

    if (isguestuser($userid)) {
        // can not inspect or be enrolled
        return true;
    }

    if (has_capability('moodle/course:view', $coursecontext, $user)) {
        // viewing users appear out of nowhere, they are neither guests nor participants
        return false;
    }

    // consider only real active enrolments here
    if (is_enrolled($coursecontext, $user, '', true)) {
        return false;
    }

    return true;
}

/**
 * Returns true if the user has moodle/course:view capability in the course,
 * this is intended for admins, managers (aka small admins), inspectors, etc.
 *
 * @category   access
 *
 * @param context $context
 * @param int|stdClass $user if null $USER is used
 * @param string $withcapability extra capability name
 * @return bool
 */
function is_viewing(context $context, $user = null, $withcapability = '') {
    // first find the course context
    $coursecontext = $context->get_course_context();

    if (isguestuser($user)) {
        // can not inspect
        return false;
    }

    if (!has_capability('moodle/course:view', $coursecontext, $user)) {
        // admins are allowed to inspect courses
        return false;
    }

    if ($withcapability and !has_capability($withcapability, $context, $user)) {
        // site admins always have the capability, but the enrolment above blocks
        return false;
    }

    return true;
}

/**
 * Returns true if user is enrolled (is participating) in course
 * this is intended for students and teachers.
 *
 * Since 2.2 the result for active enrolments and current user are cached.
 *
 * @package   core_enrol
 * @category  access
 *
 * @param context $context
 * @param int|stdClass $user if null $USER is used, otherwise user object or id expected
 * @param string $withcapability extra capability name
 * @param bool $onlyactive consider only active enrolments in enabled plugins and time restrictions
 * @return bool
 */
function is_enrolled(context $context, $user = null, $withcapability = '', $onlyactive = false) {
    global $USER, $DB;

    // first find the course context
    $coursecontext = $context->get_course_context();

    // make sure there is a real user specified
    if ($user === null) {
        $userid = isset($USER->id) ? $USER->id : 0;
    } else {
        $userid = is_object($user) ? $user->id : $user;
    }

    if (empty($userid)) {
        // not-logged-in!
        return false;
    } else if (isguestuser($userid)) {
        // guest account can not be enrolled anywhere
        return false;
    }

    if ($coursecontext->instanceid == SITEID) {
        // everybody participates on frontpage
    } else {
        // try cached info first - the enrolled flag is set only when active enrolment present
        if ($USER->id == $userid) {
            $coursecontext->reload_if_dirty();
            if (isset($USER->enrol['enrolled'][$coursecontext->instanceid])) {
                if ($USER->enrol['enrolled'][$coursecontext->instanceid] > time()) {
                    if ($withcapability and !has_capability($withcapability, $context, $userid)) {
                        return false;
                    }
                    return true;
                }
            }
        }

        if ($onlyactive) {
            // look for active enrolments only
            $until = enrol_get_enrolment_end($coursecontext->instanceid, $userid);

            if ($until === false) {
                return false;
            }

            if ($USER->id == $userid) {
                if ($until == 0) {
                    $until = ENROL_MAX_TIMESTAMP;
                }
                $USER->enrol['enrolled'][$coursecontext->instanceid] = $until;
                if (isset($USER->enrol['tempguest'][$coursecontext->instanceid])) {
                    unset($USER->enrol['tempguest'][$coursecontext->instanceid]);
                    remove_temp_course_roles($coursecontext);
                }
            }

        } else {
            // any enrolment is good for us here, even outdated, disabled or inactive
            $sql = "SELECT 'x'
                      FROM {user_enrolments} ue
                      JOIN {enrol} e ON (e.id = ue.enrolid AND e.courseid = :courseid)
                      JOIN {user} u ON u.id = ue.userid
                     WHERE ue.userid = :userid AND u.deleted = 0";
            $params = array('userid'=>$userid, 'courseid'=>$coursecontext->instanceid);
            if (!$DB->record_exists_sql($sql, $params)) {
                return false;
            }
        }
    }

    if ($withcapability and !has_capability($withcapability, $context, $userid)) {
        return false;
    }

    return true;
}

/**
 * Returns true if the user is able to access the course.
 *
 * This function is in no way, shape, or form a substitute for require_login.
 * It should only be used in circumstances where it is not possible to call require_login
 * such as the navigation.
 *
 * This function checks many of the methods of access to a course such as the view
 * capability, enrollments, and guest access. It also makes use of the cache
 * generated by require_login for guest access.
 *
 * The flags within the $USER object that are used here should NEVER be used outside
 * of this function can_access_course and require_login. Doing so WILL break future
 * versions.
 *
 * @param stdClass $course record
 * @param stdClass|int|null $user user record or id, current user if null
 * @param string $withcapability Check for this capability as well.
 * @param bool $onlyactive consider only active enrolments in enabled plugins and time restrictions
 * @return boolean Returns true if the user is able to access the course
 */
function can_access_course(stdClass $course, $user = null, $withcapability = '', $onlyactive = false) {
    global $DB, $USER;

    // this function originally accepted $coursecontext parameter
    if ($course instanceof context) {
        if ($course instanceof context_course) {
            debugging('deprecated context parameter, please use $course record');
            $coursecontext = $course;
            $course = $DB->get_record('course', array('id'=>$coursecontext->instanceid));
        } else {
            debugging('Invalid context parameter, please use $course record');
            return false;
        }
    } else {
        $coursecontext = context_course::instance($course->id);
    }

    if (!isset($USER->id)) {
        // should never happen
        $USER->id = 0;
        debugging('Course access check being performed on a user with no ID.', DEBUG_DEVELOPER);
    }

    // make sure there is a user specified
    if ($user === null) {
        $userid = $USER->id;
    } else {
        $userid = is_object($user) ? $user->id : $user;
    }
    unset($user);

    if ($withcapability and !has_capability($withcapability, $coursecontext, $userid)) {
        return false;
    }

    if ($userid == $USER->id) {
        if (!empty($USER->access['rsw'][$coursecontext->path])) {
            // the fact that somebody switched role means they can access the course no matter to what role they switched
            return true;
        }
    }

    if (!$course->visible and !has_capability('moodle/course:viewhiddencourses', $coursecontext, $userid)) {
        return false;
    }

    if (is_viewing($coursecontext, $userid)) {
        return true;
    }

    if ($userid != $USER->id) {
        // for performance reasons we do not verify temporary guest access for other users, sorry...
        return is_enrolled($coursecontext, $userid, '', $onlyactive);
    }

    // === from here we deal only with $USER ===

    $coursecontext->reload_if_dirty();

    if (isset($USER->enrol['enrolled'][$course->id])) {
        if ($USER->enrol['enrolled'][$course->id] > time()) {
            return true;
        }
    }
    if (isset($USER->enrol['tempguest'][$course->id])) {
        if ($USER->enrol['tempguest'][$course->id] > time()) {
            return true;
        }
    }

    if (is_enrolled($coursecontext, $USER, '', $onlyactive)) {
        return true;
    }

    // if not enrolled try to gain temporary guest access
    $instances = $DB->get_records('enrol', array('courseid'=>$course->id, 'status'=>ENROL_INSTANCE_ENABLED), 'sortorder, id ASC');
    $enrols = enrol_get_plugins(true);
    foreach($instances as $instance) {
        if (!isset($enrols[$instance->enrol])) {
            continue;
        }
        // Get a duration for the guest access, a timestamp in the future, 0 (always) or false.
        $until = $enrols[$instance->enrol]->try_guestaccess($instance);
        if ($until !== false and $until > time()) {
            $USER->enrol['tempguest'][$course->id] = $until;
            return true;
        }
    }
    if (isset($USER->enrol['tempguest'][$course->id])) {
        unset($USER->enrol['tempguest'][$course->id]);
        remove_temp_course_roles($coursecontext);
    }

    return false;
}

/**
 * Returns array with sql code and parameters returning all ids
 * of users enrolled into course.
 *
 * This function is using 'eu[0-9]+_' prefix for table names and parameters.
 *
 * @package   core_enrol
 * @category  access
 *
 * @param context $context
 * @param string $withcapability
 * @param int $groupid 0 means ignore groups, any other value limits the result by group id
 * @param bool $onlyactive consider only active enrolments in enabled plugins and time restrictions
 * @return array list($sql, $params)
 */
function get_enrolled_sql(context $context, $withcapability = '', $groupid = 0, $onlyactive = false) {
    global $DB, $CFG;

    // use unique prefix just in case somebody makes some SQL magic with the result
    static $i = 0;
    $i++;
    $prefix = 'eu'.$i.'_';

    // first find the course context
    $coursecontext = $context->get_course_context();

    $isfrontpage = ($coursecontext->instanceid == SITEID);

    $joins  = array();
    $wheres = array();
    $params = array();

    list($contextids, $contextpaths) = get_context_info_list($context);

    // get all relevant capability info for all roles
    if ($withcapability) {
        list($incontexts, $cparams) = $DB->get_in_or_equal($contextids, SQL_PARAMS_NAMED, 'ctx');
        $cparams['cap'] = $withcapability;

        $defs = array();
        $sql = "SELECT rc.id, rc.roleid, rc.permission, ctx.path
                  FROM {role_capabilities} rc
                  JOIN {context} ctx on rc.contextid = ctx.id
                 WHERE rc.contextid $incontexts AND rc.capability = :cap";
        $rcs = $DB->get_records_sql($sql, $cparams);
        foreach ($rcs as $rc) {
            $defs[$rc->path][$rc->roleid] = $rc->permission;
        }

        $access = array();
        if (!empty($defs)) {
            foreach ($contextpaths as $path) {
                if (empty($defs[$path])) {
                    continue;
                }
                foreach($defs[$path] as $roleid => $perm) {
                    if ($perm == CAP_PROHIBIT) {
                        $access[$roleid] = CAP_PROHIBIT;
                        continue;
                    }
                    if (!isset($access[$roleid])) {
                        $access[$roleid] = (int)$perm;
                    }
                }
            }
        }

        unset($defs);

        // make lists of roles that are needed and prohibited
        $needed     = array(); // one of these is enough
        $prohibited = array(); // must not have any of these
        foreach ($access as $roleid => $perm) {
            if ($perm == CAP_PROHIBIT) {
                unset($needed[$roleid]);
                $prohibited[$roleid] = true;
            } else if ($perm == CAP_ALLOW and empty($prohibited[$roleid])) {
                $needed[$roleid] = true;
            }
        }

        $defaultuserroleid      = isset($CFG->defaultuserroleid) ? $CFG->defaultuserroleid : 0;
        $defaultfrontpageroleid = isset($CFG->defaultfrontpageroleid) ? $CFG->defaultfrontpageroleid : 0;

        $nobody = false;

        if ($isfrontpage) {
            if (!empty($prohibited[$defaultuserroleid]) or !empty($prohibited[$defaultfrontpageroleid])) {
                $nobody = true;
            } else if (!empty($needed[$defaultuserroleid]) or !empty($needed[$defaultfrontpageroleid])) {
                // everybody not having prohibit has the capability
                $needed = array();
            } else if (empty($needed)) {
                $nobody = true;
            }
        } else {
            if (!empty($prohibited[$defaultuserroleid])) {
                $nobody = true;
            } else if (!empty($needed[$defaultuserroleid])) {
                // everybody not having prohibit has the capability
                $needed = array();
            } else if (empty($needed)) {
                $nobody = true;
            }
        }

        if ($nobody) {
            // nobody can match so return some SQL that does not return any results
            $wheres[] = "1 = 2";

        } else {

            if ($needed) {
                $ctxids = implode(',', $contextids);
                $roleids = implode(',', array_keys($needed));
                $joins[] = "JOIN {role_assignments} {$prefix}ra3 ON ({$prefix}ra3.userid = {$prefix}u.id AND {$prefix}ra3.roleid IN ($roleids) AND {$prefix}ra3.contextid IN ($ctxids))";
            }

            if ($prohibited) {
                $ctxids = implode(',', $contextids);
                $roleids = implode(',', array_keys($prohibited));
                $joins[] = "LEFT JOIN {role_assignments} {$prefix}ra4 ON ({$prefix}ra4.userid = {$prefix}u.id AND {$prefix}ra4.roleid IN ($roleids) AND {$prefix}ra4.contextid IN ($ctxids))";
                $wheres[] = "{$prefix}ra4.id IS NULL";
            }

            if ($groupid) {
                $joins[] = "JOIN {groups_members} {$prefix}gm ON ({$prefix}gm.userid = {$prefix}u.id AND {$prefix}gm.groupid = :{$prefix}gmid)";
                $params["{$prefix}gmid"] = $groupid;
            }
        }

    } else {
        if ($groupid) {
            $joins[] = "JOIN {groups_members} {$prefix}gm ON ({$prefix}gm.userid = {$prefix}u.id AND {$prefix}gm.groupid = :{$prefix}gmid)";
            $params["{$prefix}gmid"] = $groupid;
        }
    }

    $wheres[] = "{$prefix}u.deleted = 0 AND {$prefix}u.id <> :{$prefix}guestid";
    $params["{$prefix}guestid"] = $CFG->siteguest;

    if ($isfrontpage) {
        // all users are "enrolled" on the frontpage
    } else {
        $joins[] = "JOIN {user_enrolments} {$prefix}ue ON {$prefix}ue.userid = {$prefix}u.id";
        $joins[] = "JOIN {enrol} {$prefix}e ON ({$prefix}e.id = {$prefix}ue.enrolid AND {$prefix}e.courseid = :{$prefix}courseid)";
        $params[$prefix.'courseid'] = $coursecontext->instanceid;

        if ($onlyactive) {
            $wheres[] = "{$prefix}ue.status = :{$prefix}active AND {$prefix}e.status = :{$prefix}enabled";
            $wheres[] = "{$prefix}ue.timestart < :{$prefix}now1 AND ({$prefix}ue.timeend = 0 OR {$prefix}ue.timeend > :{$prefix}now2)";
            $now = round(time(), -2); // rounding helps caching in DB
            $params = array_merge($params, array($prefix.'enabled'=>ENROL_INSTANCE_ENABLED,
                                                 $prefix.'active'=>ENROL_USER_ACTIVE,
                                                 $prefix.'now1'=>$now, $prefix.'now2'=>$now));
        }
    }

    $joins = implode("\n", $joins);
    $wheres = "WHERE ".implode(" AND ", $wheres);

    $sql = "SELECT DISTINCT {$prefix}u.id
              FROM {user} {$prefix}u
            $joins
           $wheres";

    return array($sql, $params);
}

/**
 * Returns list of users enrolled into course.
 *
 * @package   core_enrol
 * @category  access
 *
 * @param context $context
 * @param string $withcapability
 * @param int $groupid 0 means ignore groups, any other value limits the result by group id
 * @param string $userfields requested user record fields
 * @param string $orderby
 * @param int $limitfrom return a subset of records, starting at this point (optional, required if $limitnum is set).
 * @param int $limitnum return a subset comprising this many records (optional, required if $limitfrom is set).
 * @param bool $onlyactive consider only active enrolments in enabled plugins and time restrictions
 * @return array of user records
 */
function get_enrolled_users(context $context, $withcapability = '', $groupid = 0, $userfields = 'u.*', $orderby = null,
        $limitfrom = 0, $limitnum = 0, $onlyactive = false) {
    global $DB;

    list($esql, $params) = get_enrolled_sql($context, $withcapability, $groupid, $onlyactive);
    $sql = "SELECT $userfields
              FROM {user} u
              JOIN ($esql) je ON je.id = u.id
             WHERE u.deleted = 0";

    if ($orderby) {
        $sql = "$sql ORDER BY $orderby";
    } else {
        list($sort, $sortparams) = users_order_by_sql('u');
        $sql = "$sql ORDER BY $sort";
        $params = array_merge($params, $sortparams);
    }

    return $DB->get_records_sql($sql, $params, $limitfrom, $limitnum);
}

/**
 * Counts list of users enrolled into course (as per above function)
 *
 * @package   core_enrol
 * @category  access
 *
 * @param context $context
 * @param string $withcapability
 * @param int $groupid 0 means ignore groups, any other value limits the result by group id
 * @param bool $onlyactive consider only active enrolments in enabled plugins and time restrictions
 * @return array of user records
 */
function count_enrolled_users(context $context, $withcapability = '', $groupid = 0, $onlyactive = false) {
    global $DB;

    list($esql, $params) = get_enrolled_sql($context, $withcapability, $groupid, $onlyactive);
    $sql = "SELECT count(u.id)
              FROM {user} u
              JOIN ($esql) je ON je.id = u.id
             WHERE u.deleted = 0";

    return $DB->count_records_sql($sql, $params);
}

/**
 * Loads the capability definitions for the component (from file).
 *
 * Loads the capability definitions for the component (from file). If no
 * capabilities are defined for the component, we simply return an empty array.
 *
 * @access private
 * @param string $component full plugin name, examples: 'moodle', 'mod_forum'
 * @return array array of capabilities
 */
function load_capability_def($component) {
    $defpath = get_component_directory($component).'/db/access.php';

    $capabilities = array();
    if (file_exists($defpath)) {
        require($defpath);
        if (!empty(${$component.'_capabilities'})) {
            // BC capability array name
            // since 2.0 we prefer $capabilities instead - it is easier to use and matches db/* files
            debugging('componentname_capabilities array is deprecated, please use $capabilities array only in access.php files');
            $capabilities = ${$component.'_capabilities'};
        }
    }

    return $capabilities;
}

/**
 * Gets the capabilities that have been cached in the database for this component.
 *
 * @access private
 * @param string $component - examples: 'moodle', 'mod_forum'
 * @return array array of capabilities
 */
function get_cached_capabilities($component = 'moodle') {
    global $DB;
    return $DB->get_records('capabilities', array('component'=>$component));
}

/**
 * Returns default capabilities for given role archetype.
 *
 * @param string $archetype role archetype
 * @return array
 */
function get_default_capabilities($archetype) {
    global $DB;

    if (!$archetype) {
        return array();
    }

    $alldefs = array();
    $defaults = array();
    $components = array();
    $allcaps = $DB->get_records('capabilities');

    foreach ($allcaps as $cap) {
        if (!in_array($cap->component, $components)) {
            $components[] = $cap->component;
            $alldefs = array_merge($alldefs, load_capability_def($cap->component));
        }
    }
    foreach($alldefs as $name=>$def) {
        // Use array 'archetypes if available. Only if not specified, use 'legacy'.
        if (isset($def['archetypes'])) {
            if (isset($def['archetypes'][$archetype])) {
                $defaults[$name] = $def['archetypes'][$archetype];
            }
        // 'legacy' is for backward compatibility with 1.9 access.php
        } else {
            if (isset($def['legacy'][$archetype])) {
                $defaults[$name] = $def['legacy'][$archetype];
            }
        }
    }

    return $defaults;
}

/**
 * Return default roles that can be assigned, overridden or switched
 * by give role archetype.
 *
 * @param string $type  assign|override|switch
 * @param string $archetype
 * @return array of role ids
 */
function get_default_role_archetype_allows($type, $archetype) {
    global $DB;

    if (empty($archetype)) {
        return array();
    }

    $roles = $DB->get_records('role');
    $archetypemap = array();
    foreach ($roles as $role) {
        if ($role->archetype) {
            $archetypemap[$role->archetype][$role->id] = $role->id;
        }
    }

    $defaults = array(
        'assign' => array(
            'manager'        => array('manager', 'coursecreator', 'editingteacher', 'teacher', 'student'),
            'coursecreator'  => array(),
            'editingteacher' => array('teacher', 'student'),
            'teacher'        => array(),
            'student'        => array(),
            'guest'          => array(),
            'user'           => array(),
            'frontpage'      => array(),
        ),
        'override' => array(
            'manager'        => array('manager', 'coursecreator', 'editingteacher', 'teacher', 'student', 'guest', 'user', 'frontpage'),
            'coursecreator'  => array(),
            'editingteacher' => array('teacher', 'student', 'guest'),
            'teacher'        => array(),
            'student'        => array(),
            'guest'          => array(),
            'user'           => array(),
            'frontpage'      => array(),
        ),
        'switch' => array(
            'manager'        => array('editingteacher', 'teacher', 'student', 'guest'),
            'coursecreator'  => array(),
            'editingteacher' => array('teacher', 'student', 'guest'),
            'teacher'        => array('student', 'guest'),
            'student'        => array(),
            'guest'          => array(),
            'user'           => array(),
            'frontpage'      => array(),
        ),
    );

    if (!isset($defaults[$type][$archetype])) {
        debugging("Unknown type '$type'' or archetype '$archetype''");
        return array();
    }

    $return = array();
    foreach ($defaults[$type][$archetype] as $at) {
        if (isset($archetypemap[$at])) {
            foreach ($archetypemap[$at] as $roleid) {
                $return[$roleid] = $roleid;
            }
        }
    }

    return $return;
}

/**
 * Reset role capabilities to default according to selected role archetype.
 * If no archetype selected, removes all capabilities.
 *
 * @param int $roleid
 * @return void
 */
function reset_role_capabilities($roleid) {
    global $DB;

    $role = $DB->get_record('role', array('id'=>$roleid), '*', MUST_EXIST);
    $defaultcaps = get_default_capabilities($role->archetype);

    $systemcontext = context_system::instance();

    $DB->delete_records('role_capabilities', array('roleid'=>$roleid));

    foreach($defaultcaps as $cap=>$permission) {
        assign_capability($cap, $permission, $roleid, $systemcontext->id);
    }
}

/**
 * Updates the capabilities table with the component capability definitions.
 * If no parameters are given, the function updates the core moodle
 * capabilities.
 *
 * Note that the absence of the db/access.php capabilities definition file
 * will cause any stored capabilities for the component to be removed from
 * the database.
 *
 * @access private
 * @param string $component examples: 'moodle', 'mod/forum', 'block/quiz_results'
 * @return boolean true if success, exception in case of any problems
 */
function update_capabilities($component = 'moodle') {
    global $DB, $OUTPUT;

    $storedcaps = array();

    $filecaps = load_capability_def($component);
    foreach($filecaps as $capname=>$unused) {
        if (!preg_match('|^[a-z]+/[a-z_0-9]+:[a-z_0-9]+$|', $capname)) {
            debugging("Coding problem: Invalid capability name '$capname', use 'clonepermissionsfrom' field for migration.");
        }
    }

    $cachedcaps = get_cached_capabilities($component);
    if ($cachedcaps) {
        foreach ($cachedcaps as $cachedcap) {
            array_push($storedcaps, $cachedcap->name);
            // update risk bitmasks and context levels in existing capabilities if needed
            if (array_key_exists($cachedcap->name, $filecaps)) {
                if (!array_key_exists('riskbitmask', $filecaps[$cachedcap->name])) {
                    $filecaps[$cachedcap->name]['riskbitmask'] = 0; // no risk if not specified
                }
                if ($cachedcap->captype != $filecaps[$cachedcap->name]['captype']) {
                    $updatecap = new stdClass();
                    $updatecap->id = $cachedcap->id;
                    $updatecap->captype = $filecaps[$cachedcap->name]['captype'];
                    $DB->update_record('capabilities', $updatecap);
                }
                if ($cachedcap->riskbitmask != $filecaps[$cachedcap->name]['riskbitmask']) {
                    $updatecap = new stdClass();
                    $updatecap->id = $cachedcap->id;
                    $updatecap->riskbitmask = $filecaps[$cachedcap->name]['riskbitmask'];
                    $DB->update_record('capabilities', $updatecap);
                }

                if (!array_key_exists('contextlevel', $filecaps[$cachedcap->name])) {
                    $filecaps[$cachedcap->name]['contextlevel'] = 0; // no context level defined
                }
                if ($cachedcap->contextlevel != $filecaps[$cachedcap->name]['contextlevel']) {
                    $updatecap = new stdClass();
                    $updatecap->id = $cachedcap->id;
                    $updatecap->contextlevel = $filecaps[$cachedcap->name]['contextlevel'];
                    $DB->update_record('capabilities', $updatecap);
                }
            }
        }
    }

    // Are there new capabilities in the file definition?
    $newcaps = array();

    foreach ($filecaps as $filecap => $def) {
        if (!$storedcaps ||
                ($storedcaps && in_array($filecap, $storedcaps) === false)) {
            if (!array_key_exists('riskbitmask', $def)) {
                $def['riskbitmask'] = 0; // no risk if not specified
            }
            $newcaps[$filecap] = $def;
        }
    }
    // Add new capabilities to the stored definition.
    $existingcaps = $DB->get_records_menu('capabilities', array(), 'id', 'id, name');
    foreach ($newcaps as $capname => $capdef) {
        $capability = new stdClass();
        $capability->name         = $capname;
        $capability->captype      = $capdef['captype'];
        $capability->contextlevel = $capdef['contextlevel'];
        $capability->component    = $component;
        $capability->riskbitmask  = $capdef['riskbitmask'];

        $DB->insert_record('capabilities', $capability, false);

        if (isset($capdef['clonepermissionsfrom']) && in_array($capdef['clonepermissionsfrom'], $existingcaps)){
            if ($rolecapabilities = $DB->get_records('role_capabilities', array('capability'=>$capdef['clonepermissionsfrom']))){
                foreach ($rolecapabilities as $rolecapability){
                    //assign_capability will update rather than insert if capability exists
                    if (!assign_capability($capname, $rolecapability->permission,
                                            $rolecapability->roleid, $rolecapability->contextid, true)){
                         echo $OUTPUT->notification('Could not clone capabilities for '.$capname);
                    }
                }
            }
        // we ignore archetype key if we have cloned permissions
        } else if (isset($capdef['archetypes']) && is_array($capdef['archetypes'])) {
            assign_legacy_capabilities($capname, $capdef['archetypes']);
        // 'legacy' is for backward compatibility with 1.9 access.php
        } else if (isset($capdef['legacy']) && is_array($capdef['legacy'])) {
            assign_legacy_capabilities($capname, $capdef['legacy']);
        }
    }
    // Are there any capabilities that have been removed from the file
    // definition that we need to delete from the stored capabilities and
    // role assignments?
    capabilities_cleanup($component, $filecaps);

    // reset static caches
    accesslib_clear_all_caches(false);

    return true;
}

/**
 * Deletes cached capabilities that are no longer needed by the component.
 * Also unassigns these capabilities from any roles that have them.
 *
 * @access private
 * @param string $component examples: 'moodle', 'mod_forum', 'block_quiz_results'
 * @param array $newcapdef array of the new capability definitions that will be
 *                     compared with the cached capabilities
 * @return int number of deprecated capabilities that have been removed
 */
function capabilities_cleanup($component, $newcapdef = null) {
    global $DB;

    $removedcount = 0;

    if ($cachedcaps = get_cached_capabilities($component)) {
        foreach ($cachedcaps as $cachedcap) {
            if (empty($newcapdef) ||
                        array_key_exists($cachedcap->name, $newcapdef) === false) {

                // Remove from capabilities cache.
                $DB->delete_records('capabilities', array('name'=>$cachedcap->name));
                $removedcount++;
                // Delete from roles.
                if ($roles = get_roles_with_capability($cachedcap->name)) {
                    foreach($roles as $role) {
                        if (!unassign_capability($cachedcap->name, $role->id)) {
                            print_error('cannotunassigncap', 'error', '', (object)array('cap'=>$cachedcap->name, 'role'=>$role->name));
                        }
                    }
                }
            } // End if.
        }
    }
    return $removedcount;
}

/**
 * Returns an array of all the known types of risk
 * The array keys can be used, for example as CSS class names, or in calls to
 * print_risk_icon. The values are the corresponding RISK_ constants.
 *
 * @return array all the known types of risk.
 */
function get_all_risks() {
    return array(
        'riskmanagetrust' => RISK_MANAGETRUST,
        'riskconfig'      => RISK_CONFIG,
        'riskxss'         => RISK_XSS,
        'riskpersonal'    => RISK_PERSONAL,
        'riskspam'        => RISK_SPAM,
        'riskdataloss'    => RISK_DATALOSS,
    );
}

/**
 * Return a link to moodle docs for a given capability name
 *
 * @param stdClass $capability a capability - a row from the mdl_capabilities table.
 * @return string the human-readable capability name as a link to Moodle Docs.
 */
function get_capability_docs_link($capability) {
    $url = get_docs_url('Capabilities/' . $capability->name);
    return '<a onclick="this.target=\'docspopup\'" href="' . $url . '">' . get_capability_string($capability->name) . '</a>';
}

/**
 * This function pulls out all the resolved capabilities (overrides and
 * defaults) of a role used in capability overrides in contexts at a given
 * context.
 *
 * @param int $roleid
 * @param context $context
 * @param string $cap capability, optional, defaults to ''
 * @return array Array of capabilities
 */
function role_context_capabilities($roleid, context $context, $cap = '') {
    global $DB;

    $contexts = $context->get_parent_context_ids(true);
    $contexts = '('.implode(',', $contexts).')';

    $params = array($roleid);

    if ($cap) {
        $search = " AND rc.capability = ? ";
        $params[] = $cap;
    } else {
        $search = '';
    }

    $sql = "SELECT rc.*
              FROM {role_capabilities} rc, {context} c
             WHERE rc.contextid in $contexts
                   AND rc.roleid = ?
                   AND rc.contextid = c.id $search
          ORDER BY c.contextlevel DESC, rc.capability DESC";

    $capabilities = array();

    if ($records = $DB->get_records_sql($sql, $params)) {
        // We are traversing via reverse order.
        foreach ($records as $record) {
            // If not set yet (i.e. inherit or not set at all), or currently we have a prohibit
            if (!isset($capabilities[$record->capability]) || $record->permission<-500) {
                $capabilities[$record->capability] = $record->permission;
            }
        }
    }
    return $capabilities;
}

/**
 * Constructs array with contextids as first parameter and context paths,
 * in both cases bottom top including self.
 *
 * @access private
 * @param context $context
 * @return array
 */
function get_context_info_list(context $context) {
    $contextids = explode('/', ltrim($context->path, '/'));
    $contextpaths = array();
    $contextids2 = $contextids;
    while ($contextids2) {
        $contextpaths[] = '/' . implode('/', $contextids2);
        array_pop($contextids2);
    }
    return array($contextids, $contextpaths);
}

/**
 * Check if context is the front page context or a context inside it
 *
 * Returns true if this context is the front page context, or a context inside it,
 * otherwise false.
 *
 * @param context $context a context object.
 * @return bool
 */
function is_inside_frontpage(context $context) {
    $frontpagecontext = context_course::instance(SITEID);
    return strpos($context->path . '/', $frontpagecontext->path . '/') === 0;
}

/**
 * Returns capability information (cached)
 *
 * @param string $capabilityname
 * @return stdClass or null if capability not found
 */
function get_capability_info($capabilityname) {
    global $ACCESSLIB_PRIVATE, $DB; // one request per page only

    //TODO: MUC - this could be cached in shared memory, it would eliminate 1 query per page

    if (empty($ACCESSLIB_PRIVATE->capabilities)) {
        $ACCESSLIB_PRIVATE->capabilities = array();
        $caps = $DB->get_records('capabilities', array(), 'id, name, captype, riskbitmask');
        foreach ($caps as $cap) {
            $capname = $cap->name;
            unset($cap->id);
            unset($cap->name);
            $cap->riskbitmask = (int)$cap->riskbitmask;
            $ACCESSLIB_PRIVATE->capabilities[$capname] = $cap;
        }
    }

    return isset($ACCESSLIB_PRIVATE->capabilities[$capabilityname]) ? $ACCESSLIB_PRIVATE->capabilities[$capabilityname] : null;
}

/**
 * Returns the human-readable, translated version of the capability.
 * Basically a big switch statement.
 *
 * @param string $capabilityname e.g. mod/choice:readresponses
 * @return string
 */
function get_capability_string($capabilityname) {

    // Typical capability name is 'plugintype/pluginname:capabilityname'
    list($type, $name, $capname) = preg_split('|[/:]|', $capabilityname);

    if ($type === 'moodle') {
        $component = 'core_role';
    } else if ($type === 'quizreport') {
        //ugly hack!!
        $component = 'quiz_'.$name;
    } else {
        $component = $type.'_'.$name;
    }

    $stringname = $name.':'.$capname;

    if ($component === 'core_role' or get_string_manager()->string_exists($stringname, $component)) {
        return get_string($stringname, $component);
    }

    $dir = get_component_directory($component);
    if (!file_exists($dir)) {
        // plugin broken or does not exist, do not bother with printing of debug message
        return $capabilityname.' ???';
    }

    // something is wrong in plugin, better print debug
    return get_string($stringname, $component);
}

/**
 * This gets the mod/block/course/core etc strings.
 *
 * @param string $component
 * @param int $contextlevel
 * @return string|bool String is success, false if failed
 */
function get_component_string($component, $contextlevel) {

    if ($component === 'moodle' or $component === 'core') {
        switch ($contextlevel) {
            // TODO: this should probably use context level names instead
            case CONTEXT_SYSTEM:    return get_string('coresystem');
            case CONTEXT_USER:      return get_string('users');
            case CONTEXT_COURSECAT: return get_string('categories');
            case CONTEXT_COURSE:    return get_string('course');
            case CONTEXT_MODULE:    return get_string('activities');
            case CONTEXT_BLOCK:     return get_string('block');
            default:                print_error('unknowncontext');
        }
    }

    list($type, $name) = normalize_component($component);
    $dir = get_plugin_directory($type, $name);
    if (!file_exists($dir)) {
        // plugin not installed, bad luck, there is no way to find the name
        return $component.' ???';
    }

    switch ($type) {
        // TODO: this is really hacky, anyway it should be probably moved to lib/pluginlib.php
        case 'quiz':         return get_string($name.':componentname', $component);// insane hack!!!
        case 'repository':   return get_string('repository', 'repository').': '.get_string('pluginname', $component);
        case 'gradeimport':  return get_string('gradeimport', 'grades').': '.get_string('pluginname', $component);
        case 'gradeexport':  return get_string('gradeexport', 'grades').': '.get_string('pluginname', $component);
        case 'gradereport':  return get_string('gradereport', 'grades').': '.get_string('pluginname', $component);
        case 'webservice':   return get_string('webservice', 'webservice').': '.get_string('pluginname', $component);
        case 'block':        return get_string('block').': '.get_string('pluginname', basename($component));
        case 'mod':
            if (get_string_manager()->string_exists('pluginname', $component)) {
                return get_string('activity').': '.get_string('pluginname', $component);
            } else {
                return get_string('activity').': '.get_string('modulename', $component);
            }
        default: return get_string('pluginname', $component);
    }
}

/**
 * Gets the list of roles assigned to this context and up (parents)
 * from the list of roles that are visible on user profile page
 * and participants page.
 *
 * @param context $context
 * @return array
 */
function get_profile_roles(context $context) {
    global $CFG, $DB;

    if (empty($CFG->profileroles)) {
        return array();
    }

    list($rallowed, $params) = $DB->get_in_or_equal(explode(',', $CFG->profileroles), SQL_PARAMS_NAMED, 'a');
    list($contextlist, $cparams) = $DB->get_in_or_equal($context->get_parent_context_ids(true), SQL_PARAMS_NAMED, 'p');
    $params = array_merge($params, $cparams);

    if ($coursecontext = $context->get_course_context(false)) {
        $params['coursecontext'] = $coursecontext->id;
    } else {
        $params['coursecontext'] = 0;
    }

    $sql = "SELECT DISTINCT r.id, r.name, r.shortname, r.sortorder, rn.name AS coursealias
              FROM {role_assignments} ra, {role} r
         LEFT JOIN {role_names} rn ON (rn.contextid = :coursecontext AND rn.roleid = r.id)
             WHERE r.id = ra.roleid
                   AND ra.contextid $contextlist
                   AND r.id $rallowed
          ORDER BY r.sortorder ASC";

    return $DB->get_records_sql($sql, $params);
}

/**
 * Gets the list of roles assigned to this context and up (parents)
 *
 * @param context $context
 * @return array
 */
function get_roles_used_in_context(context $context) {
    global $DB;

    list($contextlist, $params) = $DB->get_in_or_equal($context->get_parent_context_ids(true), SQL_PARAMS_NAMED, 'cl');

    if ($coursecontext = $context->get_course_context(false)) {
        $params['coursecontext'] = $coursecontext->id;
    } else {
        $params['coursecontext'] = 0;
    }

    $sql = "SELECT DISTINCT r.id, r.name, r.shortname, r.sortorder, rn.name AS coursealias
              FROM {role_assignments} ra, {role} r
         LEFT JOIN {role_names} rn ON (rn.contextid = :coursecontext AND rn.roleid = r.id)
             WHERE r.id = ra.roleid
                   AND ra.contextid $contextlist
          ORDER BY r.sortorder ASC";

    return $DB->get_records_sql($sql, $params);
}

/**
 * This function is used to print roles column in user profile page.
 * It is using the CFG->profileroles to limit the list to only interesting roles.
 * (The permission tab has full details of user role assignments.)
 *
 * @param int $userid
 * @param int $courseid
 * @return string
 */
function get_user_roles_in_course($userid, $courseid) {
    global $CFG, $DB;

    if (empty($CFG->profileroles)) {
        return '';
    }

    if ($courseid == SITEID) {
        $context = context_system::instance();
    } else {
        $context = context_course::instance($courseid);
    }

    if (empty($CFG->profileroles)) {
        return array();
    }

    list($rallowed, $params) = $DB->get_in_or_equal(explode(',', $CFG->profileroles), SQL_PARAMS_NAMED, 'a');
    list($contextlist, $cparams) = $DB->get_in_or_equal($context->get_parent_context_ids(true), SQL_PARAMS_NAMED, 'p');
    $params = array_merge($params, $cparams);

    if ($coursecontext = $context->get_course_context(false)) {
        $params['coursecontext'] = $coursecontext->id;
    } else {
        $params['coursecontext'] = 0;
    }

    $sql = "SELECT DISTINCT r.id, r.name, r.shortname, r.sortorder, rn.name AS coursealias
              FROM {role_assignments} ra, {role} r
         LEFT JOIN {role_names} rn ON (rn.contextid = :coursecontext AND rn.roleid = r.id)
             WHERE r.id = ra.roleid
                   AND ra.contextid $contextlist
                   AND r.id $rallowed
                   AND ra.userid = :userid
          ORDER BY r.sortorder ASC";
    $params['userid'] = $userid;

    $rolestring = '';

    if ($roles = $DB->get_records_sql($sql, $params)) {
        $rolenames = role_fix_names($roles, $context, ROLENAME_ALIAS, true);   // Substitute aliases

        foreach ($rolenames as $roleid => $rolename) {
            $rolenames[$roleid] = '<a href="'.$CFG->wwwroot.'/user/index.php?contextid='.$context->id.'&amp;roleid='.$roleid.'">'.$rolename.'</a>';
        }
        $rolestring = implode(',', $rolenames);
    }

    return $rolestring;
}

/**
 * Checks if a user can assign users to a particular role in this context
 *
 * @param context $context
 * @param int $targetroleid - the id of the role you want to assign users to
 * @return boolean
 */
function user_can_assign(context $context, $targetroleid) {
    global $DB;

    // First check to see if the user is a site administrator.
    if (is_siteadmin()) {
        return true;
    }

    // Check if user has override capability.
    // If not return false.
    if (!has_capability('moodle/role:assign', $context)) {
        return false;
    }
    // pull out all active roles of this user from this context(or above)
    if ($userroles = get_user_roles($context)) {
        foreach ($userroles as $userrole) {
            // if any in the role_allow_override table, then it's ok
            if ($DB->get_record('role_allow_assign', array('roleid'=>$userrole->roleid, 'allowassign'=>$targetroleid))) {
                return true;
            }
        }
    }

    return false;
}

/**
 * Returns all site roles in correct sort order.
 *
 * Note: this method does not localise role names or descriptions,
 *       use role_get_names() if you need role names.
 *
 * @param context $context optional context for course role name aliases
 * @return array of role records with optional coursealias property
 */
function get_all_roles(context $context = null) {
    global $DB;

    if (!$context or !$coursecontext = $context->get_course_context(false)) {
        $coursecontext = null;
    }

    if ($coursecontext) {
        $sql = "SELECT r.*, rn.name AS coursealias
                  FROM {role} r
             LEFT JOIN {role_names} rn ON (rn.contextid = :coursecontext AND rn.roleid = r.id)
              ORDER BY r.sortorder ASC";
        return $DB->get_records_sql($sql, array('coursecontext'=>$coursecontext->id));

    } else {
        return $DB->get_records('role', array(), 'sortorder ASC');
    }
}

/**
 * Returns roles of a specified archetype
 *
 * @param string $archetype
 * @return array of full role records
 */
function get_archetype_roles($archetype) {
    global $DB;
    return $DB->get_records('role', array('archetype'=>$archetype), 'sortorder ASC');
}

/**
 * Gets all the user roles assigned in this context, or higher contexts
 * this is mainly used when checking if a user can assign a role, or overriding a role
 * i.e. we need to know what this user holds, in order to verify against allow_assign and
 * allow_override tables
 *
 * @param context $context
 * @param int $userid
 * @param bool $checkparentcontexts defaults to true
 * @param string $order defaults to 'c.contextlevel DESC, r.sortorder ASC'
 * @return array
 */
function get_user_roles(context $context, $userid = 0, $checkparentcontexts = true, $order = 'c.contextlevel DESC, r.sortorder ASC') {
    global $USER, $DB;

    if (empty($userid)) {
        if (empty($USER->id)) {
            return array();
        }
        $userid = $USER->id;
    }

    if ($checkparentcontexts) {
        $contextids = $context->get_parent_context_ids();
    } else {
        $contextids = array();
    }
    $contextids[] = $context->id;

    list($contextids, $params) = $DB->get_in_or_equal($contextids, SQL_PARAMS_QM);

    array_unshift($params, $userid);

    $sql = "SELECT ra.*, r.name, r.shortname
              FROM {role_assignments} ra, {role} r, {context} c
             WHERE ra.userid = ?
                   AND ra.roleid = r.id
                   AND ra.contextid = c.id
                   AND ra.contextid $contextids
          ORDER BY $order";

    return $DB->get_records_sql($sql ,$params);
}

/**
 * Like get_user_roles, but adds in the authenticated user role, and the front
 * page roles, if applicable.
 *
 * @param context $context the context.
 * @param int $userid optional. Defaults to $USER->id
 * @return array of objects with fields ->userid, ->contextid and ->roleid.
 */
function get_user_roles_with_special(context $context, $userid = 0) {
    global $CFG, $USER;

    if (empty($userid)) {
        if (empty($USER->id)) {
            return array();
        }
        $userid = $USER->id;
    }

    $ras = get_user_roles($context, $userid);

    // Add front-page role if relevant.
    $defaultfrontpageroleid = isset($CFG->defaultfrontpageroleid) ? $CFG->defaultfrontpageroleid : 0;
    $isfrontpage = ($context->contextlevel == CONTEXT_COURSE && $context->instanceid == SITEID) ||
            is_inside_frontpage($context);
    if ($defaultfrontpageroleid && $isfrontpage) {
        $frontpagecontext = context_course::instance(SITEID);
        $ra = new stdClass();
        $ra->userid = $userid;
        $ra->contextid = $frontpagecontext->id;
        $ra->roleid = $defaultfrontpageroleid;
        $ras[] = $ra;
    }

    // Add authenticated user role if relevant.
    $defaultuserroleid      = isset($CFG->defaultuserroleid) ? $CFG->defaultuserroleid : 0;
    if ($defaultuserroleid && !isguestuser($userid)) {
        $systemcontext = context_system::instance();
        $ra = new stdClass();
        $ra->userid = $userid;
        $ra->contextid = $systemcontext->id;
        $ra->roleid = $defaultuserroleid;
        $ras[] = $ra;
    }

    return $ras;
}

/**
 * Creates a record in the role_allow_override table
 *
 * @param int $sroleid source roleid
 * @param int $troleid target roleid
 * @return void
 */
function allow_override($sroleid, $troleid) {
    global $DB;

    $record = new stdClass();
    $record->roleid        = $sroleid;
    $record->allowoverride = $troleid;
    $DB->insert_record('role_allow_override', $record);
}

/**
 * Creates a record in the role_allow_assign table
 *
 * @param int $fromroleid source roleid
 * @param int $targetroleid target roleid
 * @return void
 */
function allow_assign($fromroleid, $targetroleid) {
    global $DB;

    $record = new stdClass();
    $record->roleid      = $fromroleid;
    $record->allowassign = $targetroleid;
    $DB->insert_record('role_allow_assign', $record);
}

/**
 * Creates a record in the role_allow_switch table
 *
 * @param int $fromroleid source roleid
 * @param int $targetroleid target roleid
 * @return void
 */
function allow_switch($fromroleid, $targetroleid) {
    global $DB;

    $record = new stdClass();
    $record->roleid      = $fromroleid;
    $record->allowswitch = $targetroleid;
    $DB->insert_record('role_allow_switch', $record);
}

/**
 * Gets a list of roles that this user can assign in this context
 *
 * @param context $context the context.
 * @param int $rolenamedisplay the type of role name to display. One of the
 *      ROLENAME_X constants. Default ROLENAME_ALIAS.
 * @param bool $withusercounts if true, count the number of users with each role.
 * @param integer|object $user A user id or object. By default (null) checks the permissions of the current user.
 * @return array if $withusercounts is false, then an array $roleid => $rolename.
 *      if $withusercounts is true, returns a list of three arrays,
 *      $rolenames, $rolecounts, and $nameswithcounts.
 */
function get_assignable_roles(context $context, $rolenamedisplay = ROLENAME_ALIAS, $withusercounts = false, $user = null) {
    global $USER, $DB;

    // make sure there is a real user specified
    if ($user === null) {
        $userid = isset($USER->id) ? $USER->id : 0;
    } else {
        $userid = is_object($user) ? $user->id : $user;
    }

    if (!has_capability('moodle/role:assign', $context, $userid)) {
        if ($withusercounts) {
            return array(array(), array(), array());
        } else {
            return array();
        }
    }

    $params = array();
    $extrafields = '';

    if ($withusercounts) {
        $extrafields = ', (SELECT count(u.id)
                             FROM {role_assignments} cra JOIN {user} u ON cra.userid = u.id
                            WHERE cra.roleid = r.id AND cra.contextid = :conid AND u.deleted = 0
                          ) AS usercount';
        $params['conid'] = $context->id;
    }

    if (is_siteadmin($userid)) {
        // show all roles allowed in this context to admins
        $assignrestriction = "";
    } else {
        $parents = $context->get_parent_context_ids(true);
        $contexts = implode(',' , $parents);
        $assignrestriction = "JOIN (SELECT DISTINCT raa.allowassign AS id
                                      FROM {role_allow_assign} raa
                                      JOIN {role_assignments} ra ON ra.roleid = raa.roleid
                                     WHERE ra.userid = :userid AND ra.contextid IN ($contexts)
                                   ) ar ON ar.id = r.id";
        $params['userid'] = $userid;
    }
    $params['contextlevel'] = $context->contextlevel;

    if ($coursecontext = $context->get_course_context(false)) {
        $params['coursecontext'] = $coursecontext->id;
    } else {
        $params['coursecontext'] = 0; // no course aliases
        $coursecontext = null;
    }
    $sql = "SELECT r.id, r.name, r.shortname, rn.name AS coursealias $extrafields
              FROM {role} r
              $assignrestriction
              JOIN {role_context_levels} rcl ON (rcl.contextlevel = :contextlevel AND r.id = rcl.roleid)
         LEFT JOIN {role_names} rn ON (rn.contextid = :coursecontext AND rn.roleid = r.id)
          ORDER BY r.sortorder ASC";
    $roles = $DB->get_records_sql($sql, $params);

    $rolenames = role_fix_names($roles, $coursecontext, $rolenamedisplay, true);

    if (!$withusercounts) {
        return $rolenames;
    }

    $rolecounts = array();
    $nameswithcounts = array();
    foreach ($roles as $role) {
        $nameswithcounts[$role->id] = $rolenames[$role->id] . ' (' . $roles[$role->id]->usercount . ')';
        $rolecounts[$role->id] = $roles[$role->id]->usercount;
    }
    return array($rolenames, $rolecounts, $nameswithcounts);
}

/**
 * Gets a list of roles that this user can switch to in a context
 *
 * Gets a list of roles that this user can switch to in a context, for the switchrole menu.
 * This function just process the contents of the role_allow_switch table. You also need to
 * test the moodle/role:switchroles to see if the user is allowed to switch in the first place.
 *
 * @param context $context a context.
 * @return array an array $roleid => $rolename.
 */
function get_switchable_roles(context $context) {
    global $USER, $DB;

    $params = array();
    $extrajoins = '';
    $extrawhere = '';
    if (!is_siteadmin()) {
        // Admins are allowed to switch to any role with.
        // Others are subject to the additional constraint that the switch-to role must be allowed by
        // 'role_allow_switch' for some role they have assigned in this context or any parent.
        $parents = $context->get_parent_context_ids(true);
        $contexts = implode(',' , $parents);

        $extrajoins = "JOIN {role_allow_switch} ras ON ras.allowswitch = rc.roleid
        JOIN {role_assignments} ra ON ra.roleid = ras.roleid";
        $extrawhere = "WHERE ra.userid = :userid AND ra.contextid IN ($contexts)";
        $params['userid'] = $USER->id;
    }

    if ($coursecontext = $context->get_course_context(false)) {
        $params['coursecontext'] = $coursecontext->id;
    } else {
        $params['coursecontext'] = 0; // no course aliases
        $coursecontext = null;
    }

    $query = "
        SELECT r.id, r.name, r.shortname, rn.name AS coursealias
          FROM (SELECT DISTINCT rc.roleid
                  FROM {role_capabilities} rc
                  $extrajoins
                  $extrawhere) idlist
          JOIN {role} r ON r.id = idlist.roleid
     LEFT JOIN {role_names} rn ON (rn.contextid = :coursecontext AND rn.roleid = r.id)
      ORDER BY r.sortorder";
    $roles = $DB->get_records_sql($query, $params);

    return role_fix_names($roles, $context, ROLENAME_ALIAS, true);
}

/**
 * Gets a list of roles that this user can override in this context.
 *
 * @param context $context the context.
 * @param int $rolenamedisplay the type of role name to display. One of the
 *      ROLENAME_X constants. Default ROLENAME_ALIAS.
 * @param bool $withcounts if true, count the number of overrides that are set for each role.
 * @return array if $withcounts is false, then an array $roleid => $rolename.
 *      if $withusercounts is true, returns a list of three arrays,
 *      $rolenames, $rolecounts, and $nameswithcounts.
 */
function get_overridable_roles(context $context, $rolenamedisplay = ROLENAME_ALIAS, $withcounts = false) {
    global $USER, $DB;

    if (!has_any_capability(array('moodle/role:safeoverride', 'moodle/role:override'), $context)) {
        if ($withcounts) {
            return array(array(), array(), array());
        } else {
            return array();
        }
    }

    $parents = $context->get_parent_context_ids(true);
    $contexts = implode(',' , $parents);

    $params = array();
    $extrafields = '';

    $params['userid'] = $USER->id;
    if ($withcounts) {
        $extrafields = ', (SELECT COUNT(rc.id) FROM {role_capabilities} rc
                WHERE rc.roleid = ro.id AND rc.contextid = :conid) AS overridecount';
        $params['conid'] = $context->id;
    }

    if ($coursecontext = $context->get_course_context(false)) {
        $params['coursecontext'] = $coursecontext->id;
    } else {
        $params['coursecontext'] = 0; // no course aliases
        $coursecontext = null;
    }

    if (is_siteadmin()) {
        // show all roles to admins
        $roles = $DB->get_records_sql("
            SELECT ro.id, ro.name, ro.shortname, rn.name AS coursealias $extrafields
              FROM {role} ro
         LEFT JOIN {role_names} rn ON (rn.contextid = :coursecontext AND rn.roleid = ro.id)
          ORDER BY ro.sortorder ASC", $params);

    } else {
        $roles = $DB->get_records_sql("
            SELECT ro.id, ro.name, ro.shortname, rn.name AS coursealias $extrafields
              FROM {role} ro
              JOIN (SELECT DISTINCT r.id
                      FROM {role} r
                      JOIN {role_allow_override} rao ON r.id = rao.allowoverride
                      JOIN {role_assignments} ra ON rao.roleid = ra.roleid
                     WHERE ra.userid = :userid AND ra.contextid IN ($contexts)
                   ) inline_view ON ro.id = inline_view.id
         LEFT JOIN {role_names} rn ON (rn.contextid = :coursecontext AND rn.roleid = ro.id)
          ORDER BY ro.sortorder ASC", $params);
    }

    $rolenames = role_fix_names($roles, $context, $rolenamedisplay, true);

    if (!$withcounts) {
        return $rolenames;
    }

    $rolecounts = array();
    $nameswithcounts = array();
    foreach ($roles as $role) {
        $nameswithcounts[$role->id] = $rolenames[$role->id] . ' (' . $roles[$role->id]->overridecount . ')';
        $rolecounts[$role->id] = $roles[$role->id]->overridecount;
    }
    return array($rolenames, $rolecounts, $nameswithcounts);
}

/**
 * Create a role menu suitable for default role selection in enrol plugins.
 *
 * @package    core_enrol
 *
 * @param context $context
 * @param int $addroleid current or default role - always added to list
 * @return array roleid=>localised role name
 */
function get_default_enrol_roles(context $context, $addroleid = null) {
    global $DB;

    $params = array('contextlevel'=>CONTEXT_COURSE);

    if ($coursecontext = $context->get_course_context(false)) {
        $params['coursecontext'] = $coursecontext->id;
    } else {
        $params['coursecontext'] = 0; // no course names
        $coursecontext = null;
    }

    if ($addroleid) {
        $addrole = "OR r.id = :addroleid";
        $params['addroleid'] = $addroleid;
    } else {
        $addrole = "";
    }

    $sql = "SELECT r.id, r.name, r.shortname, rn.name AS coursealias
              FROM {role} r
         LEFT JOIN {role_context_levels} rcl ON (rcl.roleid = r.id AND rcl.contextlevel = :contextlevel)
         LEFT JOIN {role_names} rn ON (rn.contextid = :coursecontext AND rn.roleid = r.id)
             WHERE rcl.id IS NOT NULL $addrole
          ORDER BY sortorder DESC";

    $roles = $DB->get_records_sql($sql, $params);

    return role_fix_names($roles, $context, ROLENAME_BOTH, true);
}

/**
 * Return context levels where this role is assignable.
 *
 * @param integer $roleid the id of a role.
 * @return array list of the context levels at which this role may be assigned.
 */
function get_role_contextlevels($roleid) {
    global $DB;
    return $DB->get_records_menu('role_context_levels', array('roleid' => $roleid),
            'contextlevel', 'id,contextlevel');
}

/**
 * Return roles suitable for assignment at the specified context level.
 *
 * NOTE: this function name looks like a typo, should be probably get_roles_for_contextlevel()
 *
 * @param integer $contextlevel a contextlevel.
 * @return array list of role ids that are assignable at this context level.
 */
function get_roles_for_contextlevels($contextlevel) {
    global $DB;
    return $DB->get_records_menu('role_context_levels', array('contextlevel' => $contextlevel),
            '', 'id,roleid');
}

/**
 * Returns default context levels where roles can be assigned.
 *
 * @param string $rolearchetype one of the role archetypes - that is, one of the keys
 *      from the array returned by get_role_archetypes();
 * @return array list of the context levels at which this type of role may be assigned by default.
 */
function get_default_contextlevels($rolearchetype) {
    static $defaults = array(
        'manager'        => array(CONTEXT_SYSTEM, CONTEXT_COURSECAT, CONTEXT_COURSE),
        'coursecreator'  => array(CONTEXT_SYSTEM, CONTEXT_COURSECAT),
        'editingteacher' => array(CONTEXT_COURSE, CONTEXT_MODULE),
        'teacher'        => array(CONTEXT_COURSE, CONTEXT_MODULE),
        'student'        => array(CONTEXT_COURSE, CONTEXT_MODULE),
        'guest'          => array(),
        'user'           => array(),
        'frontpage'      => array());

    if (isset($defaults[$rolearchetype])) {
        return $defaults[$rolearchetype];
    } else {
        return array();
    }
}

/**
 * Set the context levels at which a particular role can be assigned.
 * Throws exceptions in case of error.
 *
 * @param integer $roleid the id of a role.
 * @param array $contextlevels the context levels at which this role should be assignable,
 *      duplicate levels are removed.
 * @return void
 */
function set_role_contextlevels($roleid, array $contextlevels) {
    global $DB;
    $DB->delete_records('role_context_levels', array('roleid' => $roleid));
    $rcl = new stdClass();
    $rcl->roleid = $roleid;
    $contextlevels = array_unique($contextlevels);
    foreach ($contextlevels as $level) {
        $rcl->contextlevel = $level;
        $DB->insert_record('role_context_levels', $rcl, false, true);
    }
}

/**
 * Who has this capability in this context?
 *
 * This can be a very expensive call - use sparingly and keep
 * the results if you are going to need them again soon.
 *
 * Note if $fields is empty this function attempts to get u.*
 * which can get rather large - and has a serious perf impact
 * on some DBs.
 *
 * @param context $context
 * @param string|array $capability - capability name(s)
 * @param string $fields - fields to be pulled. The user table is aliased to 'u'. u.id MUST be included.
 * @param string $sort - the sort order. Default is lastaccess time.
 * @param mixed $limitfrom - number of records to skip (offset)
 * @param mixed $limitnum - number of records to fetch
 * @param string|array $groups - single group or array of groups - only return
 *               users who are in one of these group(s).
 * @param string|array $exceptions - list of users to exclude, comma separated or array
 * @param bool $doanything_ignored not used any more, admin accounts are never returned
 * @param bool $view_ignored - use get_enrolled_sql() instead
 * @param bool $useviewallgroups if $groups is set the return users who
 *               have capability both $capability and moodle/site:accessallgroups
 *               in this context, as well as users who have $capability and who are
 *               in $groups.
 * @return array of user records
 */
function get_users_by_capability(context $context, $capability, $fields = '', $sort = '', $limitfrom = '', $limitnum = '',
                                 $groups = '', $exceptions = '', $doanything_ignored = null, $view_ignored = null, $useviewallgroups = false) {
    global $CFG, $DB;

    $defaultuserroleid      = isset($CFG->defaultuserroleid) ? $CFG->defaultuserroleid : 0;
    $defaultfrontpageroleid = isset($CFG->defaultfrontpageroleid) ? $CFG->defaultfrontpageroleid : 0;

    $ctxids = trim($context->path, '/');
    $ctxids = str_replace('/', ',', $ctxids);

    // Context is the frontpage
    $iscoursepage = false; // coursepage other than fp
    $isfrontpage = false;
    if ($context->contextlevel == CONTEXT_COURSE) {
        if ($context->instanceid == SITEID) {
            $isfrontpage = true;
        } else {
            $iscoursepage = true;
        }
    }
    $isfrontpage = ($isfrontpage || is_inside_frontpage($context));

    $caps = (array)$capability;

    // construct list of context paths bottom-->top
    list($contextids, $paths) = get_context_info_list($context);

    // we need to find out all roles that have these capabilities either in definition or in overrides
    $defs = array();
    list($incontexts, $params) = $DB->get_in_or_equal($contextids, SQL_PARAMS_NAMED, 'con');
    list($incaps, $params2) = $DB->get_in_or_equal($caps, SQL_PARAMS_NAMED, 'cap');
    $params = array_merge($params, $params2);
    $sql = "SELECT rc.id, rc.roleid, rc.permission, rc.capability, ctx.path
              FROM {role_capabilities} rc
              JOIN {context} ctx on rc.contextid = ctx.id
             WHERE rc.contextid $incontexts AND rc.capability $incaps";

    $rcs = $DB->get_records_sql($sql, $params);
    foreach ($rcs as $rc) {
        $defs[$rc->capability][$rc->path][$rc->roleid] = $rc->permission;
    }

    // go through the permissions bottom-->top direction to evaluate the current permission,
    // first one wins (prohibit is an exception that always wins)
    $access = array();
    foreach ($caps as $cap) {
        foreach ($paths as $path) {
            if (empty($defs[$cap][$path])) {
                continue;
            }
            foreach($defs[$cap][$path] as $roleid => $perm) {
                if ($perm == CAP_PROHIBIT) {
                    $access[$cap][$roleid] = CAP_PROHIBIT;
                    continue;
                }
                if (!isset($access[$cap][$roleid])) {
                    $access[$cap][$roleid] = (int)$perm;
                }
            }
        }
    }

    // make lists of roles that are needed and prohibited in this context
    $needed = array(); // one of these is enough
    $prohibited = array(); // must not have any of these
    foreach ($caps as $cap) {
        if (empty($access[$cap])) {
            continue;
        }
        foreach ($access[$cap] as $roleid => $perm) {
            if ($perm == CAP_PROHIBIT) {
                unset($needed[$cap][$roleid]);
                $prohibited[$cap][$roleid] = true;
            } else if ($perm == CAP_ALLOW and empty($prohibited[$cap][$roleid])) {
                $needed[$cap][$roleid] = true;
            }
        }
        if (empty($needed[$cap]) or !empty($prohibited[$cap][$defaultuserroleid])) {
            // easy, nobody has the permission
            unset($needed[$cap]);
            unset($prohibited[$cap]);
        } else if ($isfrontpage and !empty($prohibited[$cap][$defaultfrontpageroleid])) {
            // everybody is disqualified on the frontpage
            unset($needed[$cap]);
            unset($prohibited[$cap]);
        }
        if (empty($prohibited[$cap])) {
            unset($prohibited[$cap]);
        }
    }

    if (empty($needed)) {
        // there can not be anybody if no roles match this request
        return array();
    }

    if (empty($prohibited)) {
        // we can compact the needed roles
        $n = array();
        foreach ($needed as $cap) {
            foreach ($cap as $roleid=>$unused) {
                $n[$roleid] = true;
            }
        }
        $needed = array('any'=>$n);
        unset($n);
    }

    // ***** Set up default fields ******
    if (empty($fields)) {
        if ($iscoursepage) {
            $fields = 'u.*, ul.timeaccess AS lastaccess';
        } else {
            $fields = 'u.*';
        }
    } else {
        if (debugging('', DEBUG_DEVELOPER) && strpos($fields, 'u.*') === false && strpos($fields, 'u.id') === false) {
            debugging('u.id must be included in the list of fields passed to get_users_by_capability().', DEBUG_DEVELOPER);
        }
    }

    // Set up default sort
    if (empty($sort)) { // default to course lastaccess or just lastaccess
        if ($iscoursepage) {
            $sort = 'ul.timeaccess';
        } else {
            $sort = 'u.lastaccess';
        }
    }

    // Prepare query clauses
    $wherecond = array();
    $params    = array();
    $joins     = array();

    // User lastaccess JOIN
    if ((strpos($sort, 'ul.timeaccess') === false) and (strpos($fields, 'ul.timeaccess') === false)) {
         // user_lastaccess is not required MDL-13810
    } else {
        if ($iscoursepage) {
            $joins[] = "LEFT OUTER JOIN {user_lastaccess} ul ON (ul.userid = u.id AND ul.courseid = {$context->instanceid})";
        } else {
            throw new coding_exception('Invalid sort in get_users_by_capability(), ul.timeaccess allowed only for course contexts.');
        }
    }

    // We never return deleted users or guest account.
    $wherecond[] = "u.deleted = 0 AND u.id <> :guestid";
    $params['guestid'] = $CFG->siteguest;

    // Groups
    if ($groups) {
        $groups = (array)$groups;
        list($grouptest, $grpparams) = $DB->get_in_or_equal($groups, SQL_PARAMS_NAMED, 'grp');
        $grouptest = "u.id IN (SELECT userid FROM {groups_members} gm WHERE gm.groupid $grouptest)";
        $params = array_merge($params, $grpparams);

        if ($useviewallgroups) {
            $viewallgroupsusers = get_users_by_capability($context, 'moodle/site:accessallgroups', 'u.id, u.id', '', '', '', '', $exceptions);
            if (!empty($viewallgroupsusers)) {
                $wherecond[] =  "($grouptest OR u.id IN (" . implode(',', array_keys($viewallgroupsusers)) . '))';
            } else {
                $wherecond[] =  "($grouptest)";
            }
        } else {
            $wherecond[] =  "($grouptest)";
        }
    }

    // User exceptions
    if (!empty($exceptions)) {
        $exceptions = (array)$exceptions;
        list($exsql, $exparams) = $DB->get_in_or_equal($exceptions, SQL_PARAMS_NAMED, 'exc', false);
        $params = array_merge($params, $exparams);
        $wherecond[] = "u.id $exsql";
    }

    // now add the needed and prohibited roles conditions as joins
    if (!empty($needed['any'])) {
        // simple case - there are no prohibits involved
        if (!empty($needed['any'][$defaultuserroleid]) or ($isfrontpage and !empty($needed['any'][$defaultfrontpageroleid]))) {
            // everybody
        } else {
            $joins[] = "JOIN (SELECT DISTINCT userid
                                FROM {role_assignments}
                               WHERE contextid IN ($ctxids)
                                     AND roleid IN (".implode(',', array_keys($needed['any'])) .")
                             ) ra ON ra.userid = u.id";
        }
    } else {
        $unions = array();
        $everybody = false;
        foreach ($needed as $cap=>$unused) {
            if (empty($prohibited[$cap])) {
                if (!empty($needed[$cap][$defaultuserroleid]) or ($isfrontpage and !empty($needed[$cap][$defaultfrontpageroleid]))) {
                    $everybody = true;
                    break;
                } else {
                    $unions[] = "SELECT userid
                                   FROM {role_assignments}
                                  WHERE contextid IN ($ctxids)
                                        AND roleid IN (".implode(',', array_keys($needed[$cap])) .")";
                }
            } else {
                if (!empty($prohibited[$cap][$defaultuserroleid]) or ($isfrontpage and !empty($prohibited[$cap][$defaultfrontpageroleid]))) {
                    // nobody can have this cap because it is prevented in default roles
                    continue;

                } else if (!empty($needed[$cap][$defaultuserroleid]) or ($isfrontpage and !empty($needed[$cap][$defaultfrontpageroleid]))) {
                    // everybody except the prohibitted - hiding does not matter
                    $unions[] = "SELECT id AS userid
                                   FROM {user}
                                  WHERE id NOT IN (SELECT userid
                                                     FROM {role_assignments}
                                                    WHERE contextid IN ($ctxids)
                                                          AND roleid IN (".implode(',', array_keys($prohibited[$cap])) ."))";

                } else {
                    $unions[] = "SELECT userid
                                   FROM {role_assignments}
                                  WHERE contextid IN ($ctxids)
                                        AND roleid IN (".implode(',', array_keys($needed[$cap])) .")
                                        AND roleid NOT IN (".implode(',', array_keys($prohibited[$cap])) .")";
                }
            }
        }
        if (!$everybody) {
            if ($unions) {
                $joins[] = "JOIN (SELECT DISTINCT userid FROM ( ".implode(' UNION ', $unions)." ) us) ra ON ra.userid = u.id";
            } else {
                // only prohibits found - nobody can be matched
                $wherecond[] = "1 = 2";
            }
        }
    }

    // Collect WHERE conditions and needed joins
    $where = implode(' AND ', $wherecond);
    if ($where !== '') {
        $where = 'WHERE ' . $where;
    }
    $joins = implode("\n", $joins);

    // Ok, let's get the users!
    $sql = "SELECT $fields
              FROM {user} u
            $joins
            $where
          ORDER BY $sort";

    return $DB->get_records_sql($sql, $params, $limitfrom, $limitnum);
}

/**
 * Re-sort a users array based on a sorting policy
 *
 * Will re-sort a $users results array (from get_users_by_capability(), usually)
 * based on a sorting policy. This is to support the odd practice of
 * sorting teachers by 'authority', where authority was "lowest id of the role
 * assignment".
 *
 * Will execute 1 database query. Only suitable for small numbers of users, as it
 * uses an u.id IN() clause.
 *
 * Notes about the sorting criteria.
 *
 * As a default, we cannot rely on role.sortorder because then
 * admins/coursecreators will always win. That is why the sane
 * rule "is locality matters most", with sortorder as 2nd
 * consideration.
 *
 * If you want role.sortorder, use the 'sortorder' policy, and
 * name explicitly what roles you want to cover. It's probably
 * a good idea to see what roles have the capabilities you want
 * (array_diff() them against roiles that have 'can-do-anything'
 * to weed out admin-ish roles. Or fetch a list of roles from
 * variables like $CFG->coursecontact .
 *
 * @param array $users Users array, keyed on userid
 * @param context $context
 * @param array $roles ids of the roles to include, optional
 * @param string $sortpolicy defaults to locality, more about
 * @return array sorted copy of the array
 */
function sort_by_roleassignment_authority($users, context $context, $roles = array(), $sortpolicy = 'locality') {
    global $DB;

    $userswhere = ' ra.userid IN (' . implode(',',array_keys($users)) . ')';
    $contextwhere = 'AND ra.contextid IN ('.str_replace('/', ',',substr($context->path, 1)).')';
    if (empty($roles)) {
        $roleswhere = '';
    } else {
        $roleswhere = ' AND ra.roleid IN ('.implode(',',$roles).')';
    }

    $sql = "SELECT ra.userid
              FROM {role_assignments} ra
              JOIN {role} r
                   ON ra.roleid=r.id
              JOIN {context} ctx
                   ON ra.contextid=ctx.id
             WHERE $userswhere
                   $contextwhere
                   $roleswhere";

    // Default 'locality' policy -- read PHPDoc notes
    // about sort policies...
    $orderby = 'ORDER BY '
                    .'ctx.depth DESC, '  /* locality wins */
                    .'r.sortorder ASC, ' /* rolesorting 2nd criteria */
                    .'ra.id';            /* role assignment order tie-breaker */
    if ($sortpolicy === 'sortorder') {
        $orderby = 'ORDER BY '
                        .'r.sortorder ASC, ' /* rolesorting 2nd criteria */
                        .'ra.id';            /* role assignment order tie-breaker */
    }

    $sortedids = $DB->get_fieldset_sql($sql . $orderby);
    $sortedusers = array();
    $seen = array();

    foreach ($sortedids as $id) {
        // Avoid duplicates
        if (isset($seen[$id])) {
            continue;
        }
        $seen[$id] = true;

        // assign
        $sortedusers[$id] = $users[$id];
    }
    return $sortedusers;
}

/**
 * Gets all the users assigned this role in this context or higher
 *
 * @param int $roleid (can also be an array of ints!)
 * @param context $context
 * @param bool $parent if true, get list of users assigned in higher context too
 * @param string $fields fields from user (u.) , role assignment (ra) or role (r.)
 * @param string $sort sort from user (u.) , role assignment (ra.) or role (r.).
 *      null => use default sort from users_order_by_sql.
 * @param bool $all true means all, false means limit to enrolled users
 * @param string $group defaults to ''
 * @param mixed $limitfrom defaults to ''
 * @param mixed $limitnum defaults to ''
 * @param string $extrawheretest defaults to ''
 * @param array $whereorsortparams any paramter values used by $sort or $extrawheretest.
 * @return array
 */
function get_role_users($roleid, context $context, $parent = false, $fields = '',
        $sort = null, $all = true, $group = '',
        $limitfrom = '', $limitnum = '', $extrawheretest = '', $whereorsortparams = array()) {
    global $DB;

    if (empty($fields)) {
        $fields = 'u.id, u.confirmed, u.username, u.firstname, u.lastname, '.
                  'u.maildisplay, u.mailformat, u.maildigest, u.email, u.emailstop, u.city, '.
                  'u.country, u.picture, u.idnumber, u.department, u.institution, '.
                  'u.lang, u.timezone, u.lastaccess, u.mnethostid, r.name AS rolename, r.sortorder, '.
                  'r.shortname AS roleshortname, rn.name AS rolecoursealias';
    }

    $parentcontexts = '';
    if ($parent) {
        $parentcontexts = substr($context->path, 1); // kill leading slash
        $parentcontexts = str_replace('/', ',', $parentcontexts);
        if ($parentcontexts !== '') {
            $parentcontexts = ' OR ra.contextid IN ('.$parentcontexts.' )';
        }
    }

    if ($roleid) {
        list($rids, $params) = $DB->get_in_or_equal($roleid, SQL_PARAMS_NAMED, 'r');
        $roleselect = "AND ra.roleid $rids";
    } else {
        $params = array();
        $roleselect = '';
    }

    if ($coursecontext = $context->get_course_context(false)) {
        $params['coursecontext'] = $coursecontext->id;
    } else {
        $params['coursecontext'] = 0;
    }

    if ($group) {
        $groupjoin   = "JOIN {groups_members} gm ON gm.userid = u.id";
        $groupselect = " AND gm.groupid = :groupid ";
        $params['groupid'] = $group;
    } else {
        $groupjoin   = '';
        $groupselect = '';
    }

    $params['contextid'] = $context->id;

    if ($extrawheretest) {
        $extrawheretest = ' AND ' . $extrawheretest;
    }

    if ($whereorsortparams) {
        $params = array_merge($params, $whereorsortparams);
    }

    if (!$sort) {
        list($sort, $sortparams) = users_order_by_sql('u');
        $params = array_merge($params, $sortparams);
    }

    if ($all === null) {
        // Previously null was used to indicate that parameter was not used.
        $all = true;
    }
    if (!$all and $coursecontext) {
        // Do not use get_enrolled_sql() here for performance reasons.
        $ejoin = "JOIN {user_enrolments} ue ON ue.userid = u.id
                  JOIN {enrol} e ON (e.id = ue.enrolid AND e.courseid = :ecourseid)";
        $params['ecourseid'] = $coursecontext->instanceid;
    } else {
        $ejoin = "";
    }

    $sql = "SELECT DISTINCT $fields, ra.roleid
              FROM {role_assignments} ra
              JOIN {user} u ON u.id = ra.userid
              JOIN {role} r ON ra.roleid = r.id
            $ejoin
         LEFT JOIN {role_names} rn ON (rn.contextid = :coursecontext AND rn.roleid = r.id)
        $groupjoin
             WHERE (ra.contextid = :contextid $parentcontexts)
                   $roleselect
                   $groupselect
                   $extrawheretest
          ORDER BY $sort";                  // join now so that we can just use fullname() later

    return $DB->get_records_sql($sql, $params, $limitfrom, $limitnum);
}

/**
 * Counts all the users assigned this role in this context or higher
 *
 * @param int|array $roleid either int or an array of ints
 * @param context $context
 * @param bool $parent if true, get list of users assigned in higher context too
 * @return int Returns the result count
 */
function count_role_users($roleid, context $context, $parent = false) {
    global $DB;

    if ($parent) {
        if ($contexts = $context->get_parent_context_ids()) {
            $parentcontexts = ' OR r.contextid IN ('.implode(',', $contexts).')';
        } else {
            $parentcontexts = '';
        }
    } else {
        $parentcontexts = '';
    }

    if ($roleid) {
        list($rids, $params) = $DB->get_in_or_equal($roleid, SQL_PARAMS_QM);
        $roleselect = "AND r.roleid $rids";
    } else {
        $params = array();
        $roleselect = '';
    }

    array_unshift($params, $context->id);

    $sql = "SELECT COUNT(u.id)
              FROM {role_assignments} r
              JOIN {user} u ON u.id = r.userid
             WHERE (r.contextid = ? $parentcontexts)
                   $roleselect
                   AND u.deleted = 0";

    return $DB->count_records_sql($sql, $params);
}

/**
 * This function gets the list of courses that this user has a particular capability in.
 * It is still not very efficient.
 *
 * @param string $capability Capability in question
 * @param int $userid User ID or null for current user
 * @param bool $doanything True if 'doanything' is permitted (default)
 * @param string $fieldsexceptid Leave blank if you only need 'id' in the course records;
 *   otherwise use a comma-separated list of the fields you require, not including id
 * @param string $orderby If set, use a comma-separated list of fields from course
 *   table with sql modifiers (DESC) if needed
 * @return array Array of courses, may have zero entries. Or false if query failed.
 */
function get_user_capability_course($capability, $userid = null, $doanything = true, $fieldsexceptid = '', $orderby = '') {
    global $DB;

    // Convert fields list and ordering
    $fieldlist = '';
    if ($fieldsexceptid) {
        $fields = explode(',', $fieldsexceptid);
        foreach($fields as $field) {
            $fieldlist .= ',c.'.$field;
        }
    }
    if ($orderby) {
        $fields = explode(',', $orderby);
        $orderby = '';
        foreach($fields as $field) {
            if ($orderby) {
                $orderby .= ',';
            }
            $orderby .= 'c.'.$field;
        }
        $orderby = 'ORDER BY '.$orderby;
    }

    // Obtain a list of everything relevant about all courses including context.
    // Note the result can be used directly as a context (we are going to), the course
    // fields are just appended.

    $contextpreload = context_helper::get_preload_record_columns_sql('x');

    $courses = array();
    $rs = $DB->get_recordset_sql("SELECT c.id $fieldlist, $contextpreload
                                    FROM {course} c
                                    JOIN {context} x ON (c.id=x.instanceid AND x.contextlevel=".CONTEXT_COURSE.")
                                $orderby");
    // Check capability for each course in turn
    foreach ($rs as $course) {
        context_helper::preload_from_record($course);
        $context = context_course::instance($course->id);
        if (has_capability($capability, $context, $userid, $doanything)) {
            // We've got the capability. Make the record look like a course record
            // and store it
            $courses[] = $course;
        }
    }
    $rs->close();
    return empty($courses) ? false : $courses;
}

/**
 * This function finds the roles assigned directly to this context only
 * i.e. no roles in parent contexts
 *
 * @param context $context
 * @return array
 */
function get_roles_on_exact_context(context $context) {
    global $DB;

    return $DB->get_records_sql("SELECT r.*
                                   FROM {role_assignments} ra, {role} r
                                  WHERE ra.roleid = r.id AND ra.contextid = ?",
                                array($context->id));
}

/**
 * Switches the current user to another role for the current session and only
 * in the given context.
 *
 * The caller *must* check
 * - that this op is allowed
 * - that the requested role can be switched to in this context (use get_switchable_roles)
 * - that the requested role is NOT $CFG->defaultuserroleid
 *
 * To "unswitch" pass 0 as the roleid.
 *
 * This function *will* modify $USER->access - beware
 *
 * @param integer $roleid the role to switch to.
 * @param context $context the context in which to perform the switch.
 * @return bool success or failure.
 */
function role_switch($roleid, context $context) {
    global $USER;

    //
    // Plan of action
    //
    // - Add the ghost RA to $USER->access
    //   as $USER->access['rsw'][$path] = $roleid
    //
    // - Make sure $USER->access['rdef'] has the roledefs
    //   it needs to honour the switcherole
    //
    // Roledefs will get loaded "deep" here - down to the last child
    // context. Note that
    //
    // - When visiting subcontexts, our selective accessdata loading
    //   will still work fine - though those ra/rdefs will be ignored
    //   appropriately while the switch is in place
    //
    // - If a switcherole happens at a category with tons of courses
    //   (that have many overrides for switched-to role), the session
    //   will get... quite large. Sometimes you just can't win.
    //
    // To un-switch just unset($USER->access['rsw'][$path])
    //
    // Note: it is not possible to switch to roles that do not have course:view

    if (!isset($USER->access)) {
        load_all_capabilities();
    }


    // Add the switch RA
    if ($roleid == 0) {
        unset($USER->access['rsw'][$context->path]);
        return true;
    }

    $USER->access['rsw'][$context->path] = $roleid;

    // Load roledefs
    load_role_access_by_context($roleid, $context, $USER->access);

    return true;
}

/**
 * Checks if the user has switched roles within the given course.
 *
 * Note: You can only switch roles within the course, hence it takes a course id
 * rather than a context. On that note Petr volunteered to implement this across
 * all other contexts, all requests for this should be forwarded to him ;)
 *
 * @param int $courseid The id of the course to check
 * @return bool True if the user has switched roles within the course.
 */
function is_role_switched($courseid) {
    global $USER;
    $context = context_course::instance($courseid, MUST_EXIST);
    return (!empty($USER->access['rsw'][$context->path]));
}

/**
 * Get any role that has an override on exact context
 *
 * @param context $context The context to check
 * @return array An array of roles
 */
function get_roles_with_override_on_context(context $context) {
    global $DB;

    return $DB->get_records_sql("SELECT r.*
                                   FROM {role_capabilities} rc, {role} r
                                  WHERE rc.roleid = r.id AND rc.contextid = ?",
                                array($context->id));
}

/**
 * Get all capabilities for this role on this context (overrides)
 *
 * @param stdClass $role
 * @param context $context
 * @return array
 */
function get_capabilities_from_role_on_context($role, context $context) {
    global $DB;

    return $DB->get_records_sql("SELECT *
                                   FROM {role_capabilities}
                                  WHERE contextid = ? AND roleid = ?",
                                array($context->id, $role->id));
}

/**
 * Find out which roles has assignment on this context
 *
 * @param context $context
 * @return array
 *
 */
function get_roles_with_assignment_on_context(context $context) {
    global $DB;

    return $DB->get_records_sql("SELECT r.*
                                   FROM {role_assignments} ra, {role} r
                                  WHERE ra.roleid = r.id AND ra.contextid = ?",
                                array($context->id));
}

/**
 * Find all user assignment of users for this role, on this context
 *
 * @param stdClass $role
 * @param context $context
 * @return array
 */
function get_users_from_role_on_context($role, context $context) {
    global $DB;

    return $DB->get_records_sql("SELECT *
                                   FROM {role_assignments}
                                  WHERE contextid = ? AND roleid = ?",
                                array($context->id, $role->id));
}

/**
 * Simple function returning a boolean true if user has roles
 * in context or parent contexts, otherwise false.
 *
 * @param int $userid
 * @param int $roleid
 * @param int $contextid empty means any context
 * @return bool
 */
function user_has_role_assignment($userid, $roleid, $contextid = 0) {
    global $DB;

    if ($contextid) {
        if (!$context = context::instance_by_id($contextid, IGNORE_MISSING)) {
            return false;
        }
        $parents = $context->get_parent_context_ids(true);
        list($contexts, $params) = $DB->get_in_or_equal($parents, SQL_PARAMS_NAMED, 'r');
        $params['userid'] = $userid;
        $params['roleid'] = $roleid;

        $sql = "SELECT COUNT(ra.id)
                  FROM {role_assignments} ra
                 WHERE ra.userid = :userid AND ra.roleid = :roleid AND ra.contextid $contexts";

        $count = $DB->get_field_sql($sql, $params);
        return ($count > 0);

    } else {
        return $DB->record_exists('role_assignments', array('userid'=>$userid, 'roleid'=>$roleid));
    }
}

/**
 * Get localised role name or alias if exists and format the text.
 *
 * @param stdClass $role role object
 *      - optional 'coursealias' property should be included for performance reasons if course context used
 *      - description property is not required here
 * @param context|bool $context empty means system context
 * @param int $rolenamedisplay type of role name
 * @return string localised role name or course role name alias
 */
function role_get_name(stdClass $role, $context = null, $rolenamedisplay = ROLENAME_ALIAS) {
    global $DB;

    if ($rolenamedisplay == ROLENAME_SHORT) {
        return $role->shortname;
    }

    if (!$context or !$coursecontext = $context->get_course_context(false)) {
        $coursecontext = null;
    }

    if ($coursecontext and !property_exists($role, 'coursealias') and ($rolenamedisplay == ROLENAME_ALIAS or $rolenamedisplay == ROLENAME_BOTH or $rolenamedisplay == ROLENAME_ALIAS_RAW)) {
        $role = clone($role); // Do not modify parameters.
        if ($r = $DB->get_record('role_names', array('roleid'=>$role->id, 'contextid'=>$coursecontext->id))) {
            $role->coursealias = $r->name;
        } else {
            $role->coursealias = null;
        }
    }

    if ($rolenamedisplay == ROLENAME_ALIAS_RAW) {
        if ($coursecontext) {
            return $role->coursealias;
        } else {
            return null;
        }
    }

    if (trim($role->name) !== '') {
        // For filtering always use context where was the thing defined - system for roles here.
        $original = format_string($role->name, true, array('context'=>context_system::instance()));

    } else {
        // Empty role->name means we want to see localised role name based on shortname,
        // only default roles are supposed to be localised.
        switch ($role->shortname) {
            case 'manager':         $original = get_string('manager', 'role'); break;
            case 'coursecreator':   $original = get_string('coursecreators'); break;
            case 'editingteacher':  $original = get_string('defaultcourseteacher'); break;
            case 'teacher':         $original = get_string('noneditingteacher'); break;
            case 'student':         $original = get_string('defaultcoursestudent'); break;
            case 'guest':           $original = get_string('guest'); break;
            case 'user':            $original = get_string('authenticateduser'); break;
            case 'frontpage':       $original = get_string('frontpageuser', 'role'); break;
            // We should not get here, the role UI should require the name for custom roles!
            default:                $original = $role->shortname; break;
        }
    }

    if ($rolenamedisplay == ROLENAME_ORIGINAL) {
        return $original;
    }

    if ($rolenamedisplay == ROLENAME_ORIGINALANDSHORT) {
        return "$original ($role->shortname)";
    }

    if ($rolenamedisplay == ROLENAME_ALIAS) {
        if ($coursecontext and trim($role->coursealias) !== '') {
            return format_string($role->coursealias, true, array('context'=>$coursecontext));
        } else {
            return $original;
        }
    }

    if ($rolenamedisplay == ROLENAME_BOTH) {
        if ($coursecontext and trim($role->coursealias) !== '') {
            return format_string($role->coursealias, true, array('context'=>$coursecontext)) . " ($original)";
        } else {
            return $original;
        }
    }

    throw new coding_exception('Invalid $rolenamedisplay parameter specified in role_get_name()');
}

/**
 * Returns localised role description if available.
 * If the name is empty it tries to find the default role name using
 * hardcoded list of default role names or other methods in the future.
 *
 * @param stdClass $role
 * @return string localised role name
 */
function role_get_description(stdClass $role) {
    if (!html_is_blank($role->description)) {
        return format_text($role->description, FORMAT_HTML, array('context'=>context_system::instance()));
    }

    switch ($role->shortname) {
        case 'manager':         return get_string('managerdescription', 'role');
        case 'coursecreator':   return get_string('coursecreatorsdescription');
        case 'editingteacher':  return get_string('defaultcourseteacherdescription');
        case 'teacher':         return get_string('noneditingteacherdescription');
        case 'student':         return get_string('defaultcoursestudentdescription');
        case 'guest':           return get_string('guestdescription');
        case 'user':            return get_string('authenticateduserdescription');
        case 'frontpage':       return get_string('frontpageuserdescription', 'role');
        default:                return '';
    }
}

/**
 * Get all the localised role names for a context.
 *
 * In new installs default roles have empty names, this function
 * add localised role names using current language pack.
 *
 * @param context $context the context, null means system context
 * @param array of role objects with a ->localname field containing the context-specific role name.
 * @param int $rolenamedisplay
 * @param bool $returnmenu true means id=>localname, false means id=>rolerecord
 * @return array Array of context-specific role names, or role objects with a ->localname field added.
 */
function role_get_names(context $context = null, $rolenamedisplay = ROLENAME_ALIAS, $returnmenu = null) {
    return role_fix_names(get_all_roles($context), $context, $rolenamedisplay, $returnmenu);
}

/**
 * Prepare list of roles for display, apply aliases and localise default role names.
 *
 * @param array $roleoptions array roleid => roleobject (with optional coursealias), strings are accepted for backwards compatibility only
 * @param context $context the context, null means system context
 * @param int $rolenamedisplay
 * @param bool $returnmenu null means keep the same format as $roleoptions, true means id=>localname, false means id=>rolerecord
 * @return array Array of context-specific role names, or role objects with a ->localname field added.
 */
function role_fix_names($roleoptions, context $context = null, $rolenamedisplay = ROLENAME_ALIAS, $returnmenu = null) {
    global $DB;

    if (empty($roleoptions)) {
        return array();
    }

    if (!$context or !$coursecontext = $context->get_course_context(false)) {
        $coursecontext = null;
    }

    // We usually need all role columns...
    $first = reset($roleoptions);
    if ($returnmenu === null) {
        $returnmenu = !is_object($first);
    }

    if (!is_object($first) or !property_exists($first, 'shortname')) {
        $allroles = get_all_roles($context);
        foreach ($roleoptions as $rid => $unused) {
            $roleoptions[$rid] = $allroles[$rid];
        }
    }

    // Inject coursealias if necessary.
    if ($coursecontext and ($rolenamedisplay == ROLENAME_ALIAS_RAW or $rolenamedisplay == ROLENAME_ALIAS or $rolenamedisplay == ROLENAME_BOTH)) {
        $first = reset($roleoptions);
        if (!property_exists($first, 'coursealias')) {
            $aliasnames = $DB->get_records('role_names', array('contextid'=>$coursecontext->id));
            foreach ($aliasnames as $alias) {
                if (isset($roleoptions[$alias->roleid])) {
                    $roleoptions[$alias->roleid]->coursealias = $alias->name;
                }
            }
        }
    }

    // Add localname property.
    foreach ($roleoptions as $rid => $role) {
        $roleoptions[$rid]->localname = role_get_name($role, $coursecontext, $rolenamedisplay);
    }

    if (!$returnmenu) {
        return $roleoptions;
    }

    $menu = array();
    foreach ($roleoptions as $rid => $role) {
        $menu[$rid] = $role->localname;
    }

    return $menu;
}

/**
 * Aids in detecting if a new line is required when reading a new capability
 *
 * This function helps admin/roles/manage.php etc to detect if a new line should be printed
 * when we read in a new capability.
 * Most of the time, if the 2 components are different we should print a new line, (e.g. course system->rss client)
 * but when we are in grade, all reports/import/export capabilities should be together
 *
 * @param string $cap component string a
 * @param string $comp component string b
 * @param int $contextlevel
 * @return bool whether 2 component are in different "sections"
 */
function component_level_changed($cap, $comp, $contextlevel) {

    if (strstr($cap->component, '/') && strstr($comp, '/')) {
        $compsa = explode('/', $cap->component);
        $compsb = explode('/', $comp);

        // list of system reports
        if (($compsa[0] == 'report') && ($compsb[0] == 'report')) {
            return false;
        }

        // we are in gradebook, still
        if (($compsa[0] == 'gradeexport' || $compsa[0] == 'gradeimport' || $compsa[0] == 'gradereport') &&
            ($compsb[0] == 'gradeexport' || $compsb[0] == 'gradeimport' || $compsb[0] == 'gradereport')) {
            return false;
        }

        if (($compsa[0] == 'coursereport') && ($compsb[0] == 'coursereport')) {
            return false;
        }
    }

    return ($cap->component != $comp || $cap->contextlevel != $contextlevel);
}

/**
 * Fix the roles.sortorder field in the database, so it contains sequential integers,
 * and return an array of roleids in order.
 *
 * @param array $allroles array of roles, as returned by get_all_roles();
 * @return array $role->sortorder =-> $role->id with the keys in ascending order.
 */
function fix_role_sortorder($allroles) {
    global $DB;

    $rolesort = array();
    $i = 0;
    foreach ($allroles as $role) {
        $rolesort[$i] = $role->id;
        if ($role->sortorder != $i) {
            $r = new stdClass();
            $r->id = $role->id;
            $r->sortorder = $i;
            $DB->update_record('role', $r);
            $allroles[$role->id]->sortorder = $i;
        }
        $i++;
    }
    return $rolesort;
}

/**
 * Switch the sort order of two roles (used in admin/roles/manage.php).
 *
 * @param stdClass $first The first role. Actually, only ->sortorder is used.
 * @param stdClass $second The second role. Actually, only ->sortorder is used.
 * @return boolean success or failure
 */
function switch_roles($first, $second) {
    global $DB;
    $temp = $DB->get_field('role', 'MAX(sortorder) + 1', array());
    $result = $DB->set_field('role', 'sortorder', $temp, array('sortorder' => $first->sortorder));
    $result = $result && $DB->set_field('role', 'sortorder', $first->sortorder, array('sortorder' => $second->sortorder));
    $result = $result && $DB->set_field('role', 'sortorder', $second->sortorder, array('sortorder' => $temp));
    return $result;
}

/**
 * Duplicates all the base definitions of a role
 *
 * @param stdClass $sourcerole role to copy from
 * @param int $targetrole id of role to copy to
 */
function role_cap_duplicate($sourcerole, $targetrole) {
    global $DB;

    $systemcontext = context_system::instance();
    $caps = $DB->get_records_sql("SELECT *
                                    FROM {role_capabilities}
                                   WHERE roleid = ? AND contextid = ?",
                                 array($sourcerole->id, $systemcontext->id));
    // adding capabilities
    foreach ($caps as $cap) {
        unset($cap->id);
        $cap->roleid = $targetrole;
        $DB->insert_record('role_capabilities', $cap);
    }
}

/**
 * Returns two lists, this can be used to find out if user has capability.
 * Having any needed role and no forbidden role in this context means
 * user has this capability in this context.
 * Use get_role_names_with_cap_in_context() if you need role names to display in the UI
 *
 * @param stdClass $context
 * @param string $capability
 * @return array($neededroles, $forbiddenroles)
 */
function get_roles_with_cap_in_context($context, $capability) {
    global $DB;

    $ctxids = trim($context->path, '/'); // kill leading slash
    $ctxids = str_replace('/', ',', $ctxids);

    $sql = "SELECT rc.id, rc.roleid, rc.permission, ctx.depth
              FROM {role_capabilities} rc
              JOIN {context} ctx ON ctx.id = rc.contextid
             WHERE rc.capability = :cap AND ctx.id IN ($ctxids)
          ORDER BY rc.roleid ASC, ctx.depth DESC";
    $params = array('cap'=>$capability);

    if (!$capdefs = $DB->get_records_sql($sql, $params)) {
        // no cap definitions --> no capability
        return array(array(), array());
    }

    $forbidden = array();
    $needed    = array();
    foreach($capdefs as $def) {
        if (isset($forbidden[$def->roleid])) {
            continue;
        }
        if ($def->permission == CAP_PROHIBIT) {
            $forbidden[$def->roleid] = $def->roleid;
            unset($needed[$def->roleid]);
            continue;
        }
        if (!isset($needed[$def->roleid])) {
            if ($def->permission == CAP_ALLOW) {
                $needed[$def->roleid] = true;
            } else if ($def->permission == CAP_PREVENT) {
                $needed[$def->roleid] = false;
            }
        }
    }
    unset($capdefs);

    // remove all those roles not allowing
    foreach($needed as $key=>$value) {
        if (!$value) {
            unset($needed[$key]);
        } else {
            $needed[$key] = $key;
        }
    }

    return array($needed, $forbidden);
}

/**
 * Returns an array of role IDs that have ALL of the the supplied capabilities
 * Uses get_roles_with_cap_in_context(). Returns $allowed minus $forbidden
 *
 * @param stdClass $context
 * @param array $capabilities An array of capabilities
 * @return array of roles with all of the required capabilities
 */
function get_roles_with_caps_in_context($context, $capabilities) {
    $neededarr = array();
    $forbiddenarr = array();
    foreach($capabilities as $caprequired) {
        list($neededarr[], $forbiddenarr[]) = get_roles_with_cap_in_context($context, $caprequired);
    }

    $rolesthatcanrate = array();
    if (!empty($neededarr)) {
        foreach ($neededarr as $needed) {
            if (empty($rolesthatcanrate)) {
                $rolesthatcanrate = $needed;
            } else {
                //only want roles that have all caps
                $rolesthatcanrate = array_intersect_key($rolesthatcanrate,$needed);
            }
        }
    }
    if (!empty($forbiddenarr) && !empty($rolesthatcanrate)) {
        foreach ($forbiddenarr as $forbidden) {
           //remove any roles that are forbidden any of the caps
           $rolesthatcanrate = array_diff($rolesthatcanrate, $forbidden);
        }
    }
    return $rolesthatcanrate;
}

/**
 * Returns an array of role names that have ALL of the the supplied capabilities
 * Uses get_roles_with_caps_in_context(). Returns $allowed minus $forbidden
 *
 * @param stdClass $context
 * @param array $capabilities An array of capabilities
 * @return array of roles with all of the required capabilities
 */
function get_role_names_with_caps_in_context($context, $capabilities) {
    global $DB;

    $rolesthatcanrate = get_roles_with_caps_in_context($context, $capabilities);
    $allroles = $DB->get_records('role', null, 'sortorder DESC');

    $roles = array();
    foreach ($rolesthatcanrate as $r) {
        $roles[$r] = $allroles[$r];
    }

    return role_fix_names($roles, $context, ROLENAME_ALIAS, true);
}

/**
 * This function verifies the prohibit comes from this context
 * and there are no more prohibits in parent contexts.
 *
 * @param int $roleid
 * @param context $context
 * @param string $capability name
 * @return bool
 */
function prohibit_is_removable($roleid, context $context, $capability) {
    global $DB;

    $ctxids = trim($context->path, '/'); // kill leading slash
    $ctxids = str_replace('/', ',', $ctxids);

    $params = array('roleid'=>$roleid, 'cap'=>$capability, 'prohibit'=>CAP_PROHIBIT);

    $sql = "SELECT ctx.id
              FROM {role_capabilities} rc
              JOIN {context} ctx ON ctx.id = rc.contextid
             WHERE rc.roleid = :roleid AND rc.permission = :prohibit AND rc.capability = :cap AND ctx.id IN ($ctxids)
          ORDER BY ctx.depth DESC";

    if (!$prohibits = $DB->get_records_sql($sql, $params)) {
        // no prohibits == nothing to remove
        return true;
    }

    if (count($prohibits) > 1) {
        // more prohibits can not be removed
        return false;
    }

    return !empty($prohibits[$context->id]);
}

/**
 * More user friendly role permission changing,
 * it should produce as few overrides as possible.
 *
 * @param int $roleid
 * @param stdClass $context
 * @param string $capname capability name
 * @param int $permission
 * @return void
 */
function role_change_permission($roleid, $context, $capname, $permission) {
    global $DB;

    if ($permission == CAP_INHERIT) {
        unassign_capability($capname, $roleid, $context->id);
        $context->mark_dirty();
        return;
    }

    $ctxids = trim($context->path, '/'); // kill leading slash
    $ctxids = str_replace('/', ',', $ctxids);

    $params = array('roleid'=>$roleid, 'cap'=>$capname);

    $sql = "SELECT ctx.id, rc.permission, ctx.depth
              FROM {role_capabilities} rc
              JOIN {context} ctx ON ctx.id = rc.contextid
             WHERE rc.roleid = :roleid AND rc.capability = :cap AND ctx.id IN ($ctxids)
          ORDER BY ctx.depth DESC";

    if ($existing = $DB->get_records_sql($sql, $params)) {
        foreach($existing as $e) {
            if ($e->permission == CAP_PROHIBIT) {
                // prohibit can not be overridden, no point in changing anything
                return;
            }
        }
        $lowest = array_shift($existing);
        if ($lowest->permission == $permission) {
            // permission already set in this context or parent - nothing to do
            return;
        }
        if ($existing) {
            $parent = array_shift($existing);
            if ($parent->permission == $permission) {
                // permission already set in parent context or parent - just unset in this context
                // we do this because we want as few overrides as possible for performance reasons
                unassign_capability($capname, $roleid, $context->id);
                $context->mark_dirty();
                return;
            }
        }

    } else {
        if ($permission == CAP_PREVENT) {
            // nothing means role does not have permission
            return;
        }
    }

    // assign the needed capability
    assign_capability($capname, $permission, $roleid, $context->id, true);

    // force cap reloading
    $context->mark_dirty();
}


/**
 * Basic moodle context abstraction class.
 *
 * Google confirms that no other important framework is using "context" class,
 * we could use something else like mcontext or moodle_context, but we need to type
 * this very often which would be annoying and it would take too much space...
 *
 * This class is derived from stdClass for backwards compatibility with
 * odl $context record that was returned from DML $DB->get_record()
 *
 * @package   core_access
 * @category  access
 * @copyright Petr Skoda {@link http://skodak.org}
 * @license   http://www.gnu.org/copyleft/gpl.html GNU GPL v3 or later
 * @since     2.2
 *
 * @property-read int $id context id
 * @property-read int $contextlevel CONTEXT_SYSTEM, CONTEXT_COURSE, etc.
 * @property-read int $instanceid id of related instance in each context
 * @property-read string $path path to context, starts with system context
 * @property-read int $depth
 */
abstract class context extends stdClass implements IteratorAggregate {

    /**
     * The context id
     * Can be accessed publicly through $context->id
     * @var int
     */
    protected $_id;

    /**
     * The context level
     * Can be accessed publicly through $context->contextlevel
     * @var int One of CONTEXT_* e.g. CONTEXT_COURSE, CONTEXT_MODULE
     */
    protected $_contextlevel;

    /**
     * Id of the item this context is related to e.g. COURSE_CONTEXT => course.id
     * Can be accessed publicly through $context->instanceid
     * @var int
     */
    protected $_instanceid;

    /**
     * The path to the context always starting from the system context
     * Can be accessed publicly through $context->path
     * @var string
     */
    protected $_path;

    /**
     * The depth of the context in relation to parent contexts
     * Can be accessed publicly through $context->depth
     * @var int
     */
    protected $_depth;

    /**
     * @var array Context caching info
     */
    private static $cache_contextsbyid = array();

    /**
     * @var array Context caching info
     */
    private static $cache_contexts     = array();

    /**
     * Context count
     * Why do we do count contexts? Because count($array) is horribly slow for large arrays
     * @var int
     */
    protected static $cache_count      = 0;

    /**
     * @var array Context caching info
     */
    protected static $cache_preloaded  = array();

    /**
     * @var context_system The system context once initialised
     */
    protected static $systemcontext    = null;

    /**
     * Resets the cache to remove all data.
     * @static
     */
    protected static function reset_caches() {
        self::$cache_contextsbyid = array();
        self::$cache_contexts     = array();
        self::$cache_count        = 0;
        self::$cache_preloaded    = array();

        self::$systemcontext = null;
    }

    /**
     * Adds a context to the cache. If the cache is full, discards a batch of
     * older entries.
     *
     * @static
     * @param context $context New context to add
     * @return void
     */
    protected static function cache_add(context $context) {
        if (isset(self::$cache_contextsbyid[$context->id])) {
            // already cached, no need to do anything - this is relatively cheap, we do all this because count() is slow
            return;
        }

        if (self::$cache_count >= CONTEXT_CACHE_MAX_SIZE) {
            $i = 0;
            foreach(self::$cache_contextsbyid as $ctx) {
                $i++;
                if ($i <= 100) {
                    // we want to keep the first contexts to be loaded on this page, hopefully they will be needed again later
                    continue;
                }
                if ($i > (CONTEXT_CACHE_MAX_SIZE / 3)) {
                    // we remove oldest third of the contexts to make room for more contexts
                    break;
                }
                unset(self::$cache_contextsbyid[$ctx->id]);
                unset(self::$cache_contexts[$ctx->contextlevel][$ctx->instanceid]);
                self::$cache_count--;
            }
        }

        self::$cache_contexts[$context->contextlevel][$context->instanceid] = $context;
        self::$cache_contextsbyid[$context->id] = $context;
        self::$cache_count++;
    }

    /**
     * Removes a context from the cache.
     *
     * @static
     * @param context $context Context object to remove
     * @return void
     */
    protected static function cache_remove(context $context) {
        if (!isset(self::$cache_contextsbyid[$context->id])) {
            // not cached, no need to do anything - this is relatively cheap, we do all this because count() is slow
            return;
        }
        unset(self::$cache_contexts[$context->contextlevel][$context->instanceid]);
        unset(self::$cache_contextsbyid[$context->id]);

        self::$cache_count--;

        if (self::$cache_count < 0) {
            self::$cache_count = 0;
        }
    }

    /**
     * Gets a context from the cache.
     *
     * @static
     * @param int $contextlevel Context level
     * @param int $instance Instance ID
     * @return context|bool Context or false if not in cache
     */
    protected static function cache_get($contextlevel, $instance) {
        if (isset(self::$cache_contexts[$contextlevel][$instance])) {
            return self::$cache_contexts[$contextlevel][$instance];
        }
        return false;
    }

    /**
     * Gets a context from the cache based on its id.
     *
     * @static
     * @param int $id Context ID
     * @return context|bool Context or false if not in cache
     */
    protected static function cache_get_by_id($id) {
        if (isset(self::$cache_contextsbyid[$id])) {
            return self::$cache_contextsbyid[$id];
        }
        return false;
    }

    /**
     * Preloads context information from db record and strips the cached info.
     *
     * @static
     * @param stdClass $rec
     * @return void (modifies $rec)
     */
     protected static function preload_from_record(stdClass $rec) {
         if (empty($rec->ctxid) or empty($rec->ctxlevel) or empty($rec->ctxinstance) or empty($rec->ctxpath) or empty($rec->ctxdepth)) {
             // $rec does not have enough data, passed here repeatedly or context does not exist yet
             return;
         }

         // note: in PHP5 the objects are passed by reference, no need to return $rec
         $record = new stdClass();
         $record->id           = $rec->ctxid;       unset($rec->ctxid);
         $record->contextlevel = $rec->ctxlevel;    unset($rec->ctxlevel);
         $record->instanceid   = $rec->ctxinstance; unset($rec->ctxinstance);
         $record->path         = $rec->ctxpath;     unset($rec->ctxpath);
         $record->depth        = $rec->ctxdepth;    unset($rec->ctxdepth);

         return context::create_instance_from_record($record);
     }


    // ====== magic methods =======

    /**
     * Magic setter method, we do not want anybody to modify properties from the outside
     * @param string $name
     * @param mixed $value
     */
    public function __set($name, $value) {
        debugging('Can not change context instance properties!');
    }

    /**
     * Magic method getter, redirects to read only values.
     * @param string $name
     * @return mixed
     */
    public function __get($name) {
        switch ($name) {
            case 'id':           return $this->_id;
            case 'contextlevel': return $this->_contextlevel;
            case 'instanceid':   return $this->_instanceid;
            case 'path':         return $this->_path;
            case 'depth':        return $this->_depth;

            default:
                debugging('Invalid context property accessed! '.$name);
                return null;
        }
    }

    /**
     * Full support for isset on our magic read only properties.
     * @param string $name
     * @return bool
     */
    public function __isset($name) {
        switch ($name) {
            case 'id':           return isset($this->_id);
            case 'contextlevel': return isset($this->_contextlevel);
            case 'instanceid':   return isset($this->_instanceid);
            case 'path':         return isset($this->_path);
            case 'depth':        return isset($this->_depth);

            default: return false;
        }

    }

    /**
     * ALl properties are read only, sorry.
     * @param string $name
     */
    public function __unset($name) {
        debugging('Can not unset context instance properties!');
    }

    // ====== implementing method from interface IteratorAggregate ======

    /**
     * Create an iterator because magic vars can't be seen by 'foreach'.
     *
     * Now we can convert context object to array using convert_to_array(),
     * and feed it properly to json_encode().
     */
    public function getIterator() {
        $ret = array(
            'id'           => $this->id,
            'contextlevel' => $this->contextlevel,
            'instanceid'   => $this->instanceid,
            'path'         => $this->path,
            'depth'        => $this->depth
        );
        return new ArrayIterator($ret);
    }

    // ====== general context methods ======

    /**
     * Constructor is protected so that devs are forced to
     * use context_xxx::instance() or context::instance_by_id().
     *
     * @param stdClass $record
     */
    protected function __construct(stdClass $record) {
        $this->_id           = $record->id;
        $this->_contextlevel = (int)$record->contextlevel;
        $this->_instanceid   = $record->instanceid;
        $this->_path         = $record->path;
        $this->_depth        = $record->depth;
    }

    /**
     * This function is also used to work around 'protected' keyword problems in context_helper.
     * @static
     * @param stdClass $record
     * @return context instance
     */
    protected static function create_instance_from_record(stdClass $record) {
        $classname = context_helper::get_class_for_level($record->contextlevel);

        if ($context = context::cache_get_by_id($record->id)) {
            return $context;
        }

        $context = new $classname($record);
        context::cache_add($context);

        return $context;
    }

    /**
     * Copy prepared new contexts from temp table to context table,
     * we do this in db specific way for perf reasons only.
     * @static
     */
    protected static function merge_context_temp_table() {
        global $DB;

        /* MDL-11347:
         *  - mysql does not allow to use FROM in UPDATE statements
         *  - using two tables after UPDATE works in mysql, but might give unexpected
         *    results in pg 8 (depends on configuration)
         *  - using table alias in UPDATE does not work in pg < 8.2
         *
         * Different code for each database - mostly for performance reasons
         */

        $dbfamily = $DB->get_dbfamily();
        if ($dbfamily == 'mysql') {
            $updatesql = "UPDATE {context} ct, {context_temp} temp
                             SET ct.path     = temp.path,
                                 ct.depth    = temp.depth
                           WHERE ct.id = temp.id";
        } else if ($dbfamily == 'oracle') {
            $updatesql = "UPDATE {context} ct
                             SET (ct.path, ct.depth) =
                                 (SELECT temp.path, temp.depth
                                    FROM {context_temp} temp
                                   WHERE temp.id=ct.id)
                           WHERE EXISTS (SELECT 'x'
                                           FROM {context_temp} temp
                                           WHERE temp.id = ct.id)";
        } else if ($dbfamily == 'postgres' or $dbfamily == 'mssql') {
            $updatesql = "UPDATE {context}
                             SET path     = temp.path,
                                 depth    = temp.depth
                            FROM {context_temp} temp
                           WHERE temp.id={context}.id";
        } else {
            // sqlite and others
            $updatesql = "UPDATE {context}
                             SET path     = (SELECT path FROM {context_temp} WHERE id = {context}.id),
                                 depth    = (SELECT depth FROM {context_temp} WHERE id = {context}.id)
                             WHERE id IN (SELECT id FROM {context_temp})";
        }

        $DB->execute($updatesql);
    }

   /**
    * Get a context instance as an object, from a given context id.
    *
    * @static
    * @param int $id context id
    * @param int $strictness IGNORE_MISSING means compatible mode, false returned if record not found, debug message if more found;
    *                        MUST_EXIST means throw exception if no record found
    * @return context|bool the context object or false if not found
    */
    public static function instance_by_id($id, $strictness = MUST_EXIST) {
        global $DB;

        if (get_called_class() !== 'context' and get_called_class() !== 'context_helper') {
            // some devs might confuse context->id and instanceid, better prevent these mistakes completely
            throw new coding_exception('use only context::instance_by_id() for real context levels use ::instance() methods');
        }

        if ($id == SYSCONTEXTID) {
            return context_system::instance(0, $strictness);
        }

        if (is_array($id) or is_object($id) or empty($id)) {
            throw new coding_exception('Invalid context id specified context::instance_by_id()');
        }

        if ($context = context::cache_get_by_id($id)) {
            return $context;
        }

        if ($record = $DB->get_record('context', array('id'=>$id), '*', $strictness)) {
            return context::create_instance_from_record($record);
        }

        return false;
    }

    /**
     * Update context info after moving context in the tree structure.
     *
     * @param context $newparent
     * @return void
     */
    public function update_moved(context $newparent) {
        global $DB;

        $frompath = $this->_path;
        $newpath  = $newparent->path . '/' . $this->_id;

        $trans = $DB->start_delegated_transaction();

        $this->mark_dirty();

        $setdepth = '';
        if (($newparent->depth +1) != $this->_depth) {
            $diff = $newparent->depth - $this->_depth + 1;
            $setdepth = ", depth = depth + $diff";
        }
        $sql = "UPDATE {context}
                   SET path = ?
                       $setdepth
                 WHERE id = ?";
        $params = array($newpath, $this->_id);
        $DB->execute($sql, $params);

        $this->_path  = $newpath;
        $this->_depth = $newparent->depth + 1;

        $sql = "UPDATE {context}
                   SET path = ".$DB->sql_concat("?", $DB->sql_substr("path", strlen($frompath)+1))."
                       $setdepth
                 WHERE path LIKE ?";
        $params = array($newpath, "{$frompath}/%");
        $DB->execute($sql, $params);

        $this->mark_dirty();

        context::reset_caches();

        $trans->allow_commit();
    }

    /**
     * Remove all context path info and optionally rebuild it.
     *
     * @param bool $rebuild
     * @return void
     */
    public function reset_paths($rebuild = true) {
        global $DB;

        if ($this->_path) {
            $this->mark_dirty();
        }
        $DB->set_field_select('context', 'depth', 0, "path LIKE '%/$this->_id/%'");
        $DB->set_field_select('context', 'path', NULL, "path LIKE '%/$this->_id/%'");
        if ($this->_contextlevel != CONTEXT_SYSTEM) {
            $DB->set_field('context', 'depth', 0, array('id'=>$this->_id));
            $DB->set_field('context', 'path', NULL, array('id'=>$this->_id));
            $this->_depth = 0;
            $this->_path = null;
        }

        if ($rebuild) {
            context_helper::build_all_paths(false);
        }

        context::reset_caches();
    }

    /**
     * Delete all data linked to content, do not delete the context record itself
     */
    public function delete_content() {
        global $CFG, $DB;

        blocks_delete_all_for_context($this->_id);
        filter_delete_all_for_context($this->_id);

        require_once($CFG->dirroot . '/comment/lib.php');
        comment::delete_comments(array('contextid'=>$this->_id));

        require_once($CFG->dirroot.'/rating/lib.php');
        $delopt = new stdclass();
        $delopt->contextid = $this->_id;
        $rm = new rating_manager();
        $rm->delete_ratings($delopt);

        // delete all files attached to this context
        $fs = get_file_storage();
        $fs->delete_area_files($this->_id);

        // delete all advanced grading data attached to this context
        require_once($CFG->dirroot.'/grade/grading/lib.php');
        grading_manager::delete_all_for_context($this->_id);

        // now delete stuff from role related tables, role_unassign_all
        // and unenrol should be called earlier to do proper cleanup
        $DB->delete_records('role_assignments', array('contextid'=>$this->_id));
        $DB->delete_records('role_capabilities', array('contextid'=>$this->_id));
        $DB->delete_records('role_names', array('contextid'=>$this->_id));
    }

    /**
     * Delete the context content and the context record itself
     */
    public function delete() {
        global $DB;

        // double check the context still exists
        if (!$DB->record_exists('context', array('id'=>$this->_id))) {
            context::cache_remove($this);
            return;
        }

        $this->delete_content();
        $DB->delete_records('context', array('id'=>$this->_id));
        // purge static context cache if entry present
        context::cache_remove($this);

        // do not mark dirty contexts if parents unknown
        if (!is_null($this->_path) and $this->_depth > 0) {
            $this->mark_dirty();
        }
    }

    // ====== context level related methods ======

    /**
     * Utility method for context creation
     *
     * @static
     * @param int $contextlevel
     * @param int $instanceid
     * @param string $parentpath
     * @return stdClass context record
     */
    protected static function insert_context_record($contextlevel, $instanceid, $parentpath) {
        global $DB;

        $record = new stdClass();
        $record->contextlevel = $contextlevel;
        $record->instanceid   = $instanceid;
        $record->depth        = 0;
        $record->path         = null; //not known before insert

        $record->id = $DB->insert_record('context', $record);

        // now add path if known - it can be added later
        if (!is_null($parentpath)) {
            $record->path = $parentpath.'/'.$record->id;
            $record->depth = substr_count($record->path, '/');
            $DB->update_record('context', $record);
        }

        return $record;
    }

    /**
     * Returns human readable context identifier.
     *
     * @param boolean $withprefix whether to prefix the name of the context with the
     *      type of context, e.g. User, Course, Forum, etc.
     * @param boolean $short whether to use the short name of the thing. Only applies
     *      to course contexts
     * @return string the human readable context name.
     */
    public function get_context_name($withprefix = true, $short = false) {
        // must be implemented in all context levels
        throw new coding_exception('can not get name of abstract context');
    }

    /**
     * Returns the most relevant URL for this context.
     *
     * @return moodle_url
     */
    public abstract function get_url();

    /**
     * Returns array of relevant context capability records.
     *
     * @return array
     */
    public abstract function get_capabilities();

    /**
     * Recursive function which, given a context, find all its children context ids.
     *
     * For course category contexts it will return immediate children and all subcategory contexts.
     * It will NOT recurse into courses or subcategories categories.
     * If you want to do that, call it on the returned courses/categories.
     *
     * When called for a course context, it will return the modules and blocks
     * displayed in the course page and blocks displayed on the module pages.
     *
     * If called on a user/course/module context it _will_ populate the cache with the appropriate
     * contexts ;-)
     *
     * @return array Array of child records
     */
    public function get_child_contexts() {
        global $DB;

        $sql = "SELECT ctx.*
                  FROM {context} ctx
                 WHERE ctx.path LIKE ?";
        $params = array($this->_path.'/%');
        $records = $DB->get_records_sql($sql, $params);

        $result = array();
        foreach ($records as $record) {
            $result[$record->id] = context::create_instance_from_record($record);
        }

        return $result;
    }

    /**
     * Returns parent contexts of this context in reversed order, i.e. parent first,
     * then grand parent, etc.
     *
     * @param bool $includeself tre means include self too
     * @return array of context instances
     */
    public function get_parent_contexts($includeself = false) {
        if (!$contextids = $this->get_parent_context_ids($includeself)) {
            return array();
        }

        $result = array();
        foreach ($contextids as $contextid) {
            $parent = context::instance_by_id($contextid, MUST_EXIST);
            $result[$parent->id] = $parent;
        }

        return $result;
    }

    /**
     * Returns parent contexts of this context in reversed order, i.e. parent first,
     * then grand parent, etc.
     *
     * @param bool $includeself tre means include self too
     * @return array of context ids
     */
    public function get_parent_context_ids($includeself = false) {
        if (empty($this->_path)) {
            return array();
        }

        $parentcontexts = trim($this->_path, '/'); // kill leading slash
        $parentcontexts = explode('/', $parentcontexts);
        if (!$includeself) {
            array_pop($parentcontexts); // and remove its own id
        }

        return array_reverse($parentcontexts);
    }

    /**
     * Returns parent context
     *
     * @return context
     */
    public function get_parent_context() {
        if (empty($this->_path) or $this->_id == SYSCONTEXTID) {
            return false;
        }

        $parentcontexts = trim($this->_path, '/'); // kill leading slash
        $parentcontexts = explode('/', $parentcontexts);
        array_pop($parentcontexts); // self
        $contextid = array_pop($parentcontexts); // immediate parent

        return context::instance_by_id($contextid, MUST_EXIST);
    }

    /**
     * Is this context part of any course? If yes return course context.
     *
     * @param bool $strict true means throw exception if not found, false means return false if not found
     * @return course_context context of the enclosing course, null if not found or exception
     */
    public function get_course_context($strict = true) {
        if ($strict) {
            throw new coding_exception('Context does not belong to any course.');
        } else {
            return false;
        }
    }

    /**
     * Returns sql necessary for purging of stale context instances.
     *
     * @static
     * @return string cleanup SQL
     */
    protected static function get_cleanup_sql() {
        throw new coding_exception('get_cleanup_sql() method must be implemented in all context levels');
    }

    /**
     * Rebuild context paths and depths at context level.
     *
     * @static
     * @param bool $force
     * @return void
     */
    protected static function build_paths($force) {
        throw new coding_exception('build_paths() method must be implemented in all context levels');
    }

    /**
     * Create missing context instances at given level
     *
     * @static
     * @return void
     */
    protected static function create_level_instances() {
        throw new coding_exception('create_level_instances() method must be implemented in all context levels');
    }

    /**
     * Reset all cached permissions and definitions if the necessary.
     * @return void
     */
    public function reload_if_dirty() {
        global $ACCESSLIB_PRIVATE, $USER;

        // Load dirty contexts list if needed
        if (CLI_SCRIPT) {
            if (!isset($ACCESSLIB_PRIVATE->dirtycontexts)) {
                // we do not load dirty flags in CLI and cron
                $ACCESSLIB_PRIVATE->dirtycontexts = array();
            }
        } else {
            if (!isset($ACCESSLIB_PRIVATE->dirtycontexts)) {
                if (!isset($USER->access['time'])) {
                    // nothing was loaded yet, we do not need to check dirty contexts now
                    return;
                }
                // no idea why -2 is there, server cluster time difference maybe... (skodak)
                $ACCESSLIB_PRIVATE->dirtycontexts = get_cache_flags('accesslib/dirtycontexts', $USER->access['time']-2);
            }
        }

        foreach ($ACCESSLIB_PRIVATE->dirtycontexts as $path=>$unused) {
            if ($path === $this->_path or strpos($this->_path, $path.'/') === 0) {
                // reload all capabilities of USER and others - preserving loginas, roleswitches, etc
                // and then cleanup any marks of dirtyness... at least from our short term memory! :-)
                reload_all_capabilities();
                break;
            }
        }
    }

    /**
     * Mark a context as dirty (with timestamp) so as to force reloading of the context.
     */
    public function mark_dirty() {
        global $CFG, $USER, $ACCESSLIB_PRIVATE;

        if (during_initial_install()) {
            return;
        }

        // only if it is a non-empty string
        if (is_string($this->_path) && $this->_path !== '') {
            set_cache_flag('accesslib/dirtycontexts', $this->_path, 1, time()+$CFG->sessiontimeout);
            if (isset($ACCESSLIB_PRIVATE->dirtycontexts)) {
                $ACCESSLIB_PRIVATE->dirtycontexts[$this->_path] = 1;
            } else {
                if (CLI_SCRIPT) {
                    $ACCESSLIB_PRIVATE->dirtycontexts = array($this->_path => 1);
                } else {
                    if (isset($USER->access['time'])) {
                        $ACCESSLIB_PRIVATE->dirtycontexts = get_cache_flags('accesslib/dirtycontexts', $USER->access['time']-2);
                    } else {
                        $ACCESSLIB_PRIVATE->dirtycontexts = array($this->_path => 1);
                    }
                    // flags not loaded yet, it will be done later in $context->reload_if_dirty()
                }
            }
        }
    }
}


/**
 * Context maintenance and helper methods.
 *
 * This is "extends context" is a bloody hack that tires to work around the deficiencies
 * in the "protected" keyword in PHP, this helps us to hide all the internals of context
 * level implementation from the rest of code, the code completion returns what developers need.
 *
 * Thank you Tim Hunt for helping me with this nasty trick.
 *
 * @package   core_access
 * @category  access
 * @copyright Petr Skoda {@link http://skodak.org}
 * @license   http://www.gnu.org/copyleft/gpl.html GNU GPL v3 or later
 * @since     2.2
 */
class context_helper extends context {

    /**
     * @var array An array mapping context levels to classes
     */
    private static $alllevels = array(
            CONTEXT_SYSTEM    => 'context_system',
            CONTEXT_USER      => 'context_user',
            CONTEXT_COURSECAT => 'context_coursecat',
            CONTEXT_COURSE    => 'context_course',
            CONTEXT_MODULE    => 'context_module',
            CONTEXT_BLOCK     => 'context_block',
    );

    /**
     * Instance does not make sense here, only static use
     */
    protected function __construct() {
    }

    /**
     * Returns a class name of the context level class
     *
     * @static
     * @param int $contextlevel (CONTEXT_SYSTEM, etc.)
     * @return string class name of the context class
     */
    public static function get_class_for_level($contextlevel) {
        if (isset(self::$alllevels[$contextlevel])) {
            return self::$alllevels[$contextlevel];
        } else {
            throw new coding_exception('Invalid context level specified');
        }
    }

    /**
     * Returns a list of all context levels
     *
     * @static
     * @return array int=>string (level=>level class name)
     */
    public static function get_all_levels() {
        return self::$alllevels;
    }

    /**
     * Remove stale contexts that belonged to deleted instances.
     * Ideally all code should cleanup contexts properly, unfortunately accidents happen...
     *
     * @static
     * @return void
     */
    public static function cleanup_instances() {
        global $DB;
        $sqls = array();
        foreach (self::$alllevels as $level=>$classname) {
            $sqls[] = $classname::get_cleanup_sql();
        }

        $sql = implode(" UNION ", $sqls);

        // it is probably better to use transactions, it might be faster too
        $transaction = $DB->start_delegated_transaction();

        $rs = $DB->get_recordset_sql($sql);
        foreach ($rs as $record) {
            $context = context::create_instance_from_record($record);
            $context->delete();
        }
        $rs->close();

        $transaction->allow_commit();
    }

    /**
     * Create all context instances at the given level and above.
     *
     * @static
     * @param int $contextlevel null means all levels
     * @param bool $buildpaths
     * @return void
     */
    public static function create_instances($contextlevel = null, $buildpaths = true) {
        foreach (self::$alllevels as $level=>$classname) {
            if ($contextlevel and $level > $contextlevel) {
                // skip potential sub-contexts
                continue;
            }
            $classname::create_level_instances();
            if ($buildpaths) {
                $classname::build_paths(false);
            }
        }
    }

    /**
     * Rebuild paths and depths in all context levels.
     *
     * @static
     * @param bool $force false means add missing only
     * @return void
     */
    public static function build_all_paths($force = false) {
        foreach (self::$alllevels as $classname) {
            $classname::build_paths($force);
        }

        // reset static course cache - it might have incorrect cached data
        accesslib_clear_all_caches(true);
    }

    /**
     * Resets the cache to remove all data.
     * @static
     */
    public static function reset_caches() {
        context::reset_caches();
    }

    /**
     * Returns all fields necessary for context preloading from user $rec.
     *
     * This helps with performance when dealing with hundreds of contexts.
     *
     * @static
     * @param string $tablealias context table alias in the query
     * @return array (table.column=>alias, ...)
     */
    public static function get_preload_record_columns($tablealias) {
        return array("$tablealias.id"=>"ctxid", "$tablealias.path"=>"ctxpath", "$tablealias.depth"=>"ctxdepth", "$tablealias.contextlevel"=>"ctxlevel", "$tablealias.instanceid"=>"ctxinstance");
    }

    /**
     * Returns all fields necessary for context preloading from user $rec.
     *
     * This helps with performance when dealing with hundreds of contexts.
     *
     * @static
     * @param string $tablealias context table alias in the query
     * @return string
     */
    public static function get_preload_record_columns_sql($tablealias) {
        return "$tablealias.id AS ctxid, $tablealias.path AS ctxpath, $tablealias.depth AS ctxdepth, $tablealias.contextlevel AS ctxlevel, $tablealias.instanceid AS ctxinstance";
    }

    /**
     * Preloads context information from db record and strips the cached info.
     *
     * The db request has to contain all columns from context_helper::get_preload_record_columns().
     *
     * @static
     * @param stdClass $rec
     * @return void (modifies $rec)
     */
     public static function preload_from_record(stdClass $rec) {
         context::preload_from_record($rec);
     }

    /**
     * Preload all contexts instances from course.
     *
     * To be used if you expect multiple queries for course activities...
     *
     * @static
     * @param int $courseid
     */
    public static function preload_course($courseid) {
        // Users can call this multiple times without doing any harm
        if (isset(context::$cache_preloaded[$courseid])) {
            return;
        }
        $coursecontext = context_course::instance($courseid);
        $coursecontext->get_child_contexts();

        context::$cache_preloaded[$courseid] = true;
    }

    /**
     * Delete context instance
     *
     * @static
     * @param int $contextlevel
     * @param int $instanceid
     * @return void
     */
    public static function delete_instance($contextlevel, $instanceid) {
        global $DB;

        // double check the context still exists
        if ($record = $DB->get_record('context', array('contextlevel'=>$contextlevel, 'instanceid'=>$instanceid))) {
            $context = context::create_instance_from_record($record);
            $context->delete();
        } else {
            // we should try to purge the cache anyway
        }
    }

    /**
     * Returns the name of specified context level
     *
     * @static
     * @param int $contextlevel
     * @return string name of the context level
     */
    public static function get_level_name($contextlevel) {
        $classname = context_helper::get_class_for_level($contextlevel);
        return $classname::get_level_name();
    }

    /**
     * not used
     */
    public function get_url() {
    }

    /**
     * not used
     */
    public function get_capabilities() {
    }
}


/**
 * System context class
 *
 * @package   core_access
 * @category  access
 * @copyright Petr Skoda {@link http://skodak.org}
 * @license   http://www.gnu.org/copyleft/gpl.html GNU GPL v3 or later
 * @since     2.2
 */
class context_system extends context {
    /**
     * Please use context_system::instance() if you need the instance of context.
     *
     * @param stdClass $record
     */
    protected function __construct(stdClass $record) {
        parent::__construct($record);
        if ($record->contextlevel != CONTEXT_SYSTEM) {
            throw new coding_exception('Invalid $record->contextlevel in context_system constructor.');
        }
    }

    /**
     * Returns human readable context level name.
     *
     * @static
     * @return string the human readable context level name.
     */
    public static function get_level_name() {
        return get_string('coresystem');
    }

    /**
     * Returns human readable context identifier.
     *
     * @param boolean $withprefix does not apply to system context
     * @param boolean $short does not apply to system context
     * @return string the human readable context name.
     */
    public function get_context_name($withprefix = true, $short = false) {
        return self::get_level_name();
    }

    /**
     * Returns the most relevant URL for this context.
     *
     * @return moodle_url
     */
    public function get_url() {
        return new moodle_url('/');
    }

    /**
     * Returns array of relevant context capability records.
     *
     * @return array
     */
    public function get_capabilities() {
        global $DB;

        $sort = 'ORDER BY contextlevel,component,name';   // To group them sensibly for display

        $params = array();
        $sql = "SELECT *
                  FROM {capabilities}";

        return $DB->get_records_sql($sql.' '.$sort, $params);
    }

    /**
     * Create missing context instances at system context
     * @static
     */
    protected static function create_level_instances() {
        // nothing to do here, the system context is created automatically in installer
        self::instance(0);
    }

    /**
     * Returns system context instance.
     *
     * @static
     * @param int $instanceid
     * @param int $strictness
     * @param bool $cache
     * @return context_system context instance
     */
    public static function instance($instanceid = 0, $strictness = MUST_EXIST, $cache = true) {
        global $DB;

        if ($instanceid != 0) {
            debugging('context_system::instance(): invalid $id parameter detected, should be 0');
        }

        if (defined('SYSCONTEXTID') and $cache) { // dangerous: define this in config.php to eliminate 1 query/page
            if (!isset(context::$systemcontext)) {
                $record = new stdClass();
                $record->id           = SYSCONTEXTID;
                $record->contextlevel = CONTEXT_SYSTEM;
                $record->instanceid   = 0;
                $record->path         = '/'.SYSCONTEXTID;
                $record->depth        = 1;
                context::$systemcontext = new context_system($record);
            }
            return context::$systemcontext;
        }


        try {
            // we ignore the strictness completely because system context must except except during install
            $record = $DB->get_record('context', array('contextlevel'=>CONTEXT_SYSTEM), '*', MUST_EXIST);
        } catch (dml_exception $e) {
            //table or record does not exist
            if (!during_initial_install()) {
                // do not mess with system context after install, it simply must exist
                throw $e;
            }
            $record = null;
        }

        if (!$record) {
            $record = new stdClass();
            $record->contextlevel = CONTEXT_SYSTEM;
            $record->instanceid   = 0;
            $record->depth        = 1;
            $record->path         = null; //not known before insert

            try {
                if ($DB->count_records('context')) {
                    // contexts already exist, this is very weird, system must be first!!!
                    return null;
                }
                if (defined('SYSCONTEXTID')) {
                    // this would happen only in unittest on sites that went through weird 1.7 upgrade
                    $record->id = SYSCONTEXTID;
                    $DB->import_record('context', $record);
                    $DB->get_manager()->reset_sequence('context');
                } else {
                    $record->id = $DB->insert_record('context', $record);
                }
            } catch (dml_exception $e) {
                // can not create context - table does not exist yet, sorry
                return null;
            }
        }

        if ($record->instanceid != 0) {
            // this is very weird, somebody must be messing with context table
            debugging('Invalid system context detected');
        }

        if ($record->depth != 1 or $record->path != '/'.$record->id) {
            // fix path if necessary, initial install or path reset
            $record->depth = 1;
            $record->path  = '/'.$record->id;
            $DB->update_record('context', $record);
        }

        if (!defined('SYSCONTEXTID')) {
            define('SYSCONTEXTID', $record->id);
        }

        context::$systemcontext = new context_system($record);
        return context::$systemcontext;
    }

    /**
     * Returns all site contexts except the system context, DO NOT call on production servers!!
     *
     * Contexts are not cached.
     *
     * @return array
     */
    public function get_child_contexts() {
        global $DB;

        debugging('Fetching of system context child courses is strongly discouraged on production servers (it may eat all available memory)!');

        // Just get all the contexts except for CONTEXT_SYSTEM level
        // and hope we don't OOM in the process - don't cache
        $sql = "SELECT c.*
                  FROM {context} c
                 WHERE contextlevel > ".CONTEXT_SYSTEM;
        $records = $DB->get_records_sql($sql);

        $result = array();
        foreach ($records as $record) {
            $result[$record->id] = context::create_instance_from_record($record);
        }

        return $result;
    }

    /**
     * Returns sql necessary for purging of stale context instances.
     *
     * @static
     * @return string cleanup SQL
     */
    protected static function get_cleanup_sql() {
        $sql = "
                  SELECT c.*
                    FROM {context} c
                   WHERE 1=2
               ";

        return $sql;
    }

    /**
     * Rebuild context paths and depths at system context level.
     *
     * @static
     * @param bool $force
     */
    protected static function build_paths($force) {
        global $DB;

        /* note: ignore $force here, we always do full test of system context */

        // exactly one record must exist
        $record = $DB->get_record('context', array('contextlevel'=>CONTEXT_SYSTEM), '*', MUST_EXIST);

        if ($record->instanceid != 0) {
            debugging('Invalid system context detected');
        }

        if (defined('SYSCONTEXTID') and $record->id != SYSCONTEXTID) {
            debugging('Invalid SYSCONTEXTID detected');
        }

        if ($record->depth != 1 or $record->path != '/'.$record->id) {
            // fix path if necessary, initial install or path reset
            $record->depth    = 1;
            $record->path     = '/'.$record->id;
            $DB->update_record('context', $record);
        }
    }
}


/**
 * User context class
 *
 * @package   core_access
 * @category  access
 * @copyright Petr Skoda {@link http://skodak.org}
 * @license   http://www.gnu.org/copyleft/gpl.html GNU GPL v3 or later
 * @since     2.2
 */
class context_user extends context {
    /**
     * Please use context_user::instance($userid) if you need the instance of context.
     * Alternatively if you know only the context id use context::instance_by_id($contextid)
     *
     * @param stdClass $record
     */
    protected function __construct(stdClass $record) {
        parent::__construct($record);
        if ($record->contextlevel != CONTEXT_USER) {
            throw new coding_exception('Invalid $record->contextlevel in context_user constructor.');
        }
    }

    /**
     * Returns human readable context level name.
     *
     * @static
     * @return string the human readable context level name.
     */
    public static function get_level_name() {
        return get_string('user');
    }

    /**
     * Returns human readable context identifier.
     *
     * @param boolean $withprefix whether to prefix the name of the context with User
     * @param boolean $short does not apply to user context
     * @return string the human readable context name.
     */
    public function get_context_name($withprefix = true, $short = false) {
        global $DB;

        $name = '';
        if ($user = $DB->get_record('user', array('id'=>$this->_instanceid, 'deleted'=>0))) {
            if ($withprefix){
                $name = get_string('user').': ';
            }
            $name .= fullname($user);
        }
        return $name;
    }

    /**
     * Returns the most relevant URL for this context.
     *
     * @return moodle_url
     */
    public function get_url() {
        global $COURSE;

        if ($COURSE->id == SITEID) {
            $url = new moodle_url('/user/profile.php', array('id'=>$this->_instanceid));
        } else {
            $url = new moodle_url('/user/view.php', array('id'=>$this->_instanceid, 'courseid'=>$COURSE->id));
        }
        return $url;
    }

    /**
     * Returns array of relevant context capability records.
     *
     * @return array
     */
    public function get_capabilities() {
        global $DB;

        $sort = 'ORDER BY contextlevel,component,name';   // To group them sensibly for display

        $extracaps = array('moodle/grade:viewall');
        list($extra, $params) = $DB->get_in_or_equal($extracaps, SQL_PARAMS_NAMED, 'cap');
        $sql = "SELECT *
                  FROM {capabilities}
                 WHERE contextlevel = ".CONTEXT_USER."
                       OR name $extra";

        return $records = $DB->get_records_sql($sql.' '.$sort, $params);
    }

    /**
     * Returns user context instance.
     *
     * @static
     * @param int $instanceid
     * @param int $strictness
     * @return context_user context instance
     */
    public static function instance($instanceid, $strictness = MUST_EXIST) {
        global $DB;

        if ($context = context::cache_get(CONTEXT_USER, $instanceid)) {
            return $context;
        }

        if (!$record = $DB->get_record('context', array('contextlevel'=>CONTEXT_USER, 'instanceid'=>$instanceid))) {
            if ($user = $DB->get_record('user', array('id'=>$instanceid, 'deleted'=>0), 'id', $strictness)) {
                $record = context::insert_context_record(CONTEXT_USER, $user->id, '/'.SYSCONTEXTID, 0);
            }
        }

        if ($record) {
            $context = new context_user($record);
            context::cache_add($context);
            return $context;
        }

        return false;
    }

    /**
     * Create missing context instances at user context level
     * @static
     */
    protected static function create_level_instances() {
        global $DB;

        $sql = "INSERT INTO {context} (contextlevel, instanceid)
                SELECT ".CONTEXT_USER.", u.id
                  FROM {user} u
                 WHERE u.deleted = 0
                       AND NOT EXISTS (SELECT 'x'
                                         FROM {context} cx
                                        WHERE u.id = cx.instanceid AND cx.contextlevel=".CONTEXT_USER.")";
        $DB->execute($sql);
    }

    /**
     * Returns sql necessary for purging of stale context instances.
     *
     * @static
     * @return string cleanup SQL
     */
    protected static function get_cleanup_sql() {
        $sql = "
                  SELECT c.*
                    FROM {context} c
         LEFT OUTER JOIN {user} u ON (c.instanceid = u.id AND u.deleted = 0)
                   WHERE u.id IS NULL AND c.contextlevel = ".CONTEXT_USER."
               ";

        return $sql;
    }

    /**
     * Rebuild context paths and depths at user context level.
     *
     * @static
     * @param bool $force
     */
    protected static function build_paths($force) {
        global $DB;

        // First update normal users.
        $path = $DB->sql_concat('?', 'id');
        $pathstart = '/' . SYSCONTEXTID . '/';
        $params = array($pathstart);

        if ($force) {
            $where = "depth <> 2 OR path IS NULL OR path <> ({$path})";
            $params[] = $pathstart;
        } else {
            $where = "depth = 0 OR path IS NULL";
        }

        $sql = "UPDATE {context}
                   SET depth = 2,
                       path = {$path}
                 WHERE contextlevel = " . CONTEXT_USER . "
                   AND ($where)";
        $DB->execute($sql, $params);
    }
}


/**
 * Course category context class
 *
 * @package   core_access
 * @category  access
 * @copyright Petr Skoda {@link http://skodak.org}
 * @license   http://www.gnu.org/copyleft/gpl.html GNU GPL v3 or later
 * @since     2.2
 */
class context_coursecat extends context {
    /**
     * Please use context_coursecat::instance($coursecatid) if you need the instance of context.
     * Alternatively if you know only the context id use context::instance_by_id($contextid)
     *
     * @param stdClass $record
     */
    protected function __construct(stdClass $record) {
        parent::__construct($record);
        if ($record->contextlevel != CONTEXT_COURSECAT) {
            throw new coding_exception('Invalid $record->contextlevel in context_coursecat constructor.');
        }
    }

    /**
     * Returns human readable context level name.
     *
     * @static
     * @return string the human readable context level name.
     */
    public static function get_level_name() {
        return get_string('category');
    }

    /**
     * Returns human readable context identifier.
     *
     * @param boolean $withprefix whether to prefix the name of the context with Category
     * @param boolean $short does not apply to course categories
     * @return string the human readable context name.
     */
    public function get_context_name($withprefix = true, $short = false) {
        global $DB;

        $name = '';
        if ($category = $DB->get_record('course_categories', array('id'=>$this->_instanceid))) {
            if ($withprefix){
                $name = get_string('category').': ';
            }
            $name .= format_string($category->name, true, array('context' => $this));
        }
        return $name;
    }

    /**
     * Returns the most relevant URL for this context.
     *
     * @return moodle_url
     */
    public function get_url() {
        return new moodle_url('/course/index.php', array('categoryid' => $this->_instanceid));
    }

    /**
     * Returns array of relevant context capability records.
     *
     * @return array
     */
    public function get_capabilities() {
        global $DB;

        $sort = 'ORDER BY contextlevel,component,name';   // To group them sensibly for display

        $params = array();
        $sql = "SELECT *
                  FROM {capabilities}
                 WHERE contextlevel IN (".CONTEXT_COURSECAT.",".CONTEXT_COURSE.",".CONTEXT_MODULE.",".CONTEXT_BLOCK.")";

        return $DB->get_records_sql($sql.' '.$sort, $params);
    }

    /**
     * Returns course category context instance.
     *
     * @static
     * @param int $instanceid
     * @param int $strictness
     * @return context_coursecat context instance
     */
    public static function instance($instanceid, $strictness = MUST_EXIST) {
        global $DB;

        if ($context = context::cache_get(CONTEXT_COURSECAT, $instanceid)) {
            return $context;
        }

        if (!$record = $DB->get_record('context', array('contextlevel'=>CONTEXT_COURSECAT, 'instanceid'=>$instanceid))) {
            if ($category = $DB->get_record('course_categories', array('id'=>$instanceid), 'id,parent', $strictness)) {
                if ($category->parent) {
                    $parentcontext = context_coursecat::instance($category->parent);
                    $record = context::insert_context_record(CONTEXT_COURSECAT, $category->id, $parentcontext->path);
                } else {
                    $record = context::insert_context_record(CONTEXT_COURSECAT, $category->id, '/'.SYSCONTEXTID, 0);
                }
            }
        }

        if ($record) {
            $context = new context_coursecat($record);
            context::cache_add($context);
            return $context;
        }

        return false;
    }

    /**
     * Returns immediate child contexts of category and all subcategories,
     * children of subcategories and courses are not returned.
     *
     * @return array
     */
    public function get_child_contexts() {
        global $DB;

        $sql = "SELECT ctx.*
                  FROM {context} ctx
                 WHERE ctx.path LIKE ? AND (ctx.depth = ? OR ctx.contextlevel = ?)";
        $params = array($this->_path.'/%', $this->depth+1, CONTEXT_COURSECAT);
        $records = $DB->get_records_sql($sql, $params);

        $result = array();
        foreach ($records as $record) {
            $result[$record->id] = context::create_instance_from_record($record);
        }

        return $result;
    }

    /**
     * Create missing context instances at course category context level
     * @static
     */
    protected static function create_level_instances() {
        global $DB;

        $sql = "INSERT INTO {context} (contextlevel, instanceid)
                SELECT ".CONTEXT_COURSECAT.", cc.id
                  FROM {course_categories} cc
                 WHERE NOT EXISTS (SELECT 'x'
                                     FROM {context} cx
                                    WHERE cc.id = cx.instanceid AND cx.contextlevel=".CONTEXT_COURSECAT.")";
        $DB->execute($sql);
    }

    /**
     * Returns sql necessary for purging of stale context instances.
     *
     * @static
     * @return string cleanup SQL
     */
    protected static function get_cleanup_sql() {
        $sql = "
                  SELECT c.*
                    FROM {context} c
         LEFT OUTER JOIN {course_categories} cc ON c.instanceid = cc.id
                   WHERE cc.id IS NULL AND c.contextlevel = ".CONTEXT_COURSECAT."
               ";

        return $sql;
    }

    /**
     * Rebuild context paths and depths at course category context level.
     *
     * @static
     * @param bool $force
     */
    protected static function build_paths($force) {
        global $DB;

        if ($force or $DB->record_exists_select('context', "contextlevel = ".CONTEXT_COURSECAT." AND (depth = 0 OR path IS NULL)")) {
            if ($force) {
                $ctxemptyclause = $emptyclause = '';
            } else {
                $ctxemptyclause = "AND (ctx.path IS NULL OR ctx.depth = 0)";
                $emptyclause    = "AND ({context}.path IS NULL OR {context}.depth = 0)";
            }

            $base = '/'.SYSCONTEXTID;

            // Normal top level categories
            $sql = "UPDATE {context}
                       SET depth=2,
                           path=".$DB->sql_concat("'$base/'", 'id')."
                     WHERE contextlevel=".CONTEXT_COURSECAT."
                           AND EXISTS (SELECT 'x'
                                         FROM {course_categories} cc
                                        WHERE cc.id = {context}.instanceid AND cc.depth=1)
                           $emptyclause";
            $DB->execute($sql);

            // Deeper categories - one query per depthlevel
            $maxdepth = $DB->get_field_sql("SELECT MAX(depth) FROM {course_categories}");
            for ($n=2; $n<=$maxdepth; $n++) {
                $sql = "INSERT INTO {context_temp} (id, path, depth)
                        SELECT ctx.id, ".$DB->sql_concat('pctx.path', "'/'", 'ctx.id').", pctx.depth+1
                          FROM {context} ctx
                          JOIN {course_categories} cc ON (cc.id = ctx.instanceid AND ctx.contextlevel = ".CONTEXT_COURSECAT." AND cc.depth = $n)
                          JOIN {context} pctx ON (pctx.instanceid = cc.parent AND pctx.contextlevel = ".CONTEXT_COURSECAT.")
                         WHERE pctx.path IS NOT NULL AND pctx.depth > 0
                               $ctxemptyclause";
                $trans = $DB->start_delegated_transaction();
                $DB->delete_records('context_temp');
                $DB->execute($sql);
                context::merge_context_temp_table();
                $DB->delete_records('context_temp');
                $trans->allow_commit();

            }
        }
    }
}


/**
 * Course context class
 *
 * @package   core_access
 * @category  access
 * @copyright Petr Skoda {@link http://skodak.org}
 * @license   http://www.gnu.org/copyleft/gpl.html GNU GPL v3 or later
 * @since     2.2
 */
class context_course extends context {
    /**
     * Please use context_course::instance($courseid) if you need the instance of context.
     * Alternatively if you know only the context id use context::instance_by_id($contextid)
     *
     * @param stdClass $record
     */
    protected function __construct(stdClass $record) {
        parent::__construct($record);
        if ($record->contextlevel != CONTEXT_COURSE) {
            throw new coding_exception('Invalid $record->contextlevel in context_course constructor.');
        }
    }

    /**
     * Returns human readable context level name.
     *
     * @static
     * @return string the human readable context level name.
     */
    public static function get_level_name() {
        return get_string('course');
    }

    /**
     * Returns human readable context identifier.
     *
     * @param boolean $withprefix whether to prefix the name of the context with Course
     * @param boolean $short whether to use the short name of the thing.
     * @return string the human readable context name.
     */
    public function get_context_name($withprefix = true, $short = false) {
        global $DB;

        $name = '';
        if ($this->_instanceid == SITEID) {
            $name = get_string('frontpage', 'admin');
        } else {
            if ($course = $DB->get_record('course', array('id'=>$this->_instanceid))) {
                if ($withprefix){
                    $name = get_string('course').': ';
                }
                if ($short){
                    $name .= format_string($course->shortname, true, array('context' => $this));
                } else {
                    $name .= format_string(get_course_display_name_for_list($course));
               }
            }
        }
        return $name;
    }

    /**
     * Returns the most relevant URL for this context.
     *
     * @return moodle_url
     */
    public function get_url() {
        if ($this->_instanceid != SITEID) {
            return new moodle_url('/course/view.php', array('id'=>$this->_instanceid));
        }

        return new moodle_url('/');
    }

    /**
     * Returns array of relevant context capability records.
     *
     * @return array
     */
    public function get_capabilities() {
        global $DB;

        $sort = 'ORDER BY contextlevel,component,name';   // To group them sensibly for display

        $params = array();
        $sql = "SELECT *
                  FROM {capabilities}
                 WHERE contextlevel IN (".CONTEXT_COURSE.",".CONTEXT_MODULE.",".CONTEXT_BLOCK.")";

        return $DB->get_records_sql($sql.' '.$sort, $params);
    }

    /**
     * Is this context part of any course? If yes return course context.
     *
     * @param bool $strict true means throw exception if not found, false means return false if not found
     * @return course_context context of the enclosing course, null if not found or exception
     */
    public function get_course_context($strict = true) {
        return $this;
    }

    /**
     * Returns course context instance.
     *
     * @static
     * @param int $instanceid
     * @param int $strictness
     * @return context_course context instance
     */
    public static function instance($instanceid, $strictness = MUST_EXIST) {
        global $DB;

        if ($context = context::cache_get(CONTEXT_COURSE, $instanceid)) {
            return $context;
        }

        if (!$record = $DB->get_record('context', array('contextlevel'=>CONTEXT_COURSE, 'instanceid'=>$instanceid))) {
            if ($course = $DB->get_record('course', array('id'=>$instanceid), 'id,category', $strictness)) {
                if ($course->category) {
                    $parentcontext = context_coursecat::instance($course->category);
                    $record = context::insert_context_record(CONTEXT_COURSE, $course->id, $parentcontext->path);
                } else {
                    $record = context::insert_context_record(CONTEXT_COURSE, $course->id, '/'.SYSCONTEXTID, 0);
                }
            }
        }

        if ($record) {
            $context = new context_course($record);
            context::cache_add($context);
            return $context;
        }

        return false;
    }

    /**
     * Create missing context instances at course context level
     * @static
     */
    protected static function create_level_instances() {
        global $DB;

        $sql = "INSERT INTO {context} (contextlevel, instanceid)
                SELECT ".CONTEXT_COURSE.", c.id
                  FROM {course} c
                 WHERE NOT EXISTS (SELECT 'x'
                                     FROM {context} cx
                                    WHERE c.id = cx.instanceid AND cx.contextlevel=".CONTEXT_COURSE.")";
        $DB->execute($sql);
    }

    /**
     * Returns sql necessary for purging of stale context instances.
     *
     * @static
     * @return string cleanup SQL
     */
    protected static function get_cleanup_sql() {
        $sql = "
                  SELECT c.*
                    FROM {context} c
         LEFT OUTER JOIN {course} co ON c.instanceid = co.id
                   WHERE co.id IS NULL AND c.contextlevel = ".CONTEXT_COURSE."
               ";

        return $sql;
    }

    /**
     * Rebuild context paths and depths at course context level.
     *
     * @static
     * @param bool $force
     */
    protected static function build_paths($force) {
        global $DB;

        if ($force or $DB->record_exists_select('context', "contextlevel = ".CONTEXT_COURSE." AND (depth = 0 OR path IS NULL)")) {
            if ($force) {
                $ctxemptyclause = $emptyclause = '';
            } else {
                $ctxemptyclause = "AND (ctx.path IS NULL OR ctx.depth = 0)";
                $emptyclause    = "AND ({context}.path IS NULL OR {context}.depth = 0)";
            }

            $base = '/'.SYSCONTEXTID;

            // Standard frontpage
            $sql = "UPDATE {context}
                       SET depth = 2,
                           path = ".$DB->sql_concat("'$base/'", 'id')."
                     WHERE contextlevel = ".CONTEXT_COURSE."
                           AND EXISTS (SELECT 'x'
                                         FROM {course} c
                                        WHERE c.id = {context}.instanceid AND c.category = 0)
                           $emptyclause";
            $DB->execute($sql);

            // standard courses
            $sql = "INSERT INTO {context_temp} (id, path, depth)
                    SELECT ctx.id, ".$DB->sql_concat('pctx.path', "'/'", 'ctx.id').", pctx.depth+1
                      FROM {context} ctx
                      JOIN {course} c ON (c.id = ctx.instanceid AND ctx.contextlevel = ".CONTEXT_COURSE." AND c.category <> 0)
                      JOIN {context} pctx ON (pctx.instanceid = c.category AND pctx.contextlevel = ".CONTEXT_COURSECAT.")
                     WHERE pctx.path IS NOT NULL AND pctx.depth > 0
                           $ctxemptyclause";
            $trans = $DB->start_delegated_transaction();
            $DB->delete_records('context_temp');
            $DB->execute($sql);
            context::merge_context_temp_table();
            $DB->delete_records('context_temp');
            $trans->allow_commit();
        }
    }
}


/**
 * Course module context class
 *
 * @package   core_access
 * @category  access
 * @copyright Petr Skoda {@link http://skodak.org}
 * @license   http://www.gnu.org/copyleft/gpl.html GNU GPL v3 or later
 * @since     2.2
 */
class context_module extends context {
    /**
     * Please use context_module::instance($cmid) if you need the instance of context.
     * Alternatively if you know only the context id use context::instance_by_id($contextid)
     *
     * @param stdClass $record
     */
    protected function __construct(stdClass $record) {
        parent::__construct($record);
        if ($record->contextlevel != CONTEXT_MODULE) {
            throw new coding_exception('Invalid $record->contextlevel in context_module constructor.');
        }
    }

    /**
     * Returns human readable context level name.
     *
     * @static
     * @return string the human readable context level name.
     */
    public static function get_level_name() {
        return get_string('activitymodule');
    }

    /**
     * Returns human readable context identifier.
     *
     * @param boolean $withprefix whether to prefix the name of the context with the
     *      module name, e.g. Forum, Glossary, etc.
     * @param boolean $short does not apply to module context
     * @return string the human readable context name.
     */
    public function get_context_name($withprefix = true, $short = false) {
        global $DB;

        $name = '';
        if ($cm = $DB->get_record_sql("SELECT cm.*, md.name AS modname
                                         FROM {course_modules} cm
                                         JOIN {modules} md ON md.id = cm.module
                                        WHERE cm.id = ?", array($this->_instanceid))) {
            if ($mod = $DB->get_record($cm->modname, array('id' => $cm->instance))) {
                    if ($withprefix){
                        $name = get_string('modulename', $cm->modname).': ';
                    }
                    $name .= format_string($mod->name, true, array('context' => $this));
                }
            }
        return $name;
    }

    /**
     * Returns the most relevant URL for this context.
     *
     * @return moodle_url
     */
    public function get_url() {
        global $DB;

        if ($modname = $DB->get_field_sql("SELECT md.name AS modname
                                             FROM {course_modules} cm
                                             JOIN {modules} md ON md.id = cm.module
                                            WHERE cm.id = ?", array($this->_instanceid))) {
            return new moodle_url('/mod/' . $modname . '/view.php', array('id'=>$this->_instanceid));
        }

        return new moodle_url('/');
    }

    /**
     * Returns array of relevant context capability records.
     *
     * @return array
     */
    public function get_capabilities() {
        global $DB, $CFG;

        $sort = 'ORDER BY contextlevel,component,name';   // To group them sensibly for display

        $cm = $DB->get_record('course_modules', array('id'=>$this->_instanceid));
        $module = $DB->get_record('modules', array('id'=>$cm->module));

        $subcaps = array();
        $subpluginsfile = "$CFG->dirroot/mod/$module->name/db/subplugins.php";
        if (file_exists($subpluginsfile)) {
            $subplugins = array();  // should be redefined in the file
            include($subpluginsfile);
            if (!empty($subplugins)) {
                foreach (array_keys($subplugins) as $subplugintype) {
                    foreach (array_keys(get_plugin_list($subplugintype)) as $subpluginname) {
                        $subcaps = array_merge($subcaps, array_keys(load_capability_def($subplugintype.'_'.$subpluginname)));
                    }
                }
            }
        }

        $modfile = "$CFG->dirroot/mod/$module->name/lib.php";
        $extracaps = array();
        if (file_exists($modfile)) {
            include_once($modfile);
            $modfunction = $module->name.'_get_extra_capabilities';
            if (function_exists($modfunction)) {
                $extracaps = $modfunction();
            }
        }

        $extracaps = array_merge($subcaps, $extracaps);
        $extra = '';
        list($extra, $params) = $DB->get_in_or_equal(
            $extracaps, SQL_PARAMS_NAMED, 'cap0', true, '');
        if (!empty($extra)) {
            $extra = "OR name $extra";
        }
        $sql = "SELECT *
                  FROM {capabilities}
                 WHERE (contextlevel = ".CONTEXT_MODULE."
                       AND (component = :component OR component = 'moodle'))
                       $extra";
        $params['component'] = "mod_$module->name";

        return $DB->get_records_sql($sql.' '.$sort, $params);
    }

    /**
     * Is this context part of any course? If yes return course context.
     *
     * @param bool $strict true means throw exception if not found, false means return false if not found
     * @return course_context context of the enclosing course, null if not found or exception
     */
    public function get_course_context($strict = true) {
        return $this->get_parent_context();
    }

    /**
     * Returns module context instance.
     *
     * @static
     * @param int $instanceid
     * @param int $strictness
     * @return context_module context instance
     */
    public static function instance($instanceid, $strictness = MUST_EXIST) {
        global $DB;

        if ($context = context::cache_get(CONTEXT_MODULE, $instanceid)) {
            return $context;
        }

        if (!$record = $DB->get_record('context', array('contextlevel'=>CONTEXT_MODULE, 'instanceid'=>$instanceid))) {
            if ($cm = $DB->get_record('course_modules', array('id'=>$instanceid), 'id,course', $strictness)) {
                $parentcontext = context_course::instance($cm->course);
                $record = context::insert_context_record(CONTEXT_MODULE, $cm->id, $parentcontext->path);
            }
        }

        if ($record) {
            $context = new context_module($record);
            context::cache_add($context);
            return $context;
        }

        return false;
    }

    /**
     * Create missing context instances at module context level
     * @static
     */
    protected static function create_level_instances() {
        global $DB;

        $sql = "INSERT INTO {context} (contextlevel, instanceid)
                SELECT ".CONTEXT_MODULE.", cm.id
                  FROM {course_modules} cm
                 WHERE NOT EXISTS (SELECT 'x'
                                     FROM {context} cx
                                    WHERE cm.id = cx.instanceid AND cx.contextlevel=".CONTEXT_MODULE.")";
        $DB->execute($sql);
    }

    /**
     * Returns sql necessary for purging of stale context instances.
     *
     * @static
     * @return string cleanup SQL
     */
    protected static function get_cleanup_sql() {
        $sql = "
                  SELECT c.*
                    FROM {context} c
         LEFT OUTER JOIN {course_modules} cm ON c.instanceid = cm.id
                   WHERE cm.id IS NULL AND c.contextlevel = ".CONTEXT_MODULE."
               ";

        return $sql;
    }

    /**
     * Rebuild context paths and depths at module context level.
     *
     * @static
     * @param bool $force
     */
    protected static function build_paths($force) {
        global $DB;

        if ($force or $DB->record_exists_select('context', "contextlevel = ".CONTEXT_MODULE." AND (depth = 0 OR path IS NULL)")) {
            if ($force) {
                $ctxemptyclause = '';
            } else {
                $ctxemptyclause = "AND (ctx.path IS NULL OR ctx.depth = 0)";
            }

            $sql = "INSERT INTO {context_temp} (id, path, depth)
                    SELECT ctx.id, ".$DB->sql_concat('pctx.path', "'/'", 'ctx.id').", pctx.depth+1
                      FROM {context} ctx
                      JOIN {course_modules} cm ON (cm.id = ctx.instanceid AND ctx.contextlevel = ".CONTEXT_MODULE.")
                      JOIN {context} pctx ON (pctx.instanceid = cm.course AND pctx.contextlevel = ".CONTEXT_COURSE.")
                     WHERE pctx.path IS NOT NULL AND pctx.depth > 0
                           $ctxemptyclause";
            $trans = $DB->start_delegated_transaction();
            $DB->delete_records('context_temp');
            $DB->execute($sql);
            context::merge_context_temp_table();
            $DB->delete_records('context_temp');
            $trans->allow_commit();
        }
    }
}


/**
 * Block context class
 *
 * @package   core_access
 * @category  access
 * @copyright Petr Skoda {@link http://skodak.org}
 * @license   http://www.gnu.org/copyleft/gpl.html GNU GPL v3 or later
 * @since     2.2
 */
class context_block extends context {
    /**
     * Please use context_block::instance($blockinstanceid) if you need the instance of context.
     * Alternatively if you know only the context id use context::instance_by_id($contextid)
     *
     * @param stdClass $record
     */
    protected function __construct(stdClass $record) {
        parent::__construct($record);
        if ($record->contextlevel != CONTEXT_BLOCK) {
            throw new coding_exception('Invalid $record->contextlevel in context_block constructor');
        }
    }

    /**
     * Returns human readable context level name.
     *
     * @static
     * @return string the human readable context level name.
     */
    public static function get_level_name() {
        return get_string('block');
    }

    /**
     * Returns human readable context identifier.
     *
     * @param boolean $withprefix whether to prefix the name of the context with Block
     * @param boolean $short does not apply to block context
     * @return string the human readable context name.
     */
    public function get_context_name($withprefix = true, $short = false) {
        global $DB, $CFG;

        $name = '';
        if ($blockinstance = $DB->get_record('block_instances', array('id'=>$this->_instanceid))) {
            global $CFG;
            require_once("$CFG->dirroot/blocks/moodleblock.class.php");
            require_once("$CFG->dirroot/blocks/$blockinstance->blockname/block_$blockinstance->blockname.php");
            $blockname = "block_$blockinstance->blockname";
            if ($blockobject = new $blockname()) {
                if ($withprefix){
                    $name = get_string('block').': ';
                }
                $name .= $blockobject->title;
            }
        }

        return $name;
    }

    /**
     * Returns the most relevant URL for this context.
     *
     * @return moodle_url
     */
    public function get_url() {
        $parentcontexts = $this->get_parent_context();
        return $parentcontexts->get_url();
    }

    /**
     * Returns array of relevant context capability records.
     *
     * @return array
     */
    public function get_capabilities() {
        global $DB;

        $sort = 'ORDER BY contextlevel,component,name';   // To group them sensibly for display

        $params = array();
        $bi = $DB->get_record('block_instances', array('id' => $this->_instanceid));

        $extra = '';
        $extracaps = block_method_result($bi->blockname, 'get_extra_capabilities');
        if ($extracaps) {
            list($extra, $params) = $DB->get_in_or_equal($extracaps, SQL_PARAMS_NAMED, 'cap');
            $extra = "OR name $extra";
        }

        $sql = "SELECT *
                  FROM {capabilities}
                 WHERE (contextlevel = ".CONTEXT_BLOCK."
                       AND component = :component)
                       $extra";
        $params['component'] = 'block_' . $bi->blockname;

        return $DB->get_records_sql($sql.' '.$sort, $params);
    }

    /**
     * Is this context part of any course? If yes return course context.
     *
     * @param bool $strict true means throw exception if not found, false means return false if not found
     * @return course_context context of the enclosing course, null if not found or exception
     */
    public function get_course_context($strict = true) {
        $parentcontext = $this->get_parent_context();
        return $parentcontext->get_course_context($strict);
    }

    /**
     * Returns block context instance.
     *
     * @static
     * @param int $instanceid
     * @param int $strictness
     * @return context_block context instance
     */
    public static function instance($instanceid, $strictness = MUST_EXIST) {
        global $DB;

        if ($context = context::cache_get(CONTEXT_BLOCK, $instanceid)) {
            return $context;
        }

        if (!$record = $DB->get_record('context', array('contextlevel'=>CONTEXT_BLOCK, 'instanceid'=>$instanceid))) {
            if ($bi = $DB->get_record('block_instances', array('id'=>$instanceid), 'id,parentcontextid', $strictness)) {
                $parentcontext = context::instance_by_id($bi->parentcontextid);
                $record = context::insert_context_record(CONTEXT_BLOCK, $bi->id, $parentcontext->path);
            }
        }

        if ($record) {
            $context = new context_block($record);
            context::cache_add($context);
            return $context;
        }

        return false;
    }

    /**
     * Block do not have child contexts...
     * @return array
     */
    public function get_child_contexts() {
        return array();
    }

    /**
     * Create missing context instances at block context level
     * @static
     */
    protected static function create_level_instances() {
        global $DB;

        $sql = "INSERT INTO {context} (contextlevel, instanceid)
                SELECT ".CONTEXT_BLOCK.", bi.id
                  FROM {block_instances} bi
                 WHERE NOT EXISTS (SELECT 'x'
                                     FROM {context} cx
                                    WHERE bi.id = cx.instanceid AND cx.contextlevel=".CONTEXT_BLOCK.")";
        $DB->execute($sql);
    }

    /**
     * Returns sql necessary for purging of stale context instances.
     *
     * @static
     * @return string cleanup SQL
     */
    protected static function get_cleanup_sql() {
        $sql = "
                  SELECT c.*
                    FROM {context} c
         LEFT OUTER JOIN {block_instances} bi ON c.instanceid = bi.id
                   WHERE bi.id IS NULL AND c.contextlevel = ".CONTEXT_BLOCK."
               ";

        return $sql;
    }

    /**
     * Rebuild context paths and depths at block context level.
     *
     * @static
     * @param bool $force
     */
    protected static function build_paths($force) {
        global $DB;

        if ($force or $DB->record_exists_select('context', "contextlevel = ".CONTEXT_BLOCK." AND (depth = 0 OR path IS NULL)")) {
            if ($force) {
                $ctxemptyclause = '';
            } else {
                $ctxemptyclause = "AND (ctx.path IS NULL OR ctx.depth = 0)";
            }

            // pctx.path IS NOT NULL prevents fatal problems with broken block instances that point to invalid context parent
            $sql = "INSERT INTO {context_temp} (id, path, depth)
                    SELECT ctx.id, ".$DB->sql_concat('pctx.path', "'/'", 'ctx.id').", pctx.depth+1
                      FROM {context} ctx
                      JOIN {block_instances} bi ON (bi.id = ctx.instanceid AND ctx.contextlevel = ".CONTEXT_BLOCK.")
                      JOIN {context} pctx ON (pctx.id = bi.parentcontextid)
                     WHERE (pctx.path IS NOT NULL AND pctx.depth > 0)
                           $ctxemptyclause";
            $trans = $DB->start_delegated_transaction();
            $DB->delete_records('context_temp');
            $DB->execute($sql);
            context::merge_context_temp_table();
            $DB->delete_records('context_temp');
            $trans->allow_commit();
        }
    }
}


// ============== DEPRECATED FUNCTIONS ==========================================
// Old context related functions were deprecated in 2.0, it is recommended
// to use context classes in new code. Old function can be used when
// creating patches that are supposed to be backported to older stable branches.
// These deprecated functions will not be removed in near future,
// before removing devs will be warned with a debugging message first,
// then we will add error message and only after that we can remove the functions
// completely.


/**
 * Not available any more, use load_temp_course_role() instead.
 *
 * @deprecated since 2.2
 * @param stdClass $context
 * @param int $roleid
 * @param array $accessdata
 * @return array
 */
function load_temp_role($context, $roleid, array $accessdata) {
    debugging('load_temp_role() is deprecated, please use load_temp_course_role() instead, temp role not loaded.');
    return $accessdata;
}

/**
 * Not available any more, use remove_temp_course_roles() instead.
 *
 * @deprecated since 2.2
 * @param stdClass $context
 * @param array $accessdata
 * @return array access data
 */
function remove_temp_roles($context, array $accessdata) {
    debugging('remove_temp_role() is deprecated, please use remove_temp_course_roles() instead.');
    return $accessdata;
}

/**
 * Returns system context or null if can not be created yet.
 *
 * @deprecated since 2.2, use context_system::instance()
 * @param bool $cache use caching
 * @return context system context (null if context table not created yet)
 */
function get_system_context($cache = true) {
    return context_system::instance(0, IGNORE_MISSING, $cache);
}

/**
<<<<<<< HEAD
 * Get a context instance as an object, from a given context id.
 *
 * @deprecated since 2.2, use context::instance_by_id($id) instead
 * @param int $id context id
 * @param int $strictness IGNORE_MISSING means compatible mode, false returned if record not found, debug message if more found;
 *                        MUST_EXIST means throw exception if no record or multiple records found
 * @return context|bool the context object or false if not found.
 */
function get_context_instance_by_id($id, $strictness = IGNORE_MISSING) {
    return context::instance_by_id($id, $strictness);
=======
 * Get the context instance as an object. This function will create the
 * context instance if it does not exist yet.
 *
 * @deprecated since 2.2, use context_course::instance() or other relevant class instead
 * @param integer $contextlevel The context level, for example CONTEXT_COURSE, or CONTEXT_MODULE.
 * @param integer $instance The instance id. For $level = CONTEXT_COURSE, this would be $course->id,
 *      for $level = CONTEXT_MODULE, this would be $cm->id. And so on. Defaults to 0
 * @param int $strictness IGNORE_MISSING means compatible mode, false returned if record not found, debug message if more found;
 *      MUST_EXIST means throw exception if no record or multiple records found
 * @return context The context object.
 */
function get_context_instance($contextlevel, $instance = 0, $strictness = IGNORE_MISSING) {
    $instances = (array)$instance;
    $contexts = array();

    $classname = context_helper::get_class_for_level($contextlevel);

    // we do not load multiple contexts any more, PAGE should be responsible for any preloading
    foreach ($instances as $inst) {
        $contexts[$inst] = $classname::instance($inst, $strictness);
    }

    if (is_array($instance)) {
        return $contexts;
    } else {
        return $contexts[$instance];
    }
>>>>>>> ce2b2150
}

/**
 * Recursive function which, given a context, find all parent context ids,
 * and return the array in reverse order, i.e. parent first, then grand
 * parent, etc.
 *
 * @deprecated since 2.2, use $context->get_parent_context_ids() instead
 * @param context $context
 * @param bool $includeself optional, defaults to false
 * @return array
 */
function get_parent_contexts(context $context, $includeself = false) {
    return $context->get_parent_context_ids($includeself);
}

/**
 * Return the id of the parent of this context, or false if there is no parent (only happens if this
 * is the site context.)
 *
 * @deprecated since 2.2, use $context->get_parent_context() instead
 * @param context $context
 * @return integer the id of the parent context.
 */
function get_parent_contextid(context $context) {
    if ($parent = $context->get_parent_context()) {
        return $parent->id;
    } else {
        return false;
    }
}

/**
 * Recursive function which, given a context, find all its children context ids.
 *
 * For course category contexts it will return immediate children only categories and courses.
 * It will NOT recurse into courses or child categories.
 * If you want to do that, call it on the returned courses/categories.
 *
 * When called for a course context, it will return the modules and blocks
 * displayed in the course page.
 *
 * If called on a user/course/module context it _will_ populate the cache with the appropriate
 * contexts ;-)
 *
 * @deprecated since 2.2, use $context->get_child_contexts() instead
 * @param context $context
 * @return array Array of child records
 */
function get_child_contexts(context $context) {
    return $context->get_child_contexts();
}

/**
 * Precreates all contexts including all parents
 *
 * @deprecated since 2.2
 * @param int $contextlevel empty means all
 * @param bool $buildpaths update paths and depths
 * @return void
 */
function create_contexts($contextlevel = null, $buildpaths = true) {
    context_helper::create_instances($contextlevel, $buildpaths);
}

/**
 * Remove stale context records
 *
 * @deprecated since 2.2, use context_helper::cleanup_instances() instead
 * @return bool
 */
function cleanup_contexts() {
    context_helper::cleanup_instances();
    return true;
}

/**
 * Populate context.path and context.depth where missing.
 *
 * @deprecated since 2.2, use context_helper::build_all_paths() instead
 * @param bool $force force a complete rebuild of the path and depth fields, defaults to false
 * @return void
 */
function build_context_path($force = false) {
    context_helper::build_all_paths($force);
}

/**
 * Rebuild all related context depth and path caches
 *
 * @deprecated since 2.2
 * @param array $fixcontexts array of contexts, strongtyped
 * @return void
 */
function rebuild_contexts(array $fixcontexts) {
    foreach ($fixcontexts as $fixcontext) {
        $fixcontext->reset_paths(false);
    }
    context_helper::build_all_paths(false);
}

/**
 * Preloads all contexts relating to a course: course, modules. Block contexts
 * are no longer loaded here. The contexts for all the blocks on the current
 * page are now efficiently loaded by {@link block_manager::load_blocks()}.
 *
 * @deprecated since 2.2
 * @param int $courseid Course ID
 * @return void
 */
function preload_course_contexts($courseid) {
    context_helper::preload_course($courseid);
}

/**
 * Preloads context information together with instances.
 * Use context_instance_preload() to strip the context info from the record and cache the context instance.
 *
 * @deprecated since 2.2
 * @param string $joinon for example 'u.id'
 * @param string $contextlevel context level of instance in $joinon
 * @param string $tablealias context table alias
 * @return array with two values - select and join part
 */
function context_instance_preload_sql($joinon, $contextlevel, $tablealias) {
    $select = ", ".context_helper::get_preload_record_columns_sql($tablealias);
    $join = "LEFT JOIN {context} $tablealias ON ($tablealias.instanceid = $joinon AND $tablealias.contextlevel = $contextlevel)";
    return array($select, $join);
}

/**
 * Preloads context information from db record and strips the cached info.
 * The db request has to contain both the $join and $select from context_instance_preload_sql()
 *
 * @deprecated since 2.2
 * @param stdClass $rec
 * @return void (modifies $rec)
 */
function context_instance_preload(stdClass $rec) {
    context_helper::preload_from_record($rec);
}

/**
 * Mark a context as dirty (with timestamp) so as to force reloading of the context.
 *
 * @deprecated since 2.2, use $context->mark_dirty() instead
 * @param string $path context path
 */
function mark_context_dirty($path) {
    global $CFG, $USER, $ACCESSLIB_PRIVATE;

    if (during_initial_install()) {
        return;
    }

    // only if it is a non-empty string
    if (is_string($path) && $path !== '') {
        set_cache_flag('accesslib/dirtycontexts', $path, 1, time()+$CFG->sessiontimeout);
        if (isset($ACCESSLIB_PRIVATE->dirtycontexts)) {
            $ACCESSLIB_PRIVATE->dirtycontexts[$path] = 1;
        } else {
            if (CLI_SCRIPT) {
                $ACCESSLIB_PRIVATE->dirtycontexts = array($path => 1);
            } else {
                if (isset($USER->access['time'])) {
                    $ACCESSLIB_PRIVATE->dirtycontexts = get_cache_flags('accesslib/dirtycontexts', $USER->access['time']-2);
                } else {
                    $ACCESSLIB_PRIVATE->dirtycontexts = array($path => 1);
                }
                // flags not loaded yet, it will be done later in $context->reload_if_dirty()
            }
        }
    }
}

/**
 * Update the path field of the context and all dep. subcontexts that follow
 *
 * Update the path field of the context and
 * all the dependent subcontexts that follow
 * the move.
 *
 * The most important thing here is to be as
 * DB efficient as possible. This op can have a
 * massive impact in the DB.
 *
 * @deprecated since 2.2
 * @param context $context context obj
 * @param context $newparent new parent obj
 * @return void
 */
function context_moved(context $context, context $newparent) {
    $context->update_moved($newparent);
}

/**
 * Remove a context record and any dependent entries,
 * removes context from static context cache too
 *
 * @deprecated since 2.2, use $context->delete_content() instead
 * @param int $contextlevel
 * @param int $instanceid
 * @param bool $deleterecord false means keep record for now
 * @return bool returns true or throws an exception
 */
function delete_context($contextlevel, $instanceid, $deleterecord = true) {
    if ($deleterecord) {
        context_helper::delete_instance($contextlevel, $instanceid);
    } else {
        $classname = context_helper::get_class_for_level($contextlevel);
        if ($context = $classname::instance($instanceid, IGNORE_MISSING)) {
            $context->delete_content();
        }
    }

    return true;
}

/**
 * Returns context level name
 *
 * @deprecated since 2.2
 * @param integer $contextlevel $context->context level. One of the CONTEXT_... constants.
 * @return string the name for this type of context.
 */
function get_contextlevel_name($contextlevel) {
    return context_helper::get_level_name($contextlevel);
}

/**
 * Prints human readable context identifier.
 *
 * @deprecated since 2.2
 * @param context $context the context.
 * @param boolean $withprefix whether to prefix the name of the context with the
 *      type of context, e.g. User, Course, Forum, etc.
 * @param boolean $short whether to user the short name of the thing. Only applies
 *      to course contexts
 * @return string the human readable context name.
 */
function print_context_name(context $context, $withprefix = true, $short = false) {
    return $context->get_context_name($withprefix, $short);
}

/**
 * Get a URL for a context, if there is a natural one. For example, for
 * CONTEXT_COURSE, this is the course page. For CONTEXT_USER it is the
 * user profile page.
 *
 * @deprecated since 2.2
 * @param context $context the context.
 * @return moodle_url
 */
function get_context_url(context $context) {
    return $context->get_url();
}

/**
 * Is this context part of any course? if yes return course context,
 * if not return null or throw exception.
 *
 * @deprecated since 2.2, use $context->get_course_context() instead
 * @param context $context
 * @return course_context context of the enclosing course, null if not found or exception
 */
function get_course_context(context $context) {
    return $context->get_course_context(true);
}

/**
 * Returns current course id or null if outside of course based on context parameter.
 *
 * @deprecated since 2.2, use  $context->get_course_context instead
 * @param context $context
 * @return int|bool related course id or false
 */
function get_courseid_from_context(context $context) {
    if ($coursecontext = $context->get_course_context(false)) {
        return $coursecontext->instanceid;
    } else {
        return false;
    }
}

/**
 * Get an array of courses where cap requested is available
 * and user is enrolled, this can be relatively slow.
 *
 * @deprecated since 2.2, use enrol_get_users_courses() instead
 * @param int    $userid A user id. By default (null) checks the permissions of the current user.
 * @param string $cap - name of the capability
 * @param array  $accessdata_ignored
 * @param bool   $doanything_ignored
 * @param string $sort - sorting fields - prefix each fieldname with "c."
 * @param array  $fields - additional fields you are interested in...
 * @param int    $limit_ignored
 * @return array $courses - ordered array of course objects - see notes above
 */
function get_user_courses_bycap($userid, $cap, $accessdata_ignored, $doanything_ignored, $sort = 'c.sortorder ASC', $fields = null, $limit_ignored = 0) {

    $courses = enrol_get_users_courses($userid, true, $fields, $sort);
    foreach ($courses as $id=>$course) {
        $context = context_course::instance($id);
        if (!has_capability($cap, $context, $userid)) {
            unset($courses[$id]);
        }
    }

    return $courses;
}

/**
 * Extracts the relevant capabilities given a contextid.
 * All case based, example an instance of forum context.
 * Will fetch all forum related capabilities, while course contexts
 * Will fetch all capabilities
 *
 * capabilities
 * `name` varchar(150) NOT NULL,
 * `captype` varchar(50) NOT NULL,
 * `contextlevel` int(10) NOT NULL,
 * `component` varchar(100) NOT NULL,
 *
 * @deprecated since 2.2
 * @param context $context
 * @return array
 */
function fetch_context_capabilities(context $context) {
    return $context->get_capabilities();
}

/**
 * Runs get_records select on context table and returns the result
 * Does get_records_select on the context table, and returns the results ordered
 * by contextlevel, and then the natural sort order within each level.
 * for the purpose of $select, you need to know that the context table has been
 * aliased to ctx, so for example, you can call get_sorted_contexts('ctx.depth = 3');
 *
 * @deprecated since 2.2
 * @param string $select the contents of the WHERE clause. Remember to do ctx.fieldname.
 * @param array $params any parameters required by $select.
 * @return array the requested context records.
 */
function get_sorted_contexts($select, $params = array()) {

    //TODO: we should probably rewrite all the code that is using this thing, the trouble is we MUST NOT modify the context instances...

    global $DB;
    if ($select) {
        $select = 'WHERE ' . $select;
    }
    return $DB->get_records_sql("
            SELECT ctx.*
              FROM {context} ctx
              LEFT JOIN {user} u ON ctx.contextlevel = " . CONTEXT_USER . " AND u.id = ctx.instanceid
              LEFT JOIN {course_categories} cat ON ctx.contextlevel = " . CONTEXT_COURSECAT . " AND cat.id = ctx.instanceid
              LEFT JOIN {course} c ON ctx.contextlevel = " . CONTEXT_COURSE . " AND c.id = ctx.instanceid
              LEFT JOIN {course_modules} cm ON ctx.contextlevel = " . CONTEXT_MODULE . " AND cm.id = ctx.instanceid
              LEFT JOIN {block_instances} bi ON ctx.contextlevel = " . CONTEXT_BLOCK . " AND bi.id = ctx.instanceid
           $select
          ORDER BY ctx.contextlevel, bi.defaultregion, COALESCE(cat.sortorder, c.sortorder, cm.section, bi.defaultweight), u.lastname, u.firstname, cm.id
            ", $params);
}

/**
 * This is really slow!!! do not use above course context level
 *
 * @deprecated since 2.2
 * @param int $roleid
 * @param context $context
 * @return array
 */
function get_role_context_caps($roleid, context $context) {
    global $DB;

    //this is really slow!!!! - do not use above course context level!
    $result = array();
    $result[$context->id] = array();

    // first emulate the parent context capabilities merging into context
    $searchcontexts = array_reverse($context->get_parent_context_ids(true));
    foreach ($searchcontexts as $cid) {
        if ($capabilities = $DB->get_records('role_capabilities', array('roleid'=>$roleid, 'contextid'=>$cid))) {
            foreach ($capabilities as $cap) {
                if (!array_key_exists($cap->capability, $result[$context->id])) {
                    $result[$context->id][$cap->capability] = 0;
                }
                $result[$context->id][$cap->capability] += $cap->permission;
            }
        }
    }

    // now go through the contexts below given context
    $searchcontexts = array_keys($context->get_child_contexts());
    foreach ($searchcontexts as $cid) {
        if ($capabilities = $DB->get_records('role_capabilities', array('roleid'=>$roleid, 'contextid'=>$cid))) {
            foreach ($capabilities as $cap) {
                if (!array_key_exists($cap->contextid, $result)) {
                    $result[$cap->contextid] = array();
                }
                $result[$cap->contextid][$cap->capability] = $cap->permission;
            }
        }
    }

    return $result;
}

/**
 * Gets a string for sql calls, searching for stuff in this context or above
 *
 * NOTE: use $DB->get_in_or_equal($context->get_parent_context_ids()...
 *
 * @deprecated since 2.2, $context->use get_parent_context_ids() instead
 * @param context $context
 * @return string
 */
function get_related_contexts_string(context $context) {

    if ($parents = $context->get_parent_context_ids()) {
        return (' IN ('.$context->id.','.implode(',', $parents).')');
    } else {
        return (' ='.$context->id);
    }
}

/**
 * Given context and array of users, returns array of users whose enrolment status is suspended,
 * or enrolment has expired or has not started. Also removes those users from the given array
 *
 * @param context $context context in which suspended users should be extracted.
 * @param array $users list of users.
 * @param array $ignoreusers array of user ids to ignore, e.g. guest
 * @return array list of suspended users.
 */
function extract_suspended_users($context, &$users, $ignoreusers=array()) {
    global $DB;

    // Get active enrolled users.
    list($sql, $params) = get_enrolled_sql($context, null, null, true);
    $activeusers = $DB->get_records_sql($sql, $params);

    // Move suspended users to a separate array & remove from the initial one.
    $susers = array();
    if (sizeof($activeusers)) {
        foreach ($users as $userid => $user) {
            if (!array_key_exists($userid, $activeusers) && !in_array($userid, $ignoreusers)) {
                $susers[$userid] = $user;
                unset($users[$userid]);
            }
        }
    }
    return $susers;
}

/**
 * Given context and array of users, returns array of user ids whose enrolment status is suspended,
 * or enrolment has expired or not started.
 *
 * @param context $context context in which user enrolment is checked.
 * @return array list of suspended user id's.
 */
function get_suspended_userids($context){
    global $DB;

    // Get all enrolled users.
    list($sql, $params) = get_enrolled_sql($context);
    $users = $DB->get_records_sql($sql, $params);

    // Get active enrolled users.
    list($sql, $params) = get_enrolled_sql($context, null, null, true);
    $activeusers = $DB->get_records_sql($sql, $params);

    $susers = array();
    if (sizeof($activeusers) != sizeof($users)) {
        foreach ($users as $userid => $user) {
            if (!array_key_exists($userid, $activeusers)) {
                $susers[$userid] = $userid;
            }
        }
    }
    return $susers;
}<|MERGE_RESOLUTION|>--- conflicted
+++ resolved
@@ -7266,49 +7266,6 @@
 }
 
 /**
-<<<<<<< HEAD
- * Get a context instance as an object, from a given context id.
- *
- * @deprecated since 2.2, use context::instance_by_id($id) instead
- * @param int $id context id
- * @param int $strictness IGNORE_MISSING means compatible mode, false returned if record not found, debug message if more found;
- *                        MUST_EXIST means throw exception if no record or multiple records found
- * @return context|bool the context object or false if not found.
- */
-function get_context_instance_by_id($id, $strictness = IGNORE_MISSING) {
-    return context::instance_by_id($id, $strictness);
-=======
- * Get the context instance as an object. This function will create the
- * context instance if it does not exist yet.
- *
- * @deprecated since 2.2, use context_course::instance() or other relevant class instead
- * @param integer $contextlevel The context level, for example CONTEXT_COURSE, or CONTEXT_MODULE.
- * @param integer $instance The instance id. For $level = CONTEXT_COURSE, this would be $course->id,
- *      for $level = CONTEXT_MODULE, this would be $cm->id. And so on. Defaults to 0
- * @param int $strictness IGNORE_MISSING means compatible mode, false returned if record not found, debug message if more found;
- *      MUST_EXIST means throw exception if no record or multiple records found
- * @return context The context object.
- */
-function get_context_instance($contextlevel, $instance = 0, $strictness = IGNORE_MISSING) {
-    $instances = (array)$instance;
-    $contexts = array();
-
-    $classname = context_helper::get_class_for_level($contextlevel);
-
-    // we do not load multiple contexts any more, PAGE should be responsible for any preloading
-    foreach ($instances as $inst) {
-        $contexts[$inst] = $classname::instance($inst, $strictness);
-    }
-
-    if (is_array($instance)) {
-        return $contexts;
-    } else {
-        return $contexts[$instance];
-    }
->>>>>>> ce2b2150
-}
-
-/**
  * Recursive function which, given a context, find all parent context ids,
  * and return the array in reverse order, i.e. parent first, then grand
  * parent, etc.
