--- conflicted
+++ resolved
@@ -1556,7 +1556,6 @@
 }
 
 /**
-<<<<<<< HEAD
  * Return all the enabled criteria types for this site.
  *
  * @param boolean $enabled
@@ -1611,7 +1610,9 @@
     $params['criteriatype'] = BADGE_CRITERIA_TYPE_COMPETENCY;
 
     return $DB->record_exists_sql($sql, $params);
-=======
+}
+
+/**
  * Creates single message for all notification and sends it out
  *
  * @param object $badge A badge which is notified about.
@@ -1656,5 +1657,4 @@
 
         message_send($eventdata);
     }
->>>>>>> 15263647
 }