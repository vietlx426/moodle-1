<?php

// This file is part of Moodle - http://moodle.org/
//
// Moodle is free software: you can redistribute it and/or modify
// it under the terms of the GNU General Public License as published by
// the Free Software Foundation, either version 3 of the License, or
// (at your option) any later version.
//
// Moodle is distributed in the hope that it will be useful,
// but WITHOUT ANY WARRANTY; without even the implied warranty of
// MERCHANTABILITY or FITNESS FOR A PARTICULAR PURPOSE.  See the
// GNU General Public License for more details.
//
// You should have received a copy of the GNU General Public License
// along with Moodle.  If not, see <http://www.gnu.org/licenses/>.

/**
 * MOODLE VERSION INFORMATION
 *
 * This file defines the current version of the core Moodle code being used.
 * This is compared against the values stored in the database to determine
 * whether upgrades should be performed (see lib/db/*.php)
 *
 * @package    core
 * @copyright  1999 onwards Martin Dougiamas (http://dougiamas.com)
 * @license    http://www.gnu.org/copyleft/gpl.html GNU GPL v3 or later
 */

defined('MOODLE_INTERNAL') || die();

<<<<<<< HEAD
$version  = 2018022800.03;              // YYYYMMDD      = weekly release date of this DEV branch.
=======
$version  = 2018022800.02;              // YYYYMMDD      = weekly release date of this DEV branch.
>>>>>>> 25dbbdf9
                                        //         RR    = release increments - 00 in DEV branches.
                                        //           .XX = incremental changes.

$release  = '3.5dev (Build: 20180228)'; // Human-friendly version name

$branch   = '35';                       // This version's branch.
$maturity = MATURITY_ALPHA;             // This version's maturity level.<|MERGE_RESOLUTION|>--- conflicted
+++ resolved
@@ -29,11 +29,7 @@
 
 defined('MOODLE_INTERNAL') || die();
 
-<<<<<<< HEAD
-$version  = 2018022800.03;              // YYYYMMDD      = weekly release date of this DEV branch.
-=======
-$version  = 2018022800.02;              // YYYYMMDD      = weekly release date of this DEV branch.
->>>>>>> 25dbbdf9
+$version  = 2018022800.04;              // YYYYMMDD      = weekly release date of this DEV branch.
                                         //         RR    = release increments - 00 in DEV branches.
                                         //           .XX = incremental changes.
 
