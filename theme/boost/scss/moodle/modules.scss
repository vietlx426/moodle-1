--- conflicted
+++ resolved
@@ -237,13 +237,11 @@
 .path-mod-lesson .invisiblefieldset.fieldsetfix {
     display: block;
 }
-<<<<<<< HEAD
 .path-mod-lesson .answeroption .checkbox label p {
     display: inline;
-=======
+}
 #page-mod-lesson-view .branchbuttoncontainer .singlebutton button[type="submit"] {
     white-space: normal;
->>>>>>> 473391b6
 }
 
 .path-mod-wiki .wiki_headingtitle,
