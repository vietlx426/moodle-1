--- conflicted
+++ resolved
@@ -26,11 +26,7 @@
         "eventtype": "open",
     }
 }}
-<<<<<<< HEAD
-<div>
-=======
 <div data-region="summary-modal-container" data-event-id="{{id}}" data-event-title="{{name}}">
->>>>>>> 38b325a3
     <h4>{{#str}} when, core_calendar {{/str}}</h4>
     {{#userdate}} {{timestart}}, {{#str}} strftimerecentfull {{/str}} {{/userdate}}
     <br>
