<?php
// This file is part of Moodle - http://moodle.org/
//
// Moodle is free software: you can redistribute it and/or modify
// it under the terms of the GNU General Public License as published by
// the Free Software Foundation, either version 3 of the License, or
// (at your option) any later version.
//
// Moodle is distributed in the hope that it will be useful,
// but WITHOUT ANY WARRANTY; without even the implied warranty of
// MERCHANTABILITY or FITNESS FOR A PARTICULAR PURPOSE.  See the
// GNU General Public License for more details.
//
// You should have received a copy of the GNU General Public License
// along with Moodle.  If not, see <http://www.gnu.org/licenses/>.

/**
 * Hook callbacks for Moodle app tools
 *
 * @package    tool_mobile
 * @copyright  2023 Marina Glancy
 * @license    http://www.gnu.org/copyleft/gpl.html GNU GPL v3 or later
 */

defined('MOODLE_INTERNAL') || die();

$callbacks = [
    [
<<<<<<< HEAD
        'hook' => core\hook\output\before_standard_head_html_generation::class,
        'callback' => 'tool_mobile\local\hook\output\before_standard_head_html_generation::callback',
=======
        'hook' => \core\hook\output\standard_head_html_prepend::class,
        'callback' => [\tool_mobile\local\hooks\output\standard_head_html_prepend::class, 'callback'],
>>>>>>> bbc98c82
        'priority' => 0,
    ],
];<|MERGE_RESOLUTION|>--- conflicted
+++ resolved
@@ -26,13 +26,8 @@
 
 $callbacks = [
     [
-<<<<<<< HEAD
-        'hook' => core\hook\output\before_standard_head_html_generation::class,
-        'callback' => 'tool_mobile\local\hook\output\before_standard_head_html_generation::callback',
-=======
-        'hook' => \core\hook\output\standard_head_html_prepend::class,
-        'callback' => [\tool_mobile\local\hooks\output\standard_head_html_prepend::class, 'callback'],
->>>>>>> bbc98c82
+        'hook' => \core\hook\output\before_standard_head_html_generation::class,
+        'callback' => [\tool_mobile\local\hooks\output\before_standard_head_html_generation::class, 'callback'],
         'priority' => 0,
     ],
 ];